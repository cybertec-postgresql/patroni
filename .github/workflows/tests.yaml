name: Tests

on:
  pull_request:
  push:
    branches:
    - master
    - 'REL_[0-9]+_[0-9]+'

env:
  CODACY_PROJECT_TOKEN: ${{ secrets.CODACY_PROJECT_TOKEN }}
  SECRETS_AVAILABLE: ${{ secrets.CODACY_PROJECT_TOKEN != '' }}

jobs:
  unit:
    runs-on: ${{ matrix.os }}-latest
    strategy:
      fail-fast: false
      matrix:
        os: [ubuntu, windows, macos]

    steps:
    - uses: actions/checkout@v4

    - name: Set up Python 3.7
      uses: actions/setup-python@v5
      with:
        python-version: 3.7
      if: matrix.os != 'macos'
    - name: Install dependencies
      run: python .github/workflows/install_deps.py
      if: matrix.os != 'macos'
    - name: Run tests and flake8
      run: python .github/workflows/run_tests.py
      if: matrix.os != 'macos'

    - name: Set up Python 3.8
      uses: actions/setup-python@v5
      with:
        python-version: 3.8
    - name: Install dependencies
      run: python .github/workflows/install_deps.py
    - name: Run tests and flake8
      run: python .github/workflows/run_tests.py

    - name: Set up Python 3.9
      uses: actions/setup-python@v5
      with:
        python-version: 3.9
    - name: Install dependencies
      run: python .github/workflows/install_deps.py
    - name: Run tests and flake8
      run: python .github/workflows/run_tests.py

    - name: Set up Python 3.10
      uses: actions/setup-python@v5
      with:
        python-version: '3.10'
    - name: Install dependencies
      run: python .github/workflows/install_deps.py
    - name: Run tests and flake8
      run: python .github/workflows/run_tests.py

    - name: Set up Python 3.11
      uses: actions/setup-python@v5
      with:
        python-version: 3.11
    - name: Install dependencies
      run: python .github/workflows/install_deps.py
    - name: Run tests and flake8
      run: python .github/workflows/run_tests.py

    - name: Set up Python 3.12
      uses: actions/setup-python@v5
      with:
        python-version: 3.12
    - name: Install dependencies
      run: python .github/workflows/install_deps.py
    - name: Run tests and flake8
      run: python .github/workflows/run_tests.py

    - name: Combine coverage
      run: python .github/workflows/run_tests.py combine

    - name: Install coveralls
      run: python -m pip install coveralls

    - name: Upload Coverage
      env:
        COVERALLS_FLAG_NAME: unit-${{ matrix.os }}
        COVERALLS_PARALLEL: 'true'
        GITHUB_TOKEN: ${{ secrets.github_token }}
      run: python -m coveralls --service=github

  behave:
    runs-on: ${{ matrix.os }}-latest
    env:
      DCS: ${{ matrix.dcs }}
      ETCDVERSION: 3.4.23
      PGVERSION: 16.1-1  # for windows and macos
    strategy:
      fail-fast: false
      matrix:
        os: [ubuntu]
        python-version: [3.7, 3.12]
        dcs: [etcd, etcd3, consul, exhibitor, kubernetes, raft]
        include:
        - os: macos
          python-version: 3.8
          dcs: raft
        - os: macos
          python-version: 3.9
          dcs: etcd
        - os: macos
          python-version: 3.11
          dcs: etcd3

    steps:
    - uses: actions/checkout@v4
    - name: Set up Python
      uses: actions/setup-python@v5
      with:
        python-version: ${{ matrix.python-version }}
    - uses: nolar/setup-k3d-k3s@v1
      if: matrix.dcs == 'kubernetes'
    - name: Add postgresql and citus apt repo
      run: |
        sudo apt-get update -y
        sudo apt-get install -y wget ca-certificates gnupg debian-archive-keyring apt-transport-https
        sudo sh -c 'echo "deb http://apt.postgresql.org/pub/repos/apt $(lsb_release -cs)-pgdg main" > /etc/apt/sources.list.d/pgdg.list'
        sudo sh -c 'wget -qO - https://www.postgresql.org/media/keys/ACCC4CF8.asc | gpg --dearmor > /etc/apt/trusted.gpg.d/apt.postgresql.org.gpg'
        sudo sh -c 'echo "deb [signed-by=/etc/apt/trusted.gpg.d/citusdata_community.gpg] https://packagecloud.io/citusdata/community/ubuntu/ $(lsb_release -cs) main" > /etc/apt/sources.list.d/citusdata_community.list'
        sudo sh -c 'wget -qO - https://packagecloud.io/citusdata/community/gpgkey | gpg --dearmor > /etc/apt/trusted.gpg.d/citusdata_community.gpg'
      if: matrix.os == 'ubuntu'
    - name: Install dependencies
      run: python .github/workflows/install_deps.py
    - name: Run behave tests
      run: python .github/workflows/run_tests.py
    - name: Upload logs if behave failed
      uses: actions/upload-artifact@v4
      if: failure()
      with:
        name: behave-${{ matrix.os }}-${{ matrix.dcs }}-${{ matrix.python-version }}-logs
        path: |
          features/output/*_failed/*postgres?.*
          features/output/*.log
        if-no-files-found: error
        retention-days: 5
    - name: Generate coverage xml report
      run: python -m coverage xml -o cobertura.xml
    - name: Upload coverage to Codacy
      run: bash <(curl -Ls https://coverage.codacy.com/get.sh) report -r cobertura.xml -l Python --partial
      if: ${{ env.SECRETS_AVAILABLE == 'true' }}

  coveralls-finish:
    name: Finalize coveralls.io
    needs: unit
    runs-on: ubuntu-latest
    steps:
    - uses: actions/setup-python@v5
    - run: python -m pip install coveralls
    - run: python -m coveralls --service=github --finish
      env:
        GITHUB_TOKEN: ${{ secrets.github_token }}

  codacy-final:
    name: Finalize Codacy
    needs: behave
    runs-on: ubuntu-latest
    steps:
    - run: bash <(curl -Ls https://coverage.codacy.com/get.sh) final
      if: ${{ env.SECRETS_AVAILABLE == 'true' }}

  pyright:
    runs-on: ubuntu-latest
    steps:
    - uses: actions/checkout@v4

    - name: Set up Python 3.12
      uses: actions/setup-python@v5
      with:
        python-version: 3.12

    - name: Install dependencies
      run: python -m pip install -r requirements.txt psycopg2-binary psycopg

    - uses: jakebailey/pyright-action@v2
      with:
<<<<<<< HEAD
        version: 1.1.347
=======
        version: 1.1.371
>>>>>>> 805bdcfe

  docs:
    runs-on: ubuntu-latest
    steps:
    - uses: actions/checkout@v4

    - name: Set up Python 3.11
      uses: actions/setup-python@v5
      with:
        python-version: 3.11
        cache: pip

    - name: Install dependencies
      run: pip install tox

    - name: Install package dependencies
      run: |
        sudo apt update \
        && sudo apt install -y \
            latexmk texlive-latex-extra tex-gyre \
            --no-install-recommends

    - name: Generate documentation
      run: tox -m docs<|MERGE_RESOLUTION|>--- conflicted
+++ resolved
@@ -186,11 +186,7 @@
 
     - uses: jakebailey/pyright-action@v2
       with:
-<<<<<<< HEAD
-        version: 1.1.347
-=======
         version: 1.1.371
->>>>>>> 805bdcfe
 
   docs:
     runs-on: ubuntu-latest
