name: Tests

on:
  pull_request:
  push:
    branches:
    - master
    - 'REL_[0-9]+_[0-9]+'

env:
  CODACY_PROJECT_TOKEN: ${{ secrets.CODACY_PROJECT_TOKEN }}
  SECRETS_AVAILABLE: ${{ secrets.CODACY_PROJECT_TOKEN != '' }}

jobs:
  unit:
    runs-on: ${{ matrix.os }}
    strategy:
      fail-fast: false
      matrix:
        os: [ubuntu-latest, windows-latest, macos-latest]
        python-version: [3.7, 3.8, 3.9, '3.10', 3.11, 3.12]
        exclude:
          - os: ubuntu-latest
            python-version: 3.7
        include:
          - os: ubuntu-22.04
            python-version: 3.7

    steps:
    - uses: actions/checkout@v4
<<<<<<< HEAD

    - name: Set up Python 3.7
      uses: actions/setup-python@v5
      with:
        python-version: 3.7
      if: matrix.os != 'macos'
    - name: Install dependencies
      run: python .github/workflows/install_deps.py
      if: matrix.os != 'macos'
    - name: Run tests and flake8
      run: python .github/workflows/run_tests.py
      if: matrix.os != 'macos'

    - name: Set up Python 3.8
      uses: actions/setup-python@v5
      with:
        python-version: 3.8
    - name: Install dependencies
      run: python .github/workflows/install_deps.py
    - name: Run tests and flake8
      run: python .github/workflows/run_tests.py

    - name: Set up Python 3.9
      uses: actions/setup-python@v5
      with:
        python-version: 3.9
    - name: Install dependencies
      run: python .github/workflows/install_deps.py
    - name: Run tests and flake8
      run: python .github/workflows/run_tests.py

    - name: Set up Python 3.10
      uses: actions/setup-python@v5
      with:
        python-version: '3.10'
    - name: Install dependencies
      run: python .github/workflows/install_deps.py
    - name: Run tests and flake8
      run: python .github/workflows/run_tests.py

    - name: Set up Python 3.11
      uses: actions/setup-python@v5
      with:
        python-version: 3.11
=======

    - name: Set up Python ${{ matrix.python-version }}
      uses: actions/setup-python@v5
      with:
        python-version: ${{ matrix.python-version }}
>>>>>>> 564ccabd
    - name: Install dependencies
      run: python .github/workflows/install_deps.py
    - name: Run tests and flake8
      run: python .github/workflows/run_tests.py

<<<<<<< HEAD
    - name: Set up Python 3.12
      uses: actions/setup-python@v5
      with:
        python-version: 3.12
    - name: Install dependencies
      run: python .github/workflows/install_deps.py
    - name: Run tests and flake8
      run: python .github/workflows/run_tests.py

=======
  post-unit:
    needs: unit
    steps:
>>>>>>> 564ccabd
    - name: Combine coverage
      run: python .github/workflows/run_tests.py combine

    - name: Install coveralls
      run: python -m pip install coveralls

    - name: Upload Coverage
      env:
        COVERALLS_FLAG_NAME: unit-${{ matrix.os }}
        COVERALLS_PARALLEL: 'true'
        GITHUB_TOKEN: ${{ secrets.github_token }}
      run: python -m coveralls --service=github

  behave:
    runs-on: ${{ matrix.os }}
    env:
      DCS: ${{ matrix.dcs }}
      ETCDVERSION: 3.4.23
      PGVERSION: 16.1-1  # for windows and macos
    strategy:
      fail-fast: false
      matrix:
<<<<<<< HEAD
        os: [ubuntu]
=======
        os: [ubuntu-latest]
>>>>>>> 564ccabd
        python-version: [3.7, 3.12]
        dcs: [etcd, etcd3, consul, exhibitor, kubernetes, raft]
        exclude:
        - os: ubuntu-latest
          python-version: 3.7
        include:
        - os: ubuntu-22.04
          python-version: 3.7
        - os: macos-latest
          python-version: 3.8
          dcs: raft
        - os: macos-latest
          python-version: 3.9
          dcs: etcd
        - os: macos-latest
          python-version: 3.11
          dcs: etcd3

    steps:
    - uses: actions/checkout@v4
    - name: Set up Python
      uses: actions/setup-python@v5
      with:
        python-version: ${{ matrix.python-version }}
    - uses: nolar/setup-k3d-k3s@v1
      if: matrix.dcs == 'kubernetes'
    - name: Add postgresql and citus apt repo
      run: |
        sudo apt-get update -y
        sudo apt-get install -y wget ca-certificates gnupg debian-archive-keyring apt-transport-https
        sudo sh -c 'echo "deb http://apt.postgresql.org/pub/repos/apt $(lsb_release -cs)-pgdg main" > /etc/apt/sources.list.d/pgdg.list'
        sudo sh -c 'wget -qO - https://www.postgresql.org/media/keys/ACCC4CF8.asc | gpg --dearmor > /etc/apt/trusted.gpg.d/apt.postgresql.org.gpg'
        sudo sh -c 'echo "deb [signed-by=/etc/apt/trusted.gpg.d/citusdata_community.gpg] https://packagecloud.io/citusdata/community/ubuntu/ $(lsb_release -cs) main" > /etc/apt/sources.list.d/citusdata_community.list'
        sudo sh -c 'wget -qO - https://packagecloud.io/citusdata/community/gpgkey | gpg --dearmor > /etc/apt/trusted.gpg.d/citusdata_community.gpg'
      if: matrix.os == 'ubuntu'
    - name: Install dependencies
      run: python .github/workflows/install_deps.py
    - name: Run behave tests
      run: python .github/workflows/run_tests.py
    - name: Upload logs if behave failed
      uses: actions/upload-artifact@v4
      if: failure()
      with:
        name: behave-${{ matrix.os }}-${{ matrix.dcs }}-${{ matrix.python-version }}-logs
        path: |
          features/output/*_failed/*postgres?.*
          features/output/*.log
        if-no-files-found: error
        retention-days: 5
    - name: Generate coverage xml report
      run: python -m coverage xml -o cobertura.xml
    - name: Upload coverage to Codacy
      run: bash <(curl -Ls https://coverage.codacy.com/get.sh) report -r cobertura.xml -l Python --partial
      if: ${{ env.SECRETS_AVAILABLE == 'true' }}

  coveralls-finish:
    name: Finalize coveralls.io
    needs: unit
    runs-on: ubuntu-latest
    steps:
    - uses: actions/setup-python@v5
    - run: python -m pip install coveralls
    - run: python -m coveralls --service=github --finish
      env:
        GITHUB_TOKEN: ${{ secrets.github_token }}

  codacy-final:
    name: Finalize Codacy
    needs: behave
    runs-on: ubuntu-latest
    steps:
    - run: bash <(curl -Ls https://coverage.codacy.com/get.sh) final
      if: ${{ env.SECRETS_AVAILABLE == 'true' }}

  pyright:
    runs-on: ubuntu-latest
    steps:
    - uses: actions/checkout@v4

    - name: Set up Python 3.12
      uses: actions/setup-python@v5
      with:
        python-version: 3.12

    - name: Install dependencies
      run: python -m pip install -r requirements.txt psycopg2-binary psycopg

    - uses: jakebailey/pyright-action@v2
      with:
        version: 1.1.389

  ydiff:
    name: Test compatibility with the latest version of ydiff
    runs-on: ubuntu-latest
    steps:
    - uses: actions/checkout@v4

    - name: Set up Python 3.12
      uses: actions/setup-python@v5
      with:
        python-version: 3.12
    - name: Install dependencies
      run: python .github/workflows/install_deps.py
    - name: Update ydiff
      run: python -m pip install -U ydiff
    - name: Run tests
      run: python -m pytest tests/test_ctl.py -v

  docs:
    runs-on: ubuntu-latest
    steps:
    - uses: actions/checkout@v4

    - name: Set up Python 3.11
      uses: actions/setup-python@v5
      with:
        python-version: 3.11
        cache: pip

    - name: Install dependencies
      run: pip install tox

    - name: Install package dependencies
      run: |
        sudo apt update \
        && sudo apt install -y \
            latexmk texlive-latex-extra tex-gyre \
            --no-install-recommends

    - name: Generate documentation
      run: tox -m docs

  isort:
    runs-on: ubuntu-latest
    steps:
    - uses: actions/checkout@v4

    - name: Set up Python 3.12
      uses: actions/setup-python@v5
      with:
        python-version: 3.12
        cache: pip

    - name: isort
      uses: isort/isort-action@master
      with:
        requirementsFiles: "requirements.txt requirements.dev.txt requirements.docs.txt"
        sort-paths: "patroni tests features setup.py"<|MERGE_RESOLUTION|>--- conflicted
+++ resolved
@@ -28,78 +28,20 @@
 
     steps:
     - uses: actions/checkout@v4
-<<<<<<< HEAD
-
-    - name: Set up Python 3.7
-      uses: actions/setup-python@v5
-      with:
-        python-version: 3.7
-      if: matrix.os != 'macos'
-    - name: Install dependencies
-      run: python .github/workflows/install_deps.py
-      if: matrix.os != 'macos'
-    - name: Run tests and flake8
-      run: python .github/workflows/run_tests.py
-      if: matrix.os != 'macos'
-
-    - name: Set up Python 3.8
-      uses: actions/setup-python@v5
-      with:
-        python-version: 3.8
+
+    - name: Set up Python ${{ matrix.python-version }}
+      uses: actions/setup-python@v5
+      with:
+        python-version: ${{ matrix.python-version }}
     - name: Install dependencies
       run: python .github/workflows/install_deps.py
     - name: Run tests and flake8
       run: python .github/workflows/run_tests.py
 
-    - name: Set up Python 3.9
-      uses: actions/setup-python@v5
-      with:
-        python-version: 3.9
-    - name: Install dependencies
-      run: python .github/workflows/install_deps.py
-    - name: Run tests and flake8
-      run: python .github/workflows/run_tests.py
-
-    - name: Set up Python 3.10
-      uses: actions/setup-python@v5
-      with:
-        python-version: '3.10'
-    - name: Install dependencies
-      run: python .github/workflows/install_deps.py
-    - name: Run tests and flake8
-      run: python .github/workflows/run_tests.py
-
-    - name: Set up Python 3.11
-      uses: actions/setup-python@v5
-      with:
-        python-version: 3.11
-=======
-
-    - name: Set up Python ${{ matrix.python-version }}
-      uses: actions/setup-python@v5
-      with:
-        python-version: ${{ matrix.python-version }}
->>>>>>> 564ccabd
-    - name: Install dependencies
-      run: python .github/workflows/install_deps.py
-    - name: Run tests and flake8
-      run: python .github/workflows/run_tests.py
-
-<<<<<<< HEAD
-    - name: Set up Python 3.12
-      uses: actions/setup-python@v5
-      with:
-        python-version: 3.12
-    - name: Install dependencies
-      run: python .github/workflows/install_deps.py
-    - name: Run tests and flake8
-      run: python .github/workflows/run_tests.py
-
-=======
+
   post-unit:
     needs: unit
     steps:
->>>>>>> 564ccabd
     - name: Combine coverage
       run: python .github/workflows/run_tests.py combine
 
@@ -122,11 +64,7 @@
     strategy:
       fail-fast: false
       matrix:
-<<<<<<< HEAD
-        os: [ubuntu]
-=======
         os: [ubuntu-latest]
->>>>>>> 564ccabd
         python-version: [3.7, 3.12]
         dcs: [etcd, etcd3, consul, exhibitor, kubernetes, raft]
         exclude:
