--- conflicted
+++ resolved
@@ -22,9 +22,8 @@
 class Postgresql:
 
     def __init__(self, config, aws_host_address=None):
-<<<<<<< HEAD
-        self.name = config["name"]
-        self.host, self.port = config["listen"].split(":")
+        self.name = config['name']
+        self.host, self.port = config['listen'].split(':')
         self.libpq_parameters = {
             'host' : aws_host_address or self.host,
             'port' : self.port,
@@ -32,18 +31,6 @@
             'connect_timeout' : 5,
             'options' : '-c statement_timeout=2000'
         }
-        self.data_dir = config["data_dir"]
-        self.replication = config["replication"]
-        self.superuser = config.get('superuser')
-        self.admin = config.get('admin')
-
-        self.config = config
-
-        self.cursor_holder = None
-        self.connection_string = "postgres://%s:%s@%s:%s/postgres" % (self.replication["username"], self.replication["password"], self.libpq_parameters['host'], self.port)
-=======
-        self.name = config['name']
-        self.host, self.port = config['listen'].split(':')
         self.data_dir = config['data_dir']
         self.replication = config['replication']
         self.superuser = config['superuser']
@@ -53,26 +40,17 @@
 
         self.config = config
 
-        connection_host = aws_host_address or self.host
         self.connection_string = 'postgres://{username}:{password}@{host}:{port}/postgres'.format(
-            host=connection_host, port=self.port, **self.replication)
->>>>>>> 6043bf8c
+            host=self.libpq_parameters['host'], port=self.port, **self.replication)
 
         self.conn = None
         self.cursor_holder = None
         self.members = []  # list of already existing replication slots
 
     def cursor(self):
-<<<<<<< HEAD
-        if (self.cursor_holder is None) or self.cursor_holder.closed:
-            if (self.conn is None) or self.conn.closed:
-                self.conn = psycopg2.connect(**self.libpq_parameters)
-                self.conn.autocommit = True
-=======
         if not self.cursor_holder:
             self.conn = psycopg2.connect('postgres://{}/postgres'.format(self.config['listen']))
             self.conn.autocommit = True
->>>>>>> 6043bf8c
             self.cursor_holder = self.conn.cursor()
 
         return self.cursor_holder
