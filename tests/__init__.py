--- conflicted
+++ resolved
@@ -169,11 +169,6 @@
                             ('cluster_name', 'my_cluster')]
         elif sql.startswith('SELECT name, setting'):
             self.results = GET_PG_SETTINGS_RESULT
-<<<<<<< HEAD
-        elif sql.startswith('SELECT COUNT(*) FROM pg_catalog.pg_settings'):
-            self.results = [(0,)]
-=======
->>>>>>> 805bdcfe
         elif sql.startswith('IDENTIFY_SYSTEM'):
             self.results = [('1', 3, '0/402EEC0', '')]
         elif sql.startswith('TIMELINE_HISTORY '):
