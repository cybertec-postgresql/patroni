import datetime
import os
import shutil
import unittest

from unittest.mock import Mock, patch

import urllib3

import patroni.psycopg as psycopg

from patroni.dcs import Leader, Member
from patroni.postgresql import Postgresql
from patroni.postgresql.config import ConfigHandler
from patroni.postgresql.mpp import get_mpp
from patroni.utils import RetryFailedError, tzutc


class SleepException(Exception):
    pass


<<<<<<< HEAD
mock_available_gucs = PropertyMock(return_value={
    'cluster_name', 'constraint_exclusion', 'force_parallel_mode', 'hot_standby', 'listen_addresses', 'max_connections',
    'max_locks_per_transaction', 'max_prepared_transactions', 'max_replication_slots', 'max_stack_depth',
    'max_wal_senders', 'max_worker_processes', 'port', 'search_path', 'shared_preload_libraries',
    'stats_temp_directory', 'synchronous_standby_names', 'track_commit_timestamp', 'unix_socket_directories',
    'vacuum_cost_delay', 'vacuum_cost_limit', 'wal_keep_size', 'wal_level', 'wal_log_hints', 'zero_damaged_pages',
    'autovacuum', 'wal_segment_size', 'wal_block_size', 'shared_buffers', 'wal_buffers',
})
=======
GET_PG_SETTINGS_RESULT = [
    ('wal_segment_size', '2048', '8kB', 'integer', 'internal'),
    ('wal_block_size', '8192', None, 'integer', 'internal'),
    ('shared_buffers', '16384', '8kB', 'integer', 'postmaster'),
    ('wal_buffers', '-1', '8kB', 'integer', 'postmaster'),
    ('max_connections', '100', None, 'integer', 'postmaster'),
    ('max_prepared_transactions', '200', None, 'integer', 'postmaster'),
    ('max_worker_processes', '8', None, 'integer', 'postmaster'),
    ('max_locks_per_transaction', '64', None, 'integer', 'postmaster'),
    ('max_wal_senders', '5', None, 'integer', 'postmaster'),
    ('search_path', 'public', None, 'string', 'user'),
    ('port', '5432', None, 'integer', 'postmaster'),
    ('listen_addresses', '127.0.0.2, 127.0.0.3', None, 'string', 'postmaster'),
    ('autovacuum', 'on', None, 'bool', 'sighup'),
    ('unix_socket_directories', '/tmp', None, 'string', 'postmaster'),
    ('shared_preload_libraries', 'citus', None, 'string', 'postmaster'),
    ('wal_keep_size', '128', 'MB', 'integer', 'sighup'),
    ('cluster_name', 'batman', None, 'string', 'postmaster'),
    ('vacuum_cost_delay', '200', 'ms', 'real', 'user'),
    ('vacuum_cost_limit', '-1', None, 'integer', 'user'),
    ('max_stack_depth', '2048', 'kB', 'integer', 'superuser'),
    ('constraint_exclusion', '', None, 'enum', 'user'),
    ('force_parallel_mode', '1', None, 'enum', 'user'),
    ('zero_damaged_pages', 'off', None, 'bool', 'superuser'),
    ('stats_temp_directory', '/tmp', None, 'string', 'sighup'),
    ('track_commit_timestamp', 'off', None, 'bool', 'postmaster'),
    ('wal_log_hints', 'on', None, 'bool', 'postmaster'),
    ('hot_standby', 'on', None, 'bool', 'postmaster'),
    ('max_replication_slots', '5', None, 'integer', 'postmaster'),
    ('wal_level', 'logical', None, 'enum', 'postmaster'),
]
>>>>>>> 6b685036

GET_PG_SETTINGS_RESULT = [
    ('wal_segment_size', '2048', '8kB', 'integer', 'internal'),
    ('wal_block_size', '8192', None, 'integer', 'internal'),
    ('shared_buffers', '16384', '8kB', 'integer', 'postmaster'),
    ('wal_buffers', '-1', '8kB', 'integer', 'postmaster'),
    ('max_connections', '100', None, 'integer', 'postmaster'),
    ('max_prepared_transactions', '200', None, 'integer', 'postmaster'),
    ('max_worker_processes', '8', None, 'integer', 'postmaster'),
    ('max_locks_per_transaction', '64', None, 'integer', 'postmaster'),
    ('max_wal_senders', '5', None, 'integer', 'postmaster'),
    ('search_path', 'public', None, 'string', 'user'),
    ('port', '5432', None, 'integer', 'postmaster'),
    ('listen_addresses', '127.0.0.2, 127.0.0.3', None, 'string', 'postmaster'),
    ('autovacuum', 'on', None, 'bool', 'sighup'),
    ('unix_socket_directories', '/tmp', None, 'string', 'postmaster'),
    ('shared_preload_libraries', 'citus', None, 'string', 'postmaster'),
    ('wal_keep_size', '128', 'MB', 'integer', 'sighup'),
    ('cluster_name', 'batman', None, 'string', 'postmaster'),
    ('vacuum_cost_delay', '200', 'ms', 'real', 'user'),
    ('vacuum_cost_limit', '-1', None, 'integer', 'user'),
    ('max_stack_depth', '2048', 'kB', 'integer', 'superuser'),
    ('constraint_exclusion', '', None, 'enum', 'user'),
    ('force_parallel_mode', '1', None, 'enum', 'user'),
    ('zero_damaged_pages', 'off', None, 'bool', 'superuser'),
    ('stats_temp_directory', '/tmp', None, 'string', 'sighup'),
    ('track_commit_timestamp', 'off', None, 'bool', 'postmaster'),
    ('wal_log_hints', 'on', None, 'bool', 'postmaster'),
    ('hot_standby', 'on', None, 'bool', 'postmaster'),
    ('max_replication_slots', '5', None, 'integer', 'postmaster'),
    ('wal_level', 'logical', None, 'enum', 'postmaster'),
]


class MockResponse(object):

    def __init__(self, status_code=200):
        self.status_code = status_code
        self.headers = {'content-type': 'json', 'lsn': 100}
        self.content = '{}'
        self.reason = 'Not Found'

    @property
    def data(self):
        return self.content.encode('utf-8')

    @property
    def status(self):
        return self.status_code

    @staticmethod
    def getheader(*args):
        return ''


def requests_get(url, method='GET', endpoint=None, data='', **kwargs):
    members = '[{"id":14855829450254237642,"peerURLs":["http://localhost:2380","http://localhost:7001"],' +\
              '"name":"default","clientURLs":["http://localhost:2379","http://localhost:4001"]}]'
    response = MockResponse()
    if endpoint == 'failsafe':
        response.content = 'Accepted'
    elif url.startswith('http://local'):
        raise urllib3.exceptions.HTTPError()
    elif ':8011/patroni' in url:
        response.content = '{"role": "replica", "wal": {"received_location": 0}, "tags": {}}'
    elif url.endswith('/members'):
        response.content = '[{}]' if url.startswith('http://error') else members
    elif url.startswith('http://exhibitor'):
        response.content = '{"servers":["127.0.0.1","127.0.0.2","127.0.0.3"],"port":2181}'
    elif url.endswith(':8011/reinitialize'):
        if ' false}' in data:
            response.status_code = 503
            response.content = 'restarting after failure already in progress'
    else:
        response.status_code = 404
    return response


class MockPostmaster(object):
    def __init__(self, pid=1):
        self.is_running = Mock(return_value=self)
        self.wait_for_user_backends_to_close = Mock()
        self.signal_stop = Mock(return_value=None)
        self.wait = Mock()
        self.signal_kill = Mock(return_value=False)


class MockCursor(object):

    def __init__(self, connection):
        self.connection = connection
        self.closed = False
        self.rowcount = 0
        self.results = []
        self.description = [Mock()]

    def execute(self, sql, *params):
        if isinstance(sql, bytes):
            sql = sql.decode('utf-8')
        if sql.startswith('blabla'):
            raise psycopg.ProgrammingError()
        elif sql == 'CHECKPOINT' or sql.startswith('SELECT pg_catalog.pg_create_'):
            raise psycopg.OperationalError()
        elif sql.startswith('RetryFailedError'):
            raise RetryFailedError('retry')
        elif sql.startswith('SELECT slot_name, catalog_xmin'):
            self.results = [('postgresql0', 100), ('ls', 100)]
        elif sql.startswith('SELECT slot_name, slot_type, datname, plugin, catalog_xmin'):
            self.results = [('ls', 'logical', 'a', 'b', 100, 500, b'123456')]
        elif sql.startswith('SELECT slot_name'):
            self.results = [('blabla', 'physical', 1, 12345),
                            ('foobar', 'physical', 1, 12345),
                            ('ls', 'logical', 1, 499, 'b', 'a', 5, 100, 500)]
        elif sql.startswith('WITH slots AS (SELECT slot_name, active'):
            self.results = [(False, True)] if self.rowcount == 1 else []
        elif sql.startswith('SELECT CASE WHEN pg_catalog.pg_is_in_recovery()'):
            self.results = [(1, 2, 1, 0, False, 1, 1, None, None, 'streaming', '',
                             [{"slot_name": "ls", "confirmed_flush_lsn": 12345, "restart_lsn": 12344}],
                             'on', 'n1', None)]
        elif sql.startswith('SELECT pg_catalog.pg_is_in_recovery()'):
            self.results = [(False, 2)]
        elif sql.startswith('SELECT pg_catalog.pg_postmaster_start_time'):
            self.results = [(datetime.datetime.now(tzutc),)]
        elif sql.endswith('AND pending_restart'):
            self.results = []
        elif sql.startswith('SELECT name, pg_catalog.current_setting(name) FROM pg_catalog.pg_settings'):
            self.results = [('data_directory', 'data'),
                            ('hba_file', os.path.join('data', 'pg_hba.conf')),
                            ('ident_file', os.path.join('data', 'pg_ident.conf')),
                            ('max_connections', 42),
                            ('max_locks_per_transaction', 73),
                            ('max_prepared_transactions', 0),
                            ('max_replication_slots', 21),
                            ('max_wal_senders', 37),
                            ('track_commit_timestamp', 'off'),
                            ('wal_level', 'replica'),
                            ('listen_addresses', '6.6.6.6'),
                            ('port', 1984),
                            ('archive_command', 'my archive command'),
                            ('cluster_name', 'my_cluster')]
        elif sql.startswith('SELECT name, setting'):
            self.results = GET_PG_SETTINGS_RESULT
<<<<<<< HEAD
        elif sql.startswith('SELECT COUNT(*) FROM pg_catalog.pg_settings'):
            self.results = [(0,)]
=======
>>>>>>> 6b685036
        elif sql.startswith('IDENTIFY_SYSTEM'):
            self.results = [('1', 3, '0/402EEC0', '')]
        elif sql.startswith('TIMELINE_HISTORY '):
            self.results = [('', b'x\t0/40159C0\tno recovery target specified\n\n'
                                 b'1\t0/40159C0\tno recovery target specified\n\n'
                                 b'2\t0/402DD98\tno recovery target specified\n\n'
                                 b'3\t0/403DD98\tno recovery target specified\n')]
        elif sql.startswith('SELECT pg_catalog.citus_add_node'):
            self.results = [(2,)]
        elif sql.startswith('SELECT groupid, nodename'):
            self.results = [(0, 'host1', 5432, 'primary', 1),
                            (0, '127.0.0.1', 5436, 'secondary', 2),
                            (1, 'host4', 5432, 'primary', 3),
                            (1, '127.0.0.1', 5437, 'secondary', 4),
                            (1, '127.0.0.1', 5438, 'secondary', 5)]
        else:
            self.results = [(None, None, None, None, None, None, None, None, None, None)]
        self.rowcount = len(self.results)

    def fetchone(self):
        return self.results[0]

    def fetchall(self):
        return self.results

    def __iter__(self):
        for i in self.results:
            yield i

    def __enter__(self):
        return self

    def __exit__(self, *args):
        pass


class MockConnect(object):

    server_version = 99999
    autocommit = False
    closed = 0

    def get_parameter_status(self, param_name):
        if param_name == 'is_superuser':
            return 'on'
        return '0'

    def cursor(self):
        return MockCursor(self)

    def __enter__(self):
        return self

    def __exit__(self, *args):
        pass

    @staticmethod
    def close():
        pass


def psycopg_connect(*args, **kwargs):
    return MockConnect()


class PostgresInit(unittest.TestCase):
    _PARAMETERS = {'wal_level': 'hot_standby', 'max_replication_slots': 5, 'f.oo': 'bar',
                   'search_path': 'public', 'hot_standby': 'on', 'max_wal_senders': 5,
                   'wal_keep_segments': 8, 'wal_log_hints': 'on', 'max_locks_per_transaction': 64,
                   'max_worker_processes': 8, 'max_connections': 100, 'max_prepared_transactions': 200,
                   'track_commit_timestamp': 'off', 'unix_socket_directories': '/tmp',
                   'trigger_file': 'bla', 'stats_temp_directory': '/tmp', 'zero_damaged_pages': 'off',
                   'force_parallel_mode': '1', 'constraint_exclusion': '',
                   'max_stack_depth': 2048, 'vacuum_cost_limit': -1, 'vacuum_cost_delay': 200}

    @patch('patroni.psycopg._connect', psycopg_connect)
    @patch('patroni.postgresql.CallbackExecutor', Mock())
    @patch.object(ConfigHandler, 'write_postgresql_conf', Mock())
    @patch.object(ConfigHandler, 'replace_pg_hba', Mock())
    @patch.object(ConfigHandler, 'replace_pg_ident', Mock())
    @patch.object(Postgresql, 'get_postgres_role_from_data_directory', Mock(return_value='primary'))
    def setUp(self):
        data_dir = os.path.join('data', 'test0')
        config = {'name': 'postgresql0', 'scope': 'batman', 'data_dir': data_dir,
                  'config_dir': data_dir, 'retry_timeout': 10,
                  'krbsrvname': 'postgres', 'pgpass': os.path.join(data_dir, 'pgpass0'),
                  'listen': '127.0.0.2, 127.0.0.3:5432',
                  'connect_address': '127.0.0.2:5432', 'proxy_address': '127.0.0.2:5433',
                  'authentication': {'superuser': {'username': 'foo', 'password': 'test'},
                                     'replication': {'username': '', 'password': 'rep-pass'},
                                     'rewind': {'username': 'rewind', 'password': 'test'}},
                  'remove_data_directory_on_rewind_failure': True,
                  'use_pg_rewind': True, 'pg_ctl_timeout': 'bla', 'use_unix_socket': True,
                  'parameters': self._PARAMETERS,
                  'recovery_conf': {'foo': 'bar'},
                  'pg_hba': ['host all all 0.0.0.0/0 md5'],
                  'pg_ident': ['krb realm postgres'],
                  'callbacks': {'on_start': 'true', 'on_stop': 'true', 'on_reload': 'true',
                                'on_restart': 'true', 'on_role_change': 'true'},
                  'citus': {'group': 0, 'database': 'citus'}}
        self.p = Postgresql(config, get_mpp(config))


class BaseTestPostgresql(PostgresInit):

    @patch('time.sleep', Mock())
    def setUp(self):
        super(BaseTestPostgresql, self).setUp()

        if not os.path.exists(self.p.data_dir):
            os.makedirs(self.p.data_dir)

        self.leadermem = Member(0, 'leader', 28, {'xlog_location': 100, 'state': 'running',
                                                  'conn_url': 'postgres://replicator:rep-pass@127.0.0.1:5435/postgres'})
        self.leader = Leader(-1, 28, self.leadermem)
        self.other = Member(0, 'test-1', 28, {'conn_url': 'postgres://replicator:rep-pass@127.0.0.1:5433/postgres',
                                              'state': 'running', 'tags': {'replicatefrom': 'leader'}})
        self.me = Member(0, 'test0', 28, {
            'state': 'running', 'conn_url': 'postgres://replicator:rep-pass@127.0.0.1:5434/postgres'})

    def tearDown(self):
        if os.path.exists(self.p.data_dir):
            shutil.rmtree(self.p.data_dir)<|MERGE_RESOLUTION|>--- conflicted
+++ resolved
@@ -20,16 +20,6 @@
     pass
 
 
-<<<<<<< HEAD
-mock_available_gucs = PropertyMock(return_value={
-    'cluster_name', 'constraint_exclusion', 'force_parallel_mode', 'hot_standby', 'listen_addresses', 'max_connections',
-    'max_locks_per_transaction', 'max_prepared_transactions', 'max_replication_slots', 'max_stack_depth',
-    'max_wal_senders', 'max_worker_processes', 'port', 'search_path', 'shared_preload_libraries',
-    'stats_temp_directory', 'synchronous_standby_names', 'track_commit_timestamp', 'unix_socket_directories',
-    'vacuum_cost_delay', 'vacuum_cost_limit', 'wal_keep_size', 'wal_level', 'wal_log_hints', 'zero_damaged_pages',
-    'autovacuum', 'wal_segment_size', 'wal_block_size', 'shared_buffers', 'wal_buffers',
-})
-=======
 GET_PG_SETTINGS_RESULT = [
     ('wal_segment_size', '2048', '8kB', 'integer', 'internal'),
     ('wal_block_size', '8192', None, 'integer', 'internal'),
@@ -61,7 +51,6 @@
     ('max_replication_slots', '5', None, 'integer', 'postmaster'),
     ('wal_level', 'logical', None, 'enum', 'postmaster'),
 ]
->>>>>>> 6b685036
 
 GET_PG_SETTINGS_RESULT = [
     ('wal_segment_size', '2048', '8kB', 'integer', 'internal'),
@@ -204,11 +193,6 @@
                             ('cluster_name', 'my_cluster')]
         elif sql.startswith('SELECT name, setting'):
             self.results = GET_PG_SETTINGS_RESULT
-<<<<<<< HEAD
-        elif sql.startswith('SELECT COUNT(*) FROM pg_catalog.pg_settings'):
-            self.results = [(0,)]
-=======
->>>>>>> 6b685036
         elif sql.startswith('IDENTIFY_SYSTEM'):
             self.results = [('1', 3, '0/402EEC0', '')]
         elif sql.startswith('TIMELINE_HISTORY '):
