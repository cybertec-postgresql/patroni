--- conflicted
+++ resolved
@@ -141,13 +141,9 @@
         self.assertTrue(raft.cancel_initialization())
         self.assertTrue(raft.set_config_value('{}'))
         self.assertTrue(raft.write_sync_state('foo', 'bar'))
-<<<<<<< HEAD
-        self.assertFalse(raft.write_sync_state('foo', 'bar', 'fff', 1))
-        raft._citus_group = '1'
-=======
-        self.assertFalse(raft.write_sync_state('foo', 'bar', 1))
+        self.assertTrue(raft.write_sync_state('foo', 'bar', ['tete']))
+        self.assertFalse(raft.write_sync_state('foo', 'bar', ['tete'], 1))
         raft._mpp = get_mpp({'citus': {'group': 1, 'database': 'postgres'}})
->>>>>>> 805bdcfe
         self.assertTrue(raft.manual_failover('foo', 'bar'))
         raft._mpp = get_mpp({'citus': {'group': 0, 'database': 'postgres'}})
         self.assertTrue(raft.take_leader())
