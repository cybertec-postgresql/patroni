--- conflicted
+++ resolved
@@ -306,15 +306,6 @@
             })],
             **without_members
         )
-<<<<<<< HEAD
-        with patch('patroni.dcs.AbstractDCS.get_cluster', Mock(return_value=bad_cluster)):
-            # If the api of the running node cannot be reached, this implies unique name
-            with patch('urllib3.PoolManager.request', Mock(side_effect=ConnectionError)):
-                self.assertIsNone(self.p.ensure_unique_name())
-            # Only if the api of the running node is reachable do we throw an error
-            with patch('urllib3.PoolManager.request', Mock()):
-                self.assertRaises(SystemExit, self.p.ensure_unique_name)
-=======
         # If the api of the running node cannot be reached, this implies unique name
         with patch('urllib3.PoolManager.request', Mock(side_effect=ConnectionError)):
             self.assertIsNone(self.p.ensure_unique_name(bad_cluster))
@@ -327,5 +318,4 @@
         with patch('patroni.__main__.logger.warning') as mock_logger:
             result = self.p.ensure_dcs_access()
             self.assertEqual(result, None)
-            self.assertEqual(mock_logger.call_count, 2)
->>>>>>> 6b685036
+            self.assertEqual(mock_logger.call_count, 2)