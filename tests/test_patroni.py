import etcd
import os
import sys
import time
import unittest

from mock import Mock, patch
from patroni.api import RestApiServer
from patroni.async_executor import AsyncExecutor
from patroni import Patroni, main as _main
from six.moves import BaseHTTPServer
from test_etcd import SleepException, etcd_read, etcd_write
from test_postgresql import Postgresql, psycopg2_connect


@patch('time.sleep', Mock())
@patch('subprocess.call', Mock(return_value=0))
@patch('psycopg2.connect', psycopg2_connect)
@patch.object(Postgresql, 'write_pg_hba', Mock())
@patch.object(Postgresql, '_write_postgresql_conf', Mock())
@patch.object(Postgresql, 'write_recovery_conf', Mock())
@patch.object(BaseHTTPServer.HTTPServer, '__init__', Mock())
@patch.object(AsyncExecutor, 'run', Mock())
@patch.object(etcd.Client, 'write', etcd_write)
@patch.object(etcd.Client, 'read', etcd_read)
class TestPatroni(unittest.TestCase):

    def setUp(self):
        RestApiServer._BaseServer__is_shut_down = Mock()
        RestApiServer._BaseServer__shutdown_request = True
        RestApiServer.socket = 0
        with patch.object(etcd.Client, 'machines') as mock_machines:
            mock_machines.__get__ = Mock(return_value=['http://remotehost:2379'])
<<<<<<< HEAD
            self.touched = False
            self.init_cancelled = False
            RestApiServer._BaseServer__is_shut_down = Mock()
            RestApiServer._BaseServer__shutdown_request = True
            RestApiServer.socket = 0
            self.p = Patroni('postgres0.yml')
=======
            with open('postgres0.yml', 'r') as f:
                config = yaml.load(f)
                self.p = Patroni(config)
>>>>>>> 082b6f81

    @patch('time.sleep', Mock(side_effect=SleepException))
    @patch.object(etcd.Client, 'delete', Mock())
    @patch.object(etcd.Client, 'machines')
    def test_patroni_main(self, mock_machines):
        with patch('subprocess.call', Mock(return_value=1)):
            _main()
            sys.argv = ['patroni.py', 'postgres0.yml']

            mock_machines.__get__ = Mock(return_value=['http://remotehost:2379'])
            with patch.object(Patroni, 'run', Mock(side_effect=SleepException)):
                self.assertRaises(SleepException, _main)
            with patch.object(Patroni, 'run', Mock(side_effect=KeyboardInterrupt())):
                _main()
            sys.argv = ['patroni.py']
            # read the content of the yaml configuration file into the environment variable
            # in order to test how does patroni handle the configuration passed from the environment.
            with open('postgres0.yml', 'r') as f:
                os.environ[Patroni.PATRONI_CONFIG_VARIABLE] = f.read()
            with patch.object(Patroni, 'run', Mock(side_effect=SleepException())):
                self.assertRaises(SleepException, _main)
            del os.environ[Patroni.PATRONI_CONFIG_VARIABLE]

    def test_run(self):
        self.p.sighup_handler()
        self.p.ha.dcs.watch = Mock(side_effect=SleepException)
        self.p.api.start = Mock()
        self.assertRaises(SleepException, self.p.run)

    def test_schedule_next_run(self):
        self.p.ha.dcs.watch = Mock(return_value=True)
        self.p.schedule_next_run()
        self.p.next_run = time.time() - self.p.nap_time - 1
        self.p.schedule_next_run()

    def test_noloadbalance(self):
        self.p.tags['noloadbalance'] = True
        self.assertTrue(self.p.noloadbalance)

    def test_nofailover(self):
        self.p.tags['nofailover'] = True
        self.assertTrue(self.p.nofailover)
        self.p.tags['nofailover'] = None
        self.assertFalse(self.p.nofailover)

    def test_replicatefrom(self):
        self.assertIsNone(self.p.replicatefrom)
        self.p.tags['replicatefrom'] = 'foo'
        self.assertEqual(self.p.replicatefrom, 'foo')

    def test_reload_config(self):
        self.p.reload_config()
        with patch('yaml.load', Mock(side_effect=Exception)):
            self.p.reload_config()<|MERGE_RESOLUTION|>--- conflicted
+++ resolved
@@ -31,18 +31,7 @@
         RestApiServer.socket = 0
         with patch.object(etcd.Client, 'machines') as mock_machines:
             mock_machines.__get__ = Mock(return_value=['http://remotehost:2379'])
-<<<<<<< HEAD
-            self.touched = False
-            self.init_cancelled = False
-            RestApiServer._BaseServer__is_shut_down = Mock()
-            RestApiServer._BaseServer__shutdown_request = True
-            RestApiServer.socket = 0
             self.p = Patroni('postgres0.yml')
-=======
-            with open('postgres0.yml', 'r') as f:
-                config = yaml.load(f)
-                self.p = Patroni(config)
->>>>>>> 082b6f81
 
     @patch('time.sleep', Mock(side_effect=SleepException))
     @patch.object(etcd.Client, 'delete', Mock())
