import psycopg2
import unittest

from mock import Mock, patch
from patroni.api import RestApiHandler, RestApiServer
from patroni.dcs import Member
from six import BytesIO as IO
from six.moves import BaseHTTPServer
from six.moves.BaseHTTPServer import BaseHTTPRequestHandler
import socket
from test_postgresql import psycopg2_connect, MockCursor


class MockPostgresql(Mock):

    name = 'test'
    state = 'running'
    role = 'master'
    server_version = '999999'
    scope = 'dummy'

    @staticmethod
    def connection():
        return psycopg2_connect()

    @staticmethod
    def is_running():
        return True


class MockHa(Mock):

    dcs = Mock()
    state_handler = MockPostgresql()

    @staticmethod
    def schedule_restart():
        return 'restart'

    @staticmethod
    def schedule_reinitialize():
        return 'reinitialize'

    @staticmethod
    def restart():
        return (True, '')

    @staticmethod
    def restart_scheduled():
        return False

    @staticmethod
    def fetch_nodes_statuses(members):
        return [[None, True, None, None, {}]]


class MockPatroni(Mock):

    postgresql = MockPostgresql()
    ha = MockHa()
    dcs = Mock()
    tags = {}
    version = '0.00'


class MockRequest(object):

    def __init__(self, path):
        self.path = path

    def makefile(self, *args, **kwargs):
        return IO(self.path)


class MockRestApiServer(RestApiServer):

    def __init__(self, Handler, path):
        self.socket = 0
        BaseHTTPServer.HTTPServer.__init__ = Mock()
        MockRestApiServer._BaseServer__is_shut_down = Mock()
        MockRestApiServer._BaseServer__shutdown_request = True
        config = {'listen': '127.0.0.1:8008', 'auth': 'test:test', 'certfile': 'dumb'}
        super(MockRestApiServer, self).__init__(MockPatroni(), config)
        Handler(MockRequest(path), ('0.0.0.0', 8080), self)


@patch('ssl.wrap_socket', Mock(return_value=0))
class TestRestApiHandler(unittest.TestCase):

    def test_do_GET(self):
        MockRestApiServer(RestApiHandler, b'GET /replica')
        with patch.object(RestApiHandler, 'get_postgresql_status', Mock(return_value={})):
            MockRestApiServer(RestApiHandler, b'GET /replica')
        with patch.object(RestApiHandler, 'get_postgresql_status', Mock(return_value={'role': 'master'})):
            MockRestApiServer(RestApiHandler, b'GET /replica')
        MockRestApiServer(RestApiHandler, b'GET /master')
        MockPatroni.dcs.cluster.leader.name = MockPostgresql.name
        MockRestApiServer(RestApiHandler, b'GET /replica')
        MockPatroni.dcs.cluster = None
        with patch.object(RestApiHandler, 'get_postgresql_status', Mock(return_value={'role': 'master'})):
            MockRestApiServer(RestApiHandler, b'GET /master')
        with patch.object(MockHa, 'restart_scheduled', Mock(return_value=True)):
            MockRestApiServer(RestApiHandler, b'GET /master')
        self.assertIsNotNone(MockRestApiServer(RestApiHandler, b'GET /master'))

    def test_do_OPTIONS(self):
        self.assertIsNotNone(MockRestApiServer(RestApiHandler, b'OPTIONS / HTTP/1.0'))

        with patch.object(BaseHTTPRequestHandler, 'handle_one_request') as mock_handle_request:
            mock_handle_request.side_effect = socket.error("foo")
            MockRestApiServer(RestApiHandler, b'OPTIONS / HTTP/1.0')

        # make sure socket.error gets propagated via wfile object in finalize()
        with patch.object(MockRequest, 'makefile') as makefile:
            makefile.return_value.closed = False
            makefile.return_value.readline.side_effect = lambda x: b"foo"
            makefile.return_value.flush = Mock(side_effect=socket.error("foo"))
            MockRestApiServer(RestApiHandler, b'OPTIONS / HTTP/1.0')

    def test_do_GET_patroni(self):
        self.assertIsNotNone(MockRestApiServer(RestApiHandler, b'GET /patroni'))

    def test_basicauth(self):
        self.assertIsNotNone(MockRestApiServer(RestApiHandler, b'POST /restart HTTP/1.0'))
        MockRestApiServer(RestApiHandler, b'POST /restart HTTP/1.0\nAuthorization:')

    def test_do_POST_restart(self):
        request = b'POST /restart HTTP/1.0\nAuthorization: Basic dGVzdDp0ZXN0'
        self.assertIsNotNone(MockRestApiServer(RestApiHandler, request))
        with patch.object(MockHa, 'restart', Mock(side_effect=Exception)):
            MockRestApiServer(RestApiHandler, request)

    @patch.object(MockHa, 'dcs')
    def test_do_POST_reinitialize(self, dcs):
        cluster = dcs.get_cluster.return_value
        request = b'POST /reinitialize HTTP/1.0\nAuthorization: Basic dGVzdDp0ZXN0'
        MockRestApiServer(RestApiHandler, request)
        cluster.is_unlocked.return_value = False
        MockRestApiServer(RestApiHandler, request)
        with patch.object(MockHa, 'schedule_reinitialize', Mock(return_value=None)):
            MockRestApiServer(RestApiHandler, request)
        cluster.leader.name = 'test'
        self.assertIsNotNone(MockRestApiServer(RestApiHandler, request))

    @patch('time.sleep', Mock())
    def test_RestApiServer_query(self):
        with patch.object(MockCursor, 'execute', Mock(side_effect=psycopg2.OperationalError)):
            self.assertIsNotNone(MockRestApiServer(RestApiHandler, b'GET /patroni'))
        with patch.object(MockPostgresql, 'connection', Mock(side_effect=psycopg2.OperationalError)):
            self.assertIsNotNone(MockRestApiServer(RestApiHandler, b'GET /patroni'))

    @patch('time.sleep', Mock())
    @patch.object(MockHa, 'dcs')
    def test_do_POST_failover(self, dcs):
        cluster = dcs.get_cluster.return_value
        request = b'POST /failover HTTP/1.0\nAuthorization: Basic dGVzdDp0ZXN0\n' +\
                  b'Content-Length: 25\n\n{"leader": "postgresql1"}'
        MockRestApiServer(RestApiHandler, request)
        cluster.leader.name = 'postgresql1'
        MockRestApiServer(RestApiHandler, request)
        cluster.members = [Member(0, 'postgresql0', 30, {'api_url': 'http'})]
        MockRestApiServer(RestApiHandler, request)
        with patch.object(MockPatroni, 'dcs') as d:
            cluster = d.get_cluster.return_value
            cluster.leader.name = 'postgresql0'
            MockRestApiServer(RestApiHandler, request)
            cluster.leader.name = 'postgresql1'
            cluster.failover = None
            MockRestApiServer(RestApiHandler, request)
            d.get_cluster = Mock(side_effect=Exception())
            MockRestApiServer(RestApiHandler, request)
            d.manual_failover.return_value = False
            MockRestApiServer(RestApiHandler, request)
        with patch.object(MockHa, 'fetch_nodes_statuses', Mock(return_value=[])):
            MockRestApiServer(RestApiHandler, request)
        request = b'POST /failover HTTP/1.0\nAuthorization: Basic dGVzdDp0ZXN0\n' +\
                  b'Content-Length: 50\n\n{"leader": "postgresql1", "member": "postgresql2"}'
<<<<<<< HEAD
        self.assertIsNotNone(MockRestApiServer(RestApiHandler, request))
=======
        MockRestApiServer(RestApiHandler, request)

        # Valid future date
        request = b'POST /failover HTTP/1.0\nAuthorization: Basic dGVzdDp0ZXN0\nContent-Length: 103\n\n{"leader": ' +\
                  b'"postgresql1", "member": "postgresql2", "scheduled_at": "6016-02-15T18:13:30.568224+01:00"}'
        MockRestApiServer(RestApiHandler, request)

        # Exception: No timezone specified
        request = b'POST /failover HTTP/1.0\nAuthorization: Basic dGVzdDp0ZXN0\nContent-Length: 97\n\n{"leader": ' +\
                  b'"postgresql1", "member": "postgresql2", "scheduled_at": "6016-02-15T18:13:30.568224"}'
        MockRestApiServer(RestApiHandler, request)

        # Exception: Scheduled in the past
        request = b'POST /failover HTTP/1.0\nAuthorization: Basic dGVzdDp0ZXN0\nContent-Length: 103\n\n{"leader": ' +\
                  b'"postgresql1", "member": "postgresql2", "scheduled_at": "1016-02-15T18:13:30.568224+01:00"}'
        MockRestApiServer(RestApiHandler, request)

        # Invalid date
        request = b'POST /failover HTTP/1.0\nAuthorization: Basic dGVzdDp0ZXN0\nContent-Length: 103\n\n{"leader": ' +\
                  b'"postgresql1", "member": "postgresql2", "scheduled_at": "2010-02-29T18:13:30.568224+01:00"}'
        MockRestApiServer(RestApiHandler, request)
>>>>>>> cde61187
<|MERGE_RESOLUTION|>--- conflicted
+++ resolved
@@ -175,9 +175,6 @@
             MockRestApiServer(RestApiHandler, request)
         request = b'POST /failover HTTP/1.0\nAuthorization: Basic dGVzdDp0ZXN0\n' +\
                   b'Content-Length: 50\n\n{"leader": "postgresql1", "member": "postgresql2"}'
-<<<<<<< HEAD
-        self.assertIsNotNone(MockRestApiServer(RestApiHandler, request))
-=======
         MockRestApiServer(RestApiHandler, request)
 
         # Valid future date
@@ -198,5 +195,4 @@
         # Invalid date
         request = b'POST /failover HTTP/1.0\nAuthorization: Basic dGVzdDp0ZXN0\nContent-Length: 103\n\n{"leader": ' +\
                   b'"postgresql1", "member": "postgresql2", "scheduled_at": "2010-02-29T18:13:30.568224+01:00"}'
-        MockRestApiServer(RestApiHandler, request)
->>>>>>> cde61187
+        self.assertIsNotNone(MockRestApiServer(RestApiHandler, request))