import datetime
import etcd
import os
import pytz
import unittest

from mock import Mock, MagicMock, patch
from patroni.config import Config
from patroni.dcs import Cluster, Failover, Leader, Member, get_dcs
from patroni.dcs.etcd import Client
from patroni.exceptions import DCSError, PostgresException
from patroni.ha import Ha
from patroni.postgresql import Postgresql
from test_etcd import socket_getaddrinfo, etcd_read, etcd_write, requests_get


def true(*args, **kwargs):
    return True


def false(*args, **kwargs):
    return False


def get_cluster(initialize, leader, members, failover):
    return Cluster(initialize, None, leader, 10, members, failover)


def get_cluster_not_initialized_without_leader():
    return get_cluster(None, None, [], None)


def get_cluster_initialized_without_leader(leader=False, failover=None):
    m1 = Member(0, 'leader', 28, {'conn_url': 'postgres://replicator:rep-pass@127.0.0.1:5435/postgres',
                                  'api_url': 'http://127.0.0.1:8008/patroni', 'xlog_location': 4})
    l = Leader(0, 0, m1) if leader else None
    m2 = Member(0, 'other', 28, {'conn_url': 'postgres://replicator:rep-pass@127.0.0.1:5436/postgres',
                                 'api_url': 'http://127.0.0.1:8011/patroni',
                                 'tags': {'clonefrom': True},
                                 'scheduled_restart': {'schedule': "2100-01-01 10:53:07.560445+00:00",
                                                       'postgres_version': '99.0.0'}})
    return get_cluster(True, l, [m1, m2], failover)


def get_cluster_initialized_with_leader(failover=None):
    return get_cluster_initialized_without_leader(leader=True, failover=failover)


def get_cluster_initialized_with_only_leader(failover=None):
    l = get_cluster_initialized_without_leader(leader=True, failover=failover).leader
    return get_cluster(True, l, [l], failover)

future_restart_time = datetime.datetime.now(pytz.utc) + datetime.timedelta(days=5)
postmaster_start_time = datetime.datetime.now(pytz.utc)


class MockPatroni(object):

    def __init__(self, p, d):
        os.environ[Config.PATRONI_CONFIG_VARIABLE] = """
restapi:
  listen: 0.0.0.0:8008
bootstrap:
  users:
    replicator:
      password: rep-pass
      options:
        - replication
postgresql:
  name: foo
  data_dir: data/postgresql0
  pg_rewind:
    username: postgres
    password: postgres
zookeeper:
  exhibitor:
    hosts: [localhost]
    port: 8181
"""
        self.config = Config()
        self.postgresql = p
        self.dcs = d
        self.api = Mock()
        self.tags = {'foo': 'bar'}
        self.nofailover = None
        self.replicatefrom = None
        self.api.connection_string = 'http://127.0.0.1:8008'
        self.clonefrom = None
        self.scheduled_restart = {'schedule': future_restart_time,
                                  'postmaster_start_time': str(postmaster_start_time)}


def run_async(func, args=()):
    return func(*args) if args else func()


@patch.object(Postgresql, 'is_running', Mock(return_value=True))
@patch.object(Postgresql, 'is_leader', Mock(return_value=True))
@patch.object(Postgresql, 'xlog_position', Mock(return_value=0))
@patch.object(Postgresql, 'call_nowait', Mock(return_value=True))
@patch.object(Postgresql, 'data_directory_empty', Mock(return_value=False))
@patch.object(Postgresql, 'controldata', Mock(return_value={'Database system identifier': '1234567890'}))
@patch.object(Postgresql, 'sync_replication_slots', Mock())
@patch.object(Postgresql, 'write_pg_hba', Mock())
@patch.object(Postgresql, 'write_pgpass', Mock())
@patch.object(Postgresql, 'write_recovery_conf', Mock())
@patch.object(Postgresql, 'query', Mock())
@patch.object(Postgresql, 'checkpoint', Mock())
@patch.object(etcd.Client, 'write', etcd_write)
@patch.object(etcd.Client, 'read', etcd_read)
@patch.object(etcd.Client, 'delete', Mock(side_effect=etcd.EtcdException))
@patch('subprocess.call', Mock(return_value=0))
class TestHa(unittest.TestCase):

    @patch('socket.getaddrinfo', socket_getaddrinfo)
    @patch.object(etcd.Client, 'read', etcd_read)
    def setUp(self):
        with patch.object(Client, 'machines') as mock_machines:
            mock_machines.__get__ = Mock(return_value=['http://remotehost:2379'])
            self.p = Postgresql({'name': 'postgresql0', 'scope': 'dummy', 'listen': '127.0.0.1:5432',
                                 'data_dir': 'data/postgresql0', 'retry_timeout': 10,
                                 'authentication': {'superuser': {'username': 'foo', 'password': 'bar'},
                                                    'replication': {'username': '', 'password': ''}},
                                 'parameters': {'wal_level': 'hot_standby', 'max_replication_slots': 5, 'foo': 'bar',
                                                'hot_standby': 'on', 'max_wal_senders': 5, 'wal_keep_segments': 8}})
            self.p.set_state('running')
            self.p.set_role('replica')
            self.p.postmaster_start_time = MagicMock(return_value=str(postmaster_start_time))
            self.p.check_replication_lag = true
            self.p.can_create_replica_without_replication_connection = MagicMock(return_value=False)
            self.e = get_dcs({'etcd': {'ttl': 30, 'host': 'ok:2379', 'scope': 'test',
                                       'name': 'foo', 'retry_timeout': 10}})
            self.ha = Ha(MockPatroni(self.p, self.e))
            self.ha._async_executor.run_async = run_async
            self.ha.old_cluster = self.e.get_cluster()
            self.ha.cluster = get_cluster_not_initialized_without_leader()
            self.ha.load_cluster_from_dcs = Mock()

    def test_update_lock(self):
        self.p.last_operation = Mock(side_effect=PostgresException(''))
        self.assertTrue(self.ha.update_lock())

    def test_touch_member(self):
        self.p.xlog_position = Mock(side_effect=Exception)
        self.ha.touch_member()

    def test_start_as_replica(self):
        self.p.is_healthy = false
        self.assertEquals(self.ha.run_cycle(), 'starting as a secondary')

    def test_recover_replica_failed(self):
        self.p.controldata = lambda: {'Database cluster state': 'in production'}
        self.p.is_healthy = false
        self.p.is_running = false
        self.p.follow = false
        self.assertEquals(self.ha.run_cycle(), 'starting as a secondary')
        self.assertEquals(self.ha.run_cycle(), 'failed to start postgres')

    def test_recover_master_failed(self):
        self.p.follow = false
        self.p.is_healthy = false
        self.p.is_running = false
        self.p.name = 'leader'
        self.p.set_role('master')
        self.p.controldata = lambda: {'Database cluster state': 'in production'}
        self.ha.cluster = get_cluster_initialized_with_leader()
        self.assertEquals(self.ha.run_cycle(), 'starting as readonly because i had the session lock')

    def test_do_not_recover_in_pause(self):
        pass

    @patch('sys.exit', return_value=1)
    @patch('patroni.ha.Ha.sysid_valid', MagicMock(return_value=True))
    def test_sysid_no_match(self, exit_mock):
        self.ha.run_cycle()
        exit_mock.assert_called_once_with(1)

    @patch.object(Cluster, 'is_unlocked', Mock(return_value=False))
    def test_start_as_readonly(self):
        self.p.is_leader = false
        self.p.is_healthy = true
        self.ha.has_lock = true
        self.assertEquals(self.ha.run_cycle(), 'promoted self to leader because i had the session lock')

    def test_acquire_lock_as_master(self):
        self.assertEquals(self.ha.run_cycle(), 'acquired session lock as a leader')

    def test_promoted_by_acquiring_lock(self):
        self.ha.is_healthiest_node = true
        self.p.is_leader = false
        self.assertEquals(self.ha.run_cycle(), 'promoted self to leader by acquiring session lock')

    def test_demote_after_failing_to_obtain_lock(self):
        self.ha.acquire_lock = false
        self.assertEquals(self.ha.run_cycle(), 'demoted self after trying and failing to obtain lock')

    def test_follow_new_leader_after_failing_to_obtain_lock(self):
        self.ha.is_healthiest_node = true
        self.ha.acquire_lock = false
        self.p.is_leader = false
        self.assertEquals(self.ha.run_cycle(), 'following new leader after trying and failing to obtain lock')

    def test_demote_because_not_healthiest(self):
        self.ha.is_healthiest_node = false
        self.assertEquals(self.ha.run_cycle(), 'demoting self because i am not the healthiest node')

    def test_follow_new_leader_because_not_healthiest(self):
        self.ha.is_healthiest_node = false
        self.p.is_leader = false
        self.assertEquals(self.ha.run_cycle(), 'following a different leader because i am not the healthiest node')

    def test_promote_because_have_lock(self):
        self.ha.cluster.is_unlocked = false
        self.ha.has_lock = true
        self.p.is_leader = false
        self.assertEquals(self.ha.run_cycle(), 'promoted self to leader because i had the session lock')

    def test_leader_with_lock(self):
        self.ha.cluster.is_unlocked = false
        self.ha.has_lock = true
        self.assertEquals(self.ha.run_cycle(), 'no action.  i am the leader with the lock')

    def test_demote_because_not_having_lock(self):
        self.ha.cluster.is_unlocked = false
        self.assertEquals(self.ha.run_cycle(), 'demoting self because i do not have the lock and i was a leader')

    def test_demote_because_update_lock_failed(self):
        self.ha.cluster.is_unlocked = false
        self.ha.has_lock = true
        self.ha.update_lock = false
        self.assertEquals(self.ha.run_cycle(), 'demoting self because i do not have the lock and i was a leader')

    def test_follow(self):
        self.ha.cluster.is_unlocked = false
        self.p.is_leader = false
        self.assertEquals(self.ha.run_cycle(), 'no action.  i am a secondary and i am following a leader')
        self.ha.patroni.replicatefrom = "foo"
        self.assertEquals(self.ha.run_cycle(), 'no action.  i am a secondary and i am following a leader')

    def test_follow_in_pause(self):
        self.ha.cluster.is_unlocked = false
        self.ha.is_paused = true
        self.assertEquals(self.ha.run_cycle(), 'PAUSE: continue to run as master without lock')
        self.p.is_leader = false
        self.assertEquals(self.ha.run_cycle(), 'PAUSE: no action')

    def test_no_etcd_connection_master_demote(self):
        self.ha.load_cluster_from_dcs = Mock(side_effect=DCSError('Etcd is not responding properly'))
        self.assertEquals(self.ha.run_cycle(), 'demoted self because DCS is not accessible and i was a leader')

    def test_bootstrap_from_another_member(self):
        self.ha.cluster = get_cluster_initialized_with_leader()
        self.assertEquals(self.ha.bootstrap(), 'trying to bootstrap from replica \'other\'')

    def test_bootstrap_waiting_for_leader(self):
        self.ha.cluster = get_cluster_initialized_without_leader()
        self.assertEquals(self.ha.bootstrap(), 'waiting for leader to bootstrap')

    def test_bootstrap_without_leader(self):
        self.ha.cluster = get_cluster_initialized_without_leader()
        self.p.can_create_replica_without_replication_connection = MagicMock(return_value=True)
        self.assertEquals(self.ha.bootstrap(), 'trying to bootstrap (without leader)')

    def test_bootstrap_initialize_lock_failed(self):
        self.ha.cluster = get_cluster_not_initialized_without_leader()
        self.assertEquals(self.ha.bootstrap(), 'failed to acquire initialize lock')

    def test_bootstrap_initialized_new_cluster(self):
        self.ha.cluster = get_cluster_not_initialized_without_leader()
        self.e.initialize = true
        self.assertEquals(self.ha.bootstrap(), 'initialized a new cluster')

    def test_bootstrap_release_initialize_key_on_failure(self):
        self.ha.cluster = get_cluster_not_initialized_without_leader()
        self.e.initialize = true
        self.p.bootstrap = Mock(side_effect=PostgresException("Could not bootstrap master PostgreSQL"))
        self.assertRaises(PostgresException, self.ha.bootstrap)

    def test_reinitialize(self):
        self.assertIsNotNone(self.ha.reinitialize())
        self.assertIsNone(self.ha._async_executor.scheduled_action)

        self.ha.cluster = get_cluster_initialized_with_leader()
        self.assertIsNone(self.ha.reinitialize())
        self.assertIsNotNone(self.ha._async_executor.scheduled_action)

        self.assertIsNotNone(self.ha.reinitialize())

        self.ha.state_handler.name = self.ha.cluster.leader.name
        self.assertIsNotNone(self.ha.reinitialize())

    def test_restart(self):
        self.assertEquals(self.ha.restart(), (True, 'restarted successfully'))
        self.p.restart = false
        self.assertEquals(self.ha.restart(), (False, 'restart failed'))
        self.ha.cluster = get_cluster_initialized_with_leader()
        self.ha.reinitialize()
        self.assertEquals(self.ha.restart(), (False, 'reinitialize already in progress'))
        with patch.object(self.ha, "restart_matches", return_value=False):
            self.assertEquals(self.ha.restart({'foo': 'bar'}), (False, "restart conditions are not satisfied"))

    def test_restart_in_progress(self):
        self.ha._async_executor.schedule('restart', True)
        self.assertTrue(self.ha.restart_scheduled())
        self.assertEquals(self.ha.run_cycle(), 'not healthy enough for leader race')

        self.ha.cluster = get_cluster_initialized_with_leader()
        self.assertEquals(self.ha.run_cycle(), 'restart in progress')

        self.ha.has_lock = true
        self.assertEquals(self.ha.run_cycle(), 'updated leader lock during restart')

        self.ha.update_lock = false
        self.assertEquals(self.ha.run_cycle(), 'failed to update leader lock during restart')

    @patch('requests.get', requests_get)
    @patch('time.sleep', Mock())
    def test_manual_failover_from_leader(self):
        self.ha.has_lock = true
        self.ha.cluster = get_cluster_initialized_with_leader(Failover(0, 'blabla', '', None))
        self.assertEquals(self.ha.run_cycle(), 'no action.  i am the leader with the lock')
        self.ha.cluster = get_cluster_initialized_with_leader(Failover(0, '', self.p.name, None))
        self.assertEquals(self.ha.run_cycle(), 'no action.  i am the leader with the lock')
        self.ha.cluster = get_cluster_initialized_with_leader(Failover(0, '', 'blabla', None))
        self.assertEquals(self.ha.run_cycle(), 'no action.  i am the leader with the lock')
        f = Failover(0, self.p.name, '', None)
        self.ha.cluster = get_cluster_initialized_with_leader(f)
        self.assertEquals(self.ha.run_cycle(), 'manual failover: demoting myself')
        self.ha.fetch_node_status = lambda e: (e, True, True, 0, {'nofailover': 'True'})
        self.assertEquals(self.ha.run_cycle(), 'no action.  i am the leader with the lock')
        # manual failover from the previous leader to us won't happen if we hold the nofailover flag
        self.ha.cluster = get_cluster_initialized_with_leader(Failover(0, 'blabla', self.p.name, None))
        self.assertEquals(self.ha.run_cycle(), 'no action.  i am the leader with the lock')

        # Failover scheduled time must include timezone
        scheduled = datetime.datetime.now()
        self.ha.cluster = get_cluster_initialized_with_leader(Failover(0, 'blabla', self.p.name, scheduled))
        self.ha.run_cycle()

        scheduled = datetime.datetime.utcnow().replace(tzinfo=pytz.UTC)
        self.ha.cluster = get_cluster_initialized_with_leader(Failover(0, 'blabla', self.p.name, scheduled))
        self.assertEquals('no action.  i am the leader with the lock', self.ha.run_cycle())

        scheduled = scheduled + datetime.timedelta(seconds=30)
        self.ha.cluster = get_cluster_initialized_with_leader(Failover(0, 'blabla', self.p.name, scheduled))
        self.assertEquals('no action.  i am the leader with the lock', self.ha.run_cycle())

        scheduled = scheduled + datetime.timedelta(seconds=-600)
        self.ha.cluster = get_cluster_initialized_with_leader(Failover(0, 'blabla', self.p.name, scheduled))
        self.assertEquals('no action.  i am the leader with the lock', self.ha.run_cycle())

        scheduled = None
        self.ha.cluster = get_cluster_initialized_with_leader(Failover(0, 'blabla', self.p.name, scheduled))
        self.assertEquals('no action.  i am the leader with the lock', self.ha.run_cycle())

    @patch('requests.get', requests_get)
    def test_manual_failover_from_leader_in_pause(self):
        self.ha.has_lock = true
        self.ha.is_paused = true
        scheduled = datetime.datetime.now()
        self.ha.cluster = get_cluster_initialized_with_leader(Failover(0, 'blabla', self.p.name, scheduled))
        self.assertEquals('PAUSE: no action.  i am the leader with the lock', self.ha.run_cycle())
        self.ha.cluster = get_cluster_initialized_with_leader(Failover(0, self.p.name, '', None))
        self.assertEquals('PAUSE: no action.  i am the leader with the lock', self.ha.run_cycle())

    @patch('requests.get', requests_get)
    def test_manual_failover_process_no_leader(self):
        self.p.is_leader = false
        self.ha.cluster = get_cluster_initialized_without_leader(failover=Failover(0, '', self.p.name, None))
        self.assertEquals(self.ha.run_cycle(), 'promoted self to leader by acquiring session lock')
        self.ha.cluster = get_cluster_initialized_without_leader(failover=Failover(0, '', 'leader', None))
        self.p.set_role('replica')
        self.assertEquals(self.ha.run_cycle(), 'promoted self to leader by acquiring session lock')
        self.ha.fetch_node_status = lambda e: (e, True, True, 0, {})  # accessible, in_recovery
        self.assertEquals(self.ha.run_cycle(), 'following a different leader because i am not the healthiest node')
        self.ha.cluster = get_cluster_initialized_without_leader(failover=Failover(0, self.p.name, '', None))
        self.assertEquals(self.ha.run_cycle(), 'following a different leader because i am not the healthiest node')
        self.ha.fetch_node_status = lambda e: (e, False, True, 0, {})  # inaccessible, in_recovery
        self.p.set_role('replica')
        self.assertEquals(self.ha.run_cycle(), 'promoted self to leader by acquiring session lock')
        # set failover flag to True for all members of the cluster
        # this should elect the current member, as we are not going to call the API for it.
        self.ha.cluster = get_cluster_initialized_without_leader(failover=Failover(0, '', 'other', None))
        self.ha.fetch_node_status = lambda e: (e, True, True, 0, {'nofailover': 'True'})  # accessible, in_recovery
        self.p.set_role('replica')
        self.assertEquals(self.ha.run_cycle(), 'promoted self to leader by acquiring session lock')
        # same as previous, but set the current member to nofailover. In no case it should be elected as a leader
        self.ha.patroni.nofailover = True
        self.assertEquals(self.ha.run_cycle(), 'following a different leader because I am not allowed to promote')

    def test_manual_failover_process_no_leader_in_pause(self):
        self.ha.is_paused = true
        self.ha.cluster = get_cluster_initialized_without_leader(failover=Failover(0, '', 'other', None))
        self.assertEquals(self.ha.run_cycle(), 'PAUSE: continue to run as master without lock')
        self.ha.cluster = get_cluster_initialized_without_leader(failover=Failover(0, 'leader', '', None))
        self.assertEquals(self.ha.run_cycle(), 'PAUSE: continue to run as master without lock')
<<<<<<< HEAD
        self.p.is_leader = false
        self.p.set_role('replica')
        self.ha.cluster = get_cluster_initialized_without_leader(failover=Failover(0, 'leader', self.p.name, None))
        self.assertEquals(self.ha.run_cycle(), 'PAUSE: promoted self to leader by acquiring session lock')
=======
        self.ha.cluster = get_cluster_initialized_without_leader(failover=Failover(0, 'leader', 'blabla', None))
        self.p.is_leader = true
        self.assertEquals('PAUSE: acquired session lock as a leader', self.ha.run_cycle())
>>>>>>> 11359a26

    def test_is_healthiest_node(self):
        self.ha.state_handler.is_leader = false
        self.ha.patroni.nofailover = False
        self.ha.fetch_node_status = lambda e: (e, True, True, 0, {})
        self.assertTrue(self.ha.is_healthiest_node())
        self.ha.is_paused = true
        self.assertFalse(self.ha.is_healthiest_node())

    def test__is_healthiest_node(self):
        self.assertTrue(self.ha._is_healthiest_node(self.ha.old_cluster.members))
        self.p.is_leader = false
        self.ha.fetch_node_status = lambda e: (e, True, True, 0, {})  # accessible, in_recovery
        self.assertTrue(self.ha._is_healthiest_node(self.ha.old_cluster.members))
        self.ha.fetch_node_status = lambda e: (e, True, False, 0, {})  # accessible, not in_recovery
        self.assertFalse(self.ha._is_healthiest_node(self.ha.old_cluster.members))
        self.ha.fetch_node_status = lambda e: (e, True, True, 1, {})  # accessible, in_recovery, xlog location ahead
        self.assertFalse(self.ha._is_healthiest_node(self.ha.old_cluster.members))
        self.p.check_replication_lag = false
        self.assertFalse(self.ha._is_healthiest_node(self.ha.old_cluster.members))
        self.ha.patroni.nofailover = True
        self.assertFalse(self.ha._is_healthiest_node(self.ha.old_cluster.members))
        self.ha.patroni.nofailover = False

    @patch('requests.get', requests_get)
    def test_fetch_node_status(self):
        member = Member(0, 'test', 1, {'api_url': 'http://127.0.0.1:8011/patroni'})
        self.ha.fetch_node_status(member)
        member = Member(0, 'test', 1, {'api_url': 'http://localhost:8011/patroni'})
        self.ha.fetch_node_status(member)

    def test_post_recover(self):
        self.p.is_running = false
        self.ha.has_lock = true
        self.assertEqual(self.ha.post_recover(), 'removed leader key after trying and failing to start postgres')
        self.ha.has_lock = false
        self.assertEqual(self.ha.post_recover(), 'failed to start postgres')
        self.p.is_running = true
        self.assertIsNone(self.ha.post_recover())

    def test_schedule_future_restart(self):
        self.ha.patroni.scheduled_restart = {}
        # do the restart 2 times. The first one should succeed, the second one should fail
        self.assertTrue(self.ha.schedule_future_restart({'schedule': future_restart_time}))
        self.assertFalse(self.ha.schedule_future_restart({'schedule': future_restart_time}))

    def test_delete_future_restarts(self):
        self.ha.delete_future_restart()

    def test_evaluate_scheduled_restart(self):
        self.p.postmaster_start_time = Mock(return_value=str(postmaster_start_time))
        # restart while the postmaster has been already restarted, fails
        with patch.object(self.ha,
                          'future_restart_scheduled',
                          Mock(return_value={'postmaster_start_time':
                                             str(postmaster_start_time - datetime.timedelta(days=1)),
                                             'schedule': str(future_restart_time)})):
            self.assertIsNone(self.ha.evaluate_scheduled_restart())
        with patch.object(self.ha,
                          'future_restart_scheduled',
                          Mock(return_value={'postmaster_start_time': str(postmaster_start_time),
                                             'schedule': str(future_restart_time)})):
            with patch.object(self.ha,
                              'should_run_scheduled_action', Mock(return_value=True)):
                # restart in the future, ok
                self.assertIsNotNone(self.ha.evaluate_scheduled_restart())
                with patch.object(self.ha, 'restart', Mock(return_value=(False, "Test"))):
                    # restart in the future, bit the actual restart failed
                    self.assertIsNone(self.ha.evaluate_scheduled_restart())

    def test_scheduled_restart(self):
        self.ha.cluster = get_cluster_initialized_with_leader()
        with patch.object(self.ha, "evaluate_scheduled_restart", Mock(return_value="restart scheduled")):
            self.assertEquals(self.ha.run_cycle(), "restart scheduled")

    def test_restart_matches(self):
        self.p._role = 'replica'
        self.p.server_version = 90500
        self.p._pending_restart = True
        self.assertFalse(self.ha.restart_matches("master", "9.5.0", True))
        self.assertFalse(self.ha.restart_matches("replica", "9.4.3", True))
        self.p._pending_restart = False
        self.assertFalse(self.ha.restart_matches("replica", "9.5.2", True))
        self.assertTrue(self.ha.restart_matches("replica", "9.5.2", False))

    def test_process_healthy_cluster_in_pause(self):
        self.p.is_leader = false
        self.ha.is_paused = true
        self.p.name = 'leader'
        self.ha.cluster = get_cluster_initialized_with_leader()
        self.assertEquals(self.ha.run_cycle(), 'PAUSE: removed leader lock because postgres is not running as master')

    def test_postgres_unhealthy_in_pause(self):
        self.ha.is_paused = true
        self.p.is_healthy = false
        self.assertEquals(self.ha.run_cycle(), 'PAUSE: postgres is not running')
        self.ha.has_lock = true
        self.assertEquals(self.ha.run_cycle(), 'PAUSE: removed leader lock because postgres is not running')

    def test_no_etcd_connection_in_pause(self):
        self.ha.is_paused = true
        self.ha.load_cluster_from_dcs = Mock(side_effect=DCSError('Etcd is not responding properly'))
        self.assertEquals(self.ha.run_cycle(), 'PAUSE: DCS is not accessible')<|MERGE_RESOLUTION|>--- conflicted
+++ resolved
@@ -394,16 +394,12 @@
         self.assertEquals(self.ha.run_cycle(), 'PAUSE: continue to run as master without lock')
         self.ha.cluster = get_cluster_initialized_without_leader(failover=Failover(0, 'leader', '', None))
         self.assertEquals(self.ha.run_cycle(), 'PAUSE: continue to run as master without lock')
-<<<<<<< HEAD
+        self.ha.cluster = get_cluster_initialized_without_leader(failover=Failover(0, 'leader', 'blabla', None))
+        self.assertEquals('PAUSE: acquired session lock as a leader', self.ha.run_cycle())
         self.p.is_leader = false
         self.p.set_role('replica')
         self.ha.cluster = get_cluster_initialized_without_leader(failover=Failover(0, 'leader', self.p.name, None))
         self.assertEquals(self.ha.run_cycle(), 'PAUSE: promoted self to leader by acquiring session lock')
-=======
-        self.ha.cluster = get_cluster_initialized_without_leader(failover=Failover(0, 'leader', 'blabla', None))
-        self.p.is_leader = true
-        self.assertEquals('PAUSE: acquired session lock as a leader', self.ha.run_cycle())
->>>>>>> 11359a26
 
     def test_is_healthiest_node(self):
         self.ha.state_handler.is_leader = false
