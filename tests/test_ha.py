import datetime
import etcd
import os
import sys

from mock import Mock, MagicMock, PropertyMock, patch, mock_open
from patroni.config import Config
from patroni.dcs import Cluster, ClusterConfig, Failover, Leader, Member, get_dcs, SyncState, TimelineHistory
from patroni.dcs.etcd import AbstractEtcdClientWithFailover
from patroni.exceptions import DCSError, PostgresConnectionException, PatroniFatalException
from patroni.ha import Ha, _MemberStatus
from patroni.postgresql import Postgresql
from patroni.postgresql.bootstrap import Bootstrap
from patroni.postgresql.cancellable import CancellableSubprocess
from patroni.postgresql.config import ConfigHandler
from patroni.postgresql.postmaster import PostmasterProcess
from patroni.postgresql.rewind import Rewind
from patroni.postgresql.slots import SlotsHandler
from patroni.utils import tzutc
from patroni.watchdog import Watchdog
from six.moves import builtins

from . import PostgresInit, MockPostmaster, psycopg_connect, requests_get
from .test_etcd import socket_getaddrinfo, etcd_read, etcd_write

SYSID = '12345678901'


def true(*args, **kwargs):
    return True


def false(*args, **kwargs):
    return False


def get_cluster(initialize, leader, members, failover, sync, cluster_config=None, failsafe=None):
    t = datetime.datetime.now().isoformat()
    history = TimelineHistory(1, '[[1,67197376,"no recovery target specified","' + t + '","foo"]]',
                              [(1, 67197376, 'no recovery target specified', t, 'foo')])
    cluster_config = cluster_config or ClusterConfig(1, {'check_timeline': True}, 1)
    return Cluster(initialize, cluster_config, leader, 10, members, failover, sync, history, None, failsafe)


def get_cluster_not_initialized_without_leader(cluster_config=None):
    return get_cluster(None, None, [], None, SyncState(None, None, None, None), cluster_config)


def get_cluster_bootstrapping_without_leader(cluster_config=None):
    return get_cluster("", None, [], None, SyncState(None, None, None, None), cluster_config)


def get_cluster_initialized_without_leader(leader=False, failover=None, sync=None, cluster_config=None, failsafe=False):
    m1 = Member(0, 'leader', 28, {'conn_url': 'postgres://replicator:rep-pass@127.0.0.1:5435/postgres',
                                  'api_url': 'http://127.0.0.1:8008/patroni', 'xlog_location': 4,
                                  'role': 'primary', 'state': 'running'})
    leader = Leader(0, 0, m1 if leader else Member(0, '', 28, {}))
    m2 = Member(0, 'other', 28, {'conn_url': 'postgres://replicator:rep-pass@127.0.0.1:5436/postgres',
                                 'api_url': 'http://127.0.0.1:8011/patroni',
                                 'state': 'running',
                                 'pause': True,
                                 'tags': {'clonefrom': True},
                                 'scheduled_restart': {'schedule': "2100-01-01 10:53:07.560445+00:00",
                                                       'postgres_version': '99.0.0'}})
<<<<<<< HEAD
    syncstate = SyncState(0 if sync else None, sync and sync[0], sync and sync[1], None)
    return get_cluster(SYSID, leader, [m1, m2], failover, syncstate, cluster_config)
=======
    syncstate = SyncState(0 if sync else None, sync and sync[0], sync and sync[1])
    failsafe = {m.name: m.api_url for m in (m1, m2)} if failsafe else None
    return get_cluster(SYSID, leader, [m1, m2], failover, syncstate, cluster_config, failsafe)
>>>>>>> 422047f1


def get_cluster_initialized_with_leader(failover=None, sync=None):
    return get_cluster_initialized_without_leader(leader=True, failover=failover, sync=sync)


def get_cluster_initialized_with_only_leader(failover=None, cluster_config=None):
    leader = get_cluster_initialized_without_leader(leader=True, failover=failover).leader
    return get_cluster(True, leader, [leader.member], failover, None, cluster_config)


def get_standby_cluster_initialized_with_only_leader(failover=None, sync=None):
    return get_cluster_initialized_with_only_leader(
        cluster_config=ClusterConfig(1, {
            "standby_cluster": {
                "host": "localhost",
                "port": 5432,
                "primary_slot_name": "",
            }}, 1)
    )


def get_cluster_initialized_with_leader_and_failsafe():
    return get_cluster_initialized_without_leader(leader=True, failsafe=True,
                                                  cluster_config=ClusterConfig(1, {'failsafe_mode': True}, 1))


def get_node_status(reachable=True, in_recovery=True, dcs_last_seen=0,
                    timeline=2, wal_position=10, nofailover=False,
                    watchdog_failed=False):
    def fetch_node_status(e):
        tags = {}
        if nofailover:
            tags['nofailover'] = True
        return _MemberStatus(e, reachable, in_recovery, dcs_last_seen, timeline, wal_position, tags, watchdog_failed)
    return fetch_node_status


future_restart_time = datetime.datetime.now(tzutc) + datetime.timedelta(days=5)
postmaster_start_time = datetime.datetime.now(tzutc)


class MockPatroni(object):

    def __init__(self, p, d):
        os.environ[Config.PATRONI_CONFIG_VARIABLE] = """
restapi:
  listen: 0.0.0.0:8008
bootstrap:
  users:
    replicator:
      password: rep-pass
      options:
        - replication
postgresql:
  name: foo
  data_dir: data/postgresql0
  pg_rewind:
    username: postgres
    password: postgres
watchdog:
  mode: off
zookeeper:
  exhibitor:
    hosts: [localhost]
    port: 8181
"""
        # We rely on sys.argv in Config, so it's necessary to reset
        # all the extra values that are coming from py.test
        sys.argv = sys.argv[:1]

        self.config = Config(None)
        self.config.set_dynamic_configuration({'maximum_lag_on_failover': 5})
        self.version = '1.5.7'
        self.postgresql = p
        self.dcs = d
        self.api = Mock()
        self.tags = {'foo': 'bar'}
        self.nofailover = None
        self.replicatefrom = None
        self.api.connection_string = 'http://127.0.0.1:8008'
        self.clonefrom = None
        self.nosync = False
        self.scheduled_restart = {'schedule': future_restart_time,
                                  'postmaster_start_time': str(postmaster_start_time)}
        self.watchdog = Watchdog(self.config)
        self.request = lambda *args, **kwargs: requests_get(args[0].api_url, *args[1:], **kwargs)


def run_async(self, func, args=()):
    self.reset_scheduled_action()
    if args:
        func(*args)
    else:
        func()


@patch.object(Postgresql, 'is_running', Mock(return_value=MockPostmaster()))
@patch.object(Postgresql, 'is_leader', Mock(return_value=True))
@patch.object(Postgresql, 'timeline_wal_position', Mock(return_value=(1, 10, 1)))
@patch.object(Postgresql, '_cluster_info_state_get', Mock(return_value=10))
@patch.object(Postgresql, 'data_directory_empty', Mock(return_value=False))
@patch.object(Postgresql, 'controldata', Mock(return_value={
    'Database system identifier': SYSID,
    'Database cluster state': 'shut down',
    'Latest checkpoint location': '0/12345678',
    "Latest checkpoint's TimeLineID": '2'}))
@patch.object(SlotsHandler, 'load_replication_slots', Mock(side_effect=Exception))
@patch.object(ConfigHandler, 'append_pg_hba', Mock())
@patch.object(ConfigHandler, 'write_pgpass', Mock(return_value={}))
@patch.object(ConfigHandler, 'write_recovery_conf', Mock())
@patch.object(ConfigHandler, 'write_postgresql_conf', Mock())
@patch.object(Postgresql, 'query', Mock())
@patch.object(Postgresql, 'checkpoint', Mock())
@patch.object(CancellableSubprocess, 'call', Mock(return_value=0))
@patch.object(Postgresql, 'get_replica_timeline', Mock(return_value=2))
@patch.object(Postgresql, 'get_primary_timeline', Mock(return_value=2))
@patch.object(ConfigHandler, 'restore_configuration_files', Mock())
@patch.object(etcd.Client, 'write', etcd_write)
@patch.object(etcd.Client, 'read', etcd_read)
@patch.object(etcd.Client, 'delete', Mock(side_effect=etcd.EtcdException))
@patch('patroni.postgresql.polling_loop', Mock(return_value=range(1)))
@patch('patroni.async_executor.AsyncExecutor.busy', PropertyMock(return_value=False))
@patch('patroni.async_executor.AsyncExecutor.run_async', run_async)
@patch('patroni.postgresql.rewind.Thread', Mock())
@patch('patroni.postgresql.citus.CitusHandler.start', Mock())
@patch('subprocess.call', Mock(return_value=0))
@patch('time.sleep', Mock())
class TestHa(PostgresInit):

    @patch('socket.getaddrinfo', socket_getaddrinfo)
    @patch('patroni.dcs.dcs_modules', Mock(return_value=['patroni.dcs.etcd']))
    @patch.object(etcd.Client, 'read', etcd_read)
    def setUp(self):
        super(TestHa, self).setUp()
        with patch.object(AbstractEtcdClientWithFailover, 'machines') as mock_machines:
            mock_machines.__get__ = Mock(return_value=['http://remotehost:2379'])
            self.p.set_state('running')
            self.p.set_role('replica')
            self.p.postmaster_start_time = MagicMock(return_value=str(postmaster_start_time))
            self.p.can_create_replica_without_replication_connection = MagicMock(return_value=False)
            self.e = get_dcs({'etcd': {'ttl': 30, 'host': 'ok:2379', 'scope': 'test',
                                       'name': 'foo', 'retry_timeout': 10},
                              'citus': {'database': 'citus', 'group': None}})
            self.ha = Ha(MockPatroni(self.p, self.e))
            self.ha.old_cluster = self.e.get_cluster()
            self.ha.cluster = get_cluster_initialized_without_leader()
            self.ha.load_cluster_from_dcs = Mock()

    def test_update_lock(self):
        self.ha.is_failsafe_mode = true
        self.p.last_operation = Mock(side_effect=PostgresConnectionException(''))
        self.ha.dcs.update_leader = Mock(side_effect=[DCSError(''), Exception])
        self.assertRaises(DCSError, self.ha.update_lock)
        self.assertFalse(self.ha.update_lock(True))

    @patch.object(Postgresql, 'received_timeline', Mock(return_value=None))
    def test_touch_member(self):
        self.p.timeline_wal_position = Mock(return_value=(0, 1, 0))
        self.p.replica_cached_timeline = Mock(side_effect=Exception)
        self.ha.touch_member()
        self.p.timeline_wal_position = Mock(return_value=(0, 1, 1))
        self.p.set_role('standby_leader')
        self.ha.touch_member()
        self.p.set_role('primary')
        self.ha.dcs.touch_member = true
        self.ha.touch_member()

    def test_is_leader(self):
        self.assertFalse(self.ha.is_leader())

    def test_start_as_replica(self):
        self.p.is_healthy = false
        self.assertEqual(self.ha.run_cycle(), 'starting as a secondary')

    @patch('patroni.dcs.etcd.Etcd.initialize', return_value=True)
    def test_bootstrap_as_standby_leader(self, initialize):
        self.p.data_directory_empty = true
        self.ha.cluster = get_cluster_not_initialized_without_leader(cluster_config=ClusterConfig(0, {}, 0))
        self.ha.cluster.is_unlocked = true
        self.ha.patroni.config._dynamic_configuration = {"standby_cluster": {"port": 5432}}
        self.assertEqual(self.ha.run_cycle(), 'trying to bootstrap a new standby leader')

    def test_bootstrap_waiting_for_standby_leader(self):
        self.p.data_directory_empty = true
        self.ha.cluster = get_cluster_initialized_without_leader()
        self.ha.cluster.config.data.update({'standby_cluster': {'port': 5432}})
        self.assertEqual(self.ha.run_cycle(), 'waiting for standby_leader to bootstrap')

    @patch.object(Cluster, 'get_clone_member',
                  Mock(return_value=Member(0, 'test', 1, {'api_url': 'http://127.0.0.1:8011/patroni',
                                                          'conn_url': 'postgres://127.0.0.1:5432/postgres'})))
    @patch.object(Bootstrap, 'create_replica', Mock(return_value=0))
    def test_start_as_cascade_replica_in_standby_cluster(self):
        self.p.data_directory_empty = true
        self.ha.cluster = get_standby_cluster_initialized_with_only_leader()
        self.ha.cluster.is_unlocked = false
        self.assertEqual(self.ha.run_cycle(), "trying to bootstrap from replica 'test'")

    def test_recover_replica_failed(self):
        self.p.controldata = lambda: {'Database cluster state': 'in recovery', 'Database system identifier': SYSID}
        self.p.is_running = false
        self.p.follow = false
        self.assertEqual(self.ha.run_cycle(), 'starting as a secondary')
        self.assertEqual(self.ha.run_cycle(), 'failed to start postgres')

    def test_recover_raft(self):
        self.p.controldata = lambda: {'Database cluster state': 'in recovery', 'Database system identifier': SYSID}
        self.p.is_running = false
        self.p.follow = true
        self.assertEqual(self.ha.run_cycle(), 'starting as a secondary')
        self.p.is_running = true
        self.ha.dcs.__class__.__name__ = 'Raft'
        self.assertEqual(self.ha.run_cycle(), 'started as a secondary')

    def test_recover_former_primary(self):
        self.p.follow = false
        self.p.is_running = false
        self.p.name = 'leader'
        self.p.set_role('primary')
        self.p.controldata = lambda: {'Database cluster state': 'shut down', 'Database system identifier': SYSID}
        self.ha.cluster = get_cluster_initialized_with_leader()
        self.assertEqual(self.ha.run_cycle(), 'starting as readonly because i had the session lock')

    @patch.object(Rewind, 'ensure_clean_shutdown', Mock())
    def test_crash_recovery(self):
        self.ha.has_lock = true
        self.p.is_running = false
        self.p.controldata = lambda: {'Database cluster state': 'in production', 'Database system identifier': SYSID}
        self.assertEqual(self.ha.run_cycle(), 'doing crash recovery in a single user mode')
        with patch('patroni.async_executor.AsyncExecutor.busy', PropertyMock(return_value=True)),\
                patch.object(Ha, 'check_timeline', Mock(return_value=False)):
            self.ha._async_executor.schedule('doing crash recovery in a single user mode')
            self.ha.state_handler.cancellable._process = Mock()
            self.ha._crash_recovery_started -= 600
            self.ha.patroni.config.set_dynamic_configuration({'maximum_lag_on_failover': 10})
            self.assertEqual(self.ha.run_cycle(), 'terminated crash recovery because of startup timeout')

    @patch.object(Rewind, 'ensure_clean_shutdown', Mock())
    @patch.object(Rewind, 'rewind_or_reinitialize_needed_and_possible', Mock(return_value=True))
    @patch.object(Rewind, 'can_rewind', PropertyMock(return_value=True))
    def test_crash_recovery_before_rewind(self):
        self.p.is_leader = false
        self.p.is_running = false
        self.p.controldata = lambda: {'Database cluster state': 'in archive recovery',
                                      'Database system identifier': SYSID}
        self.ha._rewind.trigger_check_diverged_lsn()
        self.ha.cluster = get_cluster_initialized_with_leader()
        self.assertEqual(self.ha.run_cycle(), 'doing crash recovery in a single user mode')

    @patch.object(Rewind, 'rewind_or_reinitialize_needed_and_possible', Mock(return_value=True))
    @patch.object(Rewind, 'can_rewind', PropertyMock(return_value=True))
    @patch('os.listdir', Mock(return_value=[]))
    @patch('patroni.postgresql.rewind.fsync_dir', Mock())
    def test_recover_with_rewind(self):
        self.p.is_running = false
        self.ha.cluster = get_cluster_initialized_with_leader()
        self.ha.cluster.leader.member.data.update(version='2.0.2', role='primary')
        self.ha._rewind.pg_rewind = true
        self.ha._rewind.check_leader_is_not_in_recovery = true
        with patch.object(Rewind, 'rewind_or_reinitialize_needed_and_possible', Mock(return_value=True)):
            self.assertEqual(self.ha.run_cycle(), 'running pg_rewind from leader')
        with patch.object(Rewind, 'rewind_or_reinitialize_needed_and_possible', Mock(return_value=False)),\
                patch.object(Ha, 'is_synchronous_mode', Mock(return_value=True)):
            self.p.follow = true
            self.assertEqual(self.ha.run_cycle(), 'starting as a secondary')
            self.p.is_running = true
            self.ha.follow = Mock(return_value='fake')
            self.assertEqual(self.ha.run_cycle(), 'fake')

    @patch.object(Rewind, 'rewind_or_reinitialize_needed_and_possible', Mock(return_value=True))
    @patch.object(Rewind, 'should_remove_data_directory_on_diverged_timelines', PropertyMock(return_value=True))
    @patch.object(Bootstrap, 'create_replica', Mock(return_value=1))
    def test_recover_with_reinitialize(self):
        self.p.is_running = false
        self.ha.cluster = get_cluster_initialized_with_leader()
        self.assertEqual(self.ha.run_cycle(), 'reinitializing due to diverged timelines')

    @patch('sys.exit', return_value=1)
    @patch('patroni.ha.Ha.sysid_valid', MagicMock(return_value=True))
    def test_sysid_no_match(self, exit_mock):
        self.p.controldata = lambda: {'Database cluster state': 'in recovery', 'Database system identifier': '123'}
        self.ha.run_cycle()
        exit_mock.assert_called_once_with(1)

    @patch.object(Cluster, 'is_unlocked', Mock(return_value=False))
    def test_start_as_readonly(self):
        self.p.is_leader = false
        self.p.is_healthy = true
        self.ha.has_lock = true
        self.p.controldata = lambda: {'Database cluster state': 'in production', 'Database system identifier': SYSID}
        self.assertEqual(self.ha.run_cycle(), 'promoted self to leader because I had the session lock')

    @patch('patroni.psycopg.connect', psycopg_connect)
    def test_acquire_lock_as_primary(self):
        self.assertEqual(self.ha.run_cycle(), 'acquired session lock as a leader')

    def test_promoted_by_acquiring_lock(self):
        self.ha.is_healthiest_node = true
        self.p.is_leader = false
        self.assertEqual(self.ha.run_cycle(), 'promoted self to leader by acquiring session lock')

    def test_promotion_cancelled_after_pre_promote_failed(self):
        self.p.is_leader = false
        self.p._pre_promote = false
        self.ha._is_healthiest_node = true
        self.assertEqual(self.ha.run_cycle(), 'promoted self to leader by acquiring session lock')
        self.assertEqual(self.ha.run_cycle(), 'Promotion cancelled because the pre-promote script failed')
        self.assertEqual(self.ha.run_cycle(), 'following a different leader because i am not the healthiest node')

    def test_lost_leader_lock_during_promote(self):
        with patch('patroni.async_executor.AsyncExecutor.busy', PropertyMock(return_value=True)):
            self.ha._async_executor.schedule('promote')
            self.assertEqual(self.ha.run_cycle(), 'lost leader before promote')

    def test_long_promote(self):
        self.ha.cluster.is_unlocked = false
        self.ha.has_lock = true
        self.p.is_leader = false
        self.p.set_role('primary')
        self.assertEqual(self.ha.run_cycle(), 'no action. I am (postgresql0), the leader with the lock')

    def test_demote_after_failing_to_obtain_lock(self):
        self.ha.acquire_lock = false
        self.assertEqual(self.ha.run_cycle(), 'demoted self after trying and failing to obtain lock')

    def test_follow_new_leader_after_failing_to_obtain_lock(self):
        self.ha.is_healthiest_node = true
        self.ha.acquire_lock = false
        self.p.is_leader = false
        self.assertEqual(self.ha.run_cycle(), 'following new leader after trying and failing to obtain lock')

    def test_demote_because_not_healthiest(self):
        self.ha.is_healthiest_node = false
        self.assertEqual(self.ha.run_cycle(), 'demoting self because i am not the healthiest node')

    def test_follow_new_leader_because_not_healthiest(self):
        self.ha.is_healthiest_node = false
        self.p.is_leader = false
        self.assertEqual(self.ha.run_cycle(), 'following a different leader because i am not the healthiest node')

    def test_promote_because_have_lock(self):
        self.ha.cluster.is_unlocked = false
        self.ha.has_lock = true
        self.p.is_leader = false
        self.assertEqual(self.ha.run_cycle(), 'promoted self to leader because I had the session lock')

    def test_promote_without_watchdog(self):
        self.ha.cluster.is_unlocked = false
        self.ha.has_lock = true
        self.p.is_leader = true
        with patch.object(Watchdog, 'activate', Mock(return_value=False)):
            self.assertEqual(self.ha.run_cycle(), 'Demoting self because watchdog could not be activated')
            self.p.is_leader = false
            self.assertEqual(self.ha.run_cycle(), 'Not promoting self because watchdog could not be activated')

    def test_leader_with_lock(self):
        self.ha.cluster = get_cluster_initialized_with_leader()
        self.ha.cluster.is_unlocked = false
        self.ha.has_lock = true
        self.assertEqual(self.ha.run_cycle(), 'no action. I am (postgresql0), the leader with the lock')

    def test_coordinator_leader_with_lock(self):
        self.ha.cluster = get_cluster_initialized_with_leader()
        self.ha.cluster.is_unlocked = false
        self.ha.has_lock = true
        self.assertEqual(self.ha.run_cycle(), 'no action. I am (postgresql0), the leader with the lock')

    @patch.object(Postgresql, '_wait_for_connection_close', Mock())
    def test_demote_because_not_having_lock(self):
        self.ha.cluster.is_unlocked = false
        with patch.object(Watchdog, 'is_running', PropertyMock(return_value=True)):
            self.assertEqual(self.ha.run_cycle(), 'demoting self because I do not have the lock and I was a leader')

    def test_demote_because_update_lock_failed(self):
        self.ha.cluster.is_unlocked = false
        self.ha.has_lock = true
        self.ha.update_lock = false
        self.assertEqual(self.ha.run_cycle(), 'demoted self because failed to update leader lock in DCS')
        with patch.object(Ha, '_get_node_to_follow', Mock(side_effect=DCSError('foo'))):
            self.assertEqual(self.ha.run_cycle(), 'demoted self because failed to update leader lock in DCS')
        self.p.is_leader = false
        self.assertEqual(self.ha.run_cycle(), 'not promoting because failed to update leader lock in DCS')

    @patch.object(Postgresql, 'major_version', PropertyMock(return_value=130000))
    def test_follow(self):
        self.ha.cluster.is_unlocked = false
        self.p.is_leader = false
        self.assertEqual(self.ha.run_cycle(), 'no action. I am (postgresql0), a secondary, and following a leader ()')
        self.ha.patroni.replicatefrom = "foo"
        self.p.config.check_recovery_conf = Mock(return_value=(True, False))
        self.ha.cluster.config.data.update({'slots': {'l': {'database': 'a', 'plugin': 'b'}}})
        self.ha.cluster.members[1].data['tags']['replicatefrom'] = 'postgresql0'
        self.ha.patroni.nofailover = True
        self.assertEqual(self.ha.run_cycle(), 'no action. I am (postgresql0), a secondary, and following a leader ()')
        del self.ha.cluster.config.data['slots']
        self.ha.cluster.config.data.update({'postgresql': {'use_slots': False}})
        self.assertEqual(self.ha.run_cycle(), 'no action. I am (postgresql0), a secondary, and following a leader ()')
        del self.ha.cluster.config.data['postgresql']['use_slots']

    def test_follow_in_pause(self):
        self.ha.cluster.is_unlocked = false
        self.ha.is_paused = true
        self.assertEqual(self.ha.run_cycle(), 'PAUSE: continue to run as primary without lock')
        self.p.is_leader = false
        self.assertEqual(self.ha.run_cycle(), 'PAUSE: no action. I am (postgresql0)')

    @patch.object(Rewind, 'rewind_or_reinitialize_needed_and_possible', Mock(return_value=True))
    @patch.object(Rewind, 'can_rewind', PropertyMock(return_value=True))
    def test_follow_triggers_rewind(self):
        self.p.is_leader = false
        self.ha._rewind.trigger_check_diverged_lsn()
        self.ha.cluster = get_cluster_initialized_with_leader()
        self.assertEqual(self.ha.run_cycle(), 'running pg_rewind from leader')

    def test_no_dcs_connection_primary_demote(self):
        self.ha.load_cluster_from_dcs = Mock(side_effect=DCSError('Etcd is not responding properly'))
        self.assertEqual(self.ha.run_cycle(), 'demoting self because DCS is not accessible and I was a leader')
        self.ha._async_executor.schedule('dummy')
        self.assertEqual(self.ha.run_cycle(), 'demoted self because DCS is not accessible and I was a leader')

    def test_check_failsafe_topology(self):
        self.ha.load_cluster_from_dcs = Mock(side_effect=DCSError('Etcd is not responding properly'))
        self.ha.cluster = get_cluster_initialized_with_leader_and_failsafe()
        self.ha.dcs._last_failsafe = self.ha.cluster.failsafe
        self.assertEqual(self.ha.run_cycle(), 'demoting self because DCS is not accessible and I was a leader')
        self.ha.state_handler.name = self.ha.cluster.leader.name
        self.assertFalse(self.ha.failsafe_is_active())
        self.assertEqual(self.ha.run_cycle(),
                         'continue to run as a leader because failsafe mode is enabled and all members are accessible')
        self.assertTrue(self.ha.failsafe_is_active())
        with patch.object(Postgresql, 'slots', Mock(side_effect=Exception)):
            self.ha.patroni.request = Mock(side_effect=Exception)
            self.assertEqual(self.ha.run_cycle(), 'demoting self because DCS is not accessible and I was a leader')
            self.assertFalse(self.ha.failsafe_is_active())
        self.ha.dcs._last_failsafe.clear()
        self.ha.dcs._last_failsafe[self.ha.cluster.leader.name] = self.ha.cluster.leader.member.api_url
        self.assertEqual(self.ha.run_cycle(),
                         'continue to run as a leader because failsafe mode is enabled and all members are accessible')

    def test_no_dcs_connection_primary_failsafe(self):
        self.ha.load_cluster_from_dcs = Mock(side_effect=DCSError('Etcd is not responding properly'))
        self.ha.cluster = get_cluster_initialized_with_leader_and_failsafe()
        self.ha.dcs._last_failsafe = self.ha.cluster.failsafe
        self.ha.state_handler.name = self.ha.cluster.leader.name
        self.assertEqual(self.ha.run_cycle(),
                         'continue to run as a leader because failsafe mode is enabled and all members are accessible')

    def test_readonly_dcs_primary_failsafe(self):
        self.ha.cluster = get_cluster_initialized_with_leader_and_failsafe()
        self.ha.dcs.update_leader = Mock(side_effect=DCSError('Etcd is not responding properly'))
        self.ha.dcs._last_failsafe = self.ha.cluster.failsafe
        self.ha.state_handler.name = self.ha.cluster.leader.name
        self.assertEqual(self.ha.run_cycle(),
                         'continue to run as a leader because failsafe mode is enabled and all members are accessible')

    def test_no_dcs_connection_replica_failsafe(self):
        self.ha.load_cluster_from_dcs = Mock(side_effect=DCSError('Etcd is not responding properly'))
        self.ha.cluster = get_cluster_initialized_with_leader_and_failsafe()
        self.ha.update_failsafe({'name': 'leader', 'api_url': 'http://127.0.0.1:8008/patroni',
                                 'conn_url': 'postgres://127.0.0.1:5432/postgres', 'slots': {'foo': 1000}})
        self.p.is_leader = false
        self.assertEqual(self.ha.run_cycle(), 'DCS is not accessible')

    def test_no_dcs_connection_replica_failsafe_not_enabled_but_active(self):
        self.ha.load_cluster_from_dcs = Mock(side_effect=DCSError('Etcd is not responding properly'))
        self.ha.cluster = get_cluster_initialized_with_leader()
        self.ha.update_failsafe({'name': 'leader', 'api_url': 'http://127.0.0.1:8008/patroni',
                                 'conn_url': 'postgres://127.0.0.1:5432/postgres', 'slots': {'foo': 1000}})
        self.p.is_leader = false
        self.assertEqual(self.ha.run_cycle(), 'DCS is not accessible')

    def test_update_failsafe(self):
        self.assertRaises(Exception, self.ha.update_failsafe, {})
        self.p.set_role('primary')
        self.assertEqual(self.ha.update_failsafe({}), 'Running as a leader')

    @patch('time.sleep', Mock())
    def test_bootstrap_from_another_member(self):
        self.ha.cluster = get_cluster_initialized_with_leader()
        self.assertEqual(self.ha.bootstrap(), 'trying to bootstrap from replica \'other\'')

    def test_bootstrap_waiting_for_leader(self):
        self.ha.cluster = get_cluster_initialized_without_leader()
        self.assertEqual(self.ha.bootstrap(), 'waiting for leader to bootstrap')

    def test_bootstrap_without_leader(self):
        self.ha.cluster = get_cluster_initialized_without_leader()
        self.p.can_create_replica_without_replication_connection = MagicMock(return_value=True)
        self.assertEqual(self.ha.bootstrap(), 'trying to bootstrap (without leader)')

    def test_bootstrap_not_running_concurrently(self):
        self.ha.cluster = get_cluster_bootstrapping_without_leader()
        self.p.can_create_replica_without_replication_connection = MagicMock(return_value=True)
        self.assertEqual(self.ha.bootstrap(), 'waiting for leader to bootstrap')

    def test_bootstrap_initialize_lock_failed(self):
        self.ha.cluster = get_cluster_not_initialized_without_leader()
        self.assertEqual(self.ha.bootstrap(), 'failed to acquire initialize lock')

    @patch('patroni.psycopg.connect', psycopg_connect)
    @patch('patroni.postgresql.citus.connect', psycopg_connect)
    @patch('patroni.postgresql.citus.quote_ident', Mock())
    @patch.object(Postgresql, 'connection', Mock(return_value=None))
    def test_bootstrap_initialized_new_cluster(self):
        self.ha.cluster = get_cluster_not_initialized_without_leader()
        self.e.initialize = true
        self.assertEqual(self.ha.bootstrap(), 'trying to bootstrap a new cluster')
        self.p.is_leader = false
        self.assertEqual(self.ha.run_cycle(), 'waiting for end of recovery after bootstrap')
        self.p.is_leader = true
        self.assertEqual(self.ha.run_cycle(), 'running post_bootstrap')
        self.assertEqual(self.ha.run_cycle(), 'initialized a new cluster')

    def test_bootstrap_release_initialize_key_on_failure(self):
        self.ha.cluster = get_cluster_not_initialized_without_leader()
        self.e.initialize = true
        self.ha.bootstrap()
        self.p.is_running = false
        self.assertRaises(PatroniFatalException, self.ha.post_bootstrap)

    @patch('patroni.psycopg.connect', psycopg_connect)
    @patch('patroni.postgresql.citus.connect', psycopg_connect)
    @patch('patroni.postgresql.citus.quote_ident', Mock())
    @patch.object(Postgresql, 'connection', Mock(return_value=None))
    def test_bootstrap_release_initialize_key_on_watchdog_failure(self):
        self.ha.cluster = get_cluster_not_initialized_without_leader()
        self.e.initialize = true
        self.ha.bootstrap()
        self.p.is_leader = true
        with patch.object(Watchdog, 'activate', Mock(return_value=False)),\
                patch('patroni.ha.logger.error') as mock_logger:
            self.assertEqual(self.ha.post_bootstrap(), 'running post_bootstrap')
            self.assertRaises(PatroniFatalException, self.ha.post_bootstrap)
            self.assertTrue(mock_logger.call_args[0][0].startswith('Cancelling bootstrap because'
                                                                   ' watchdog activation failed'))

    @patch('patroni.psycopg.connect', psycopg_connect)
    def test_reinitialize(self):
        self.assertIsNotNone(self.ha.reinitialize())

        self.ha.cluster = get_cluster_initialized_with_leader()
        self.assertIsNone(self.ha.reinitialize(True))
        self.ha._async_executor.schedule('reinitialize')
        self.assertIsNotNone(self.ha.reinitialize())

        self.ha.state_handler.name = self.ha.cluster.leader.name
        self.assertIsNotNone(self.ha.reinitialize())

    @patch('time.sleep', Mock())
    def test_restart(self):
        self.assertEqual(self.ha.restart({}), (True, 'restarted successfully'))
        self.p.restart = Mock(return_value=None)
        self.assertEqual(self.ha.restart({}), (False, 'postgres is still starting'))
        self.p.restart = false
        self.assertEqual(self.ha.restart({}), (False, 'restart failed'))
        self.ha.cluster = get_cluster_initialized_with_leader()
        self.ha._async_executor.schedule('reinitialize')
        self.assertEqual(self.ha.restart({}), (False, 'reinitialize already in progress'))
        with patch.object(self.ha, "restart_matches", return_value=False):
            self.assertEqual(self.ha.restart({'foo': 'bar'}), (False, "restart conditions are not satisfied"))

    @patch('time.sleep', Mock())
    @patch.object(ConfigHandler, 'replace_pg_hba', Mock())
    @patch.object(ConfigHandler, 'replace_pg_ident', Mock())
    @patch.object(PostmasterProcess, 'start', Mock(return_value=MockPostmaster()))
    @patch('patroni.postgresql.citus.CitusHandler.is_coordinator', Mock(return_value=False))
    def test_worker_restart(self):
        self.ha.has_lock = true
        self.ha.patroni.request = Mock()
        self.p.is_running = Mock(side_effect=[Mock(), False])
        self.assertEqual(self.ha.restart({}), (True, 'restarted successfully'))
        self.ha.patroni.request.assert_called()
        self.assertEqual(self.ha.patroni.request.call_args_list[0][0][3]['type'], 'before_demote')
        self.assertEqual(self.ha.patroni.request.call_args_list[1][0][3]['type'], 'after_promote')

    @patch('os.kill', Mock())
    def test_restart_in_progress(self):
        with patch('patroni.async_executor.AsyncExecutor.busy', PropertyMock(return_value=True)):
            self.ha._async_executor.schedule('restart')
            self.assertTrue(self.ha.restart_scheduled())
            self.assertEqual(self.ha.run_cycle(), 'restart in progress')

            self.ha.cluster = get_cluster_initialized_with_leader()
            self.assertEqual(self.ha.run_cycle(), 'restart in progress')

            self.ha.has_lock = true
            self.assertEqual(self.ha.run_cycle(), 'updated leader lock during restart')

            self.ha.update_lock = false
            self.p.set_role('primary')
            with patch('patroni.async_executor.CriticalTask.cancel', Mock(return_value=False)):
                with patch('patroni.postgresql.Postgresql.terminate_starting_postmaster') as mock_terminate:
                    self.assertEqual(self.ha.run_cycle(), 'lost leader lock during restart')
                    mock_terminate.assert_called()

            self.ha.is_paused = true
            self.assertEqual(self.ha.run_cycle(), 'PAUSE: restart in progress')

    @patch('patroni.postgresql.citus.CitusHandler.is_coordinator', Mock(return_value=False))
    def test_manual_failover_from_leader(self):
        self.ha.fetch_node_status = get_node_status()
        self.ha.has_lock = true
        self.ha.cluster = get_cluster_initialized_with_leader(Failover(0, 'blabla', '', None))
        self.assertEqual(self.ha.run_cycle(), 'no action. I am (postgresql0), the leader with the lock')
        self.ha.cluster = get_cluster_initialized_with_leader(Failover(0, '', self.p.name, None))
        self.assertEqual(self.ha.run_cycle(), 'no action. I am (postgresql0), the leader with the lock')
        self.ha.cluster = get_cluster_initialized_with_leader(Failover(0, '', 'blabla', None))
        self.assertEqual(self.ha.run_cycle(), 'no action. I am (postgresql0), the leader with the lock')
        f = Failover(0, self.p.name, '', None)
        self.ha.cluster = get_cluster_initialized_with_leader(f)
        self.assertEqual(self.ha.run_cycle(), 'manual failover: demoting myself')
        self.ha._rewind.rewind_or_reinitialize_needed_and_possible = true
        self.assertEqual(self.ha.run_cycle(), 'manual failover: demoting myself')
        self.ha.fetch_node_status = get_node_status(nofailover=True)
        self.assertEqual(self.ha.run_cycle(), 'no action. I am (postgresql0), the leader with the lock')
        self.ha.fetch_node_status = get_node_status(watchdog_failed=True)
        self.assertEqual(self.ha.run_cycle(), 'no action. I am (postgresql0), the leader with the lock')
        self.ha.fetch_node_status = get_node_status(timeline=1)
        self.assertEqual(self.ha.run_cycle(), 'no action. I am (postgresql0), the leader with the lock')
        self.ha.fetch_node_status = get_node_status(wal_position=1)
        self.assertEqual(self.ha.run_cycle(), 'no action. I am (postgresql0), the leader with the lock')
        # manual failover from the previous leader to us won't happen if we hold the nofailover flag
        self.ha.cluster = get_cluster_initialized_with_leader(Failover(0, 'blabla', self.p.name, None))
        self.assertEqual(self.ha.run_cycle(), 'no action. I am (postgresql0), the leader with the lock')

        # Failover scheduled time must include timezone
        scheduled = datetime.datetime.now()
        self.ha.cluster = get_cluster_initialized_with_leader(Failover(0, 'blabla', self.p.name, scheduled))
        self.ha.run_cycle()

        scheduled = datetime.datetime.utcnow().replace(tzinfo=tzutc)
        self.ha.cluster = get_cluster_initialized_with_leader(Failover(0, 'blabla', self.p.name, scheduled))
        self.assertEqual('no action. I am (postgresql0), the leader with the lock', self.ha.run_cycle())

        scheduled = scheduled + datetime.timedelta(seconds=30)
        self.ha.cluster = get_cluster_initialized_with_leader(Failover(0, 'blabla', self.p.name, scheduled))
        self.assertEqual('no action. I am (postgresql0), the leader with the lock', self.ha.run_cycle())

        scheduled = scheduled + datetime.timedelta(seconds=-600)
        self.ha.cluster = get_cluster_initialized_with_leader(Failover(0, 'blabla', self.p.name, scheduled))
        self.assertEqual('no action. I am (postgresql0), the leader with the lock', self.ha.run_cycle())

        scheduled = None
        self.ha.cluster = get_cluster_initialized_with_leader(Failover(0, 'blabla', self.p.name, scheduled))
        self.assertEqual('no action. I am (postgresql0), the leader with the lock', self.ha.run_cycle())

    def test_manual_failover_from_leader_in_pause(self):
        self.ha.has_lock = true
        self.ha.is_paused = true
        scheduled = datetime.datetime.now()
        self.ha.cluster = get_cluster_initialized_with_leader(Failover(0, 'blabla', self.p.name, scheduled))
        self.assertEqual('PAUSE: no action. I am (postgresql0), the leader with the lock', self.ha.run_cycle())
        self.ha.cluster = get_cluster_initialized_with_leader(Failover(0, self.p.name, '', None))
        self.assertEqual('PAUSE: no action. I am (postgresql0), the leader with the lock', self.ha.run_cycle())

    def test_manual_failover_from_leader_in_synchronous_mode(self):
        self.p.is_leader = true
        self.ha.has_lock = true
        self.ha.is_synchronous_mode = true
        self.ha.is_failover_possible = false
        self.ha.process_sync_replication = Mock()
        self.ha.cluster = get_cluster_initialized_with_leader(Failover(0, self.p.name, 'a', None), (self.p.name, None))
        self.assertEqual('no action. I am (postgresql0), the leader with the lock', self.ha.run_cycle())
        self.ha.cluster = get_cluster_initialized_with_leader(Failover(0, self.p.name, 'a', None), (self.p.name, 'a'))
        self.ha.is_failover_possible = true
        self.assertEqual('manual failover: demoting myself', self.ha.run_cycle())

    def test_manual_failover_process_no_leader(self):
        self.p.is_leader = false
        self.ha.cluster = get_cluster_initialized_without_leader(failover=Failover(0, '', self.p.name, None))
        self.assertEqual(self.ha.run_cycle(), 'promoted self to leader by acquiring session lock')
        self.ha.cluster = get_cluster_initialized_without_leader(failover=Failover(0, '', 'leader', None))
        self.p.set_role('replica')
        self.assertEqual(self.ha.run_cycle(), 'promoted self to leader by acquiring session lock')
        self.ha.fetch_node_status = get_node_status()  # accessible, in_recovery
        self.assertEqual(self.ha.run_cycle(), 'following a different leader because i am not the healthiest node')
        self.ha.cluster = get_cluster_initialized_without_leader(failover=Failover(0, self.p.name, '', None))
        self.assertEqual(self.ha.run_cycle(), 'following a different leader because i am not the healthiest node')
        self.ha.fetch_node_status = get_node_status(reachable=False)  # inaccessible, in_recovery
        self.p.set_role('replica')
        self.assertEqual(self.ha.run_cycle(), 'promoted self to leader by acquiring session lock')
        # set failover flag to True for all members of the cluster
        # this should elect the current member, as we are not going to call the API for it.
        self.ha.cluster = get_cluster_initialized_without_leader(failover=Failover(0, '', 'other', None))
        self.ha.fetch_node_status = get_node_status(nofailover=True)  # accessible, in_recovery
        self.p.set_role('replica')
        self.assertEqual(self.ha.run_cycle(), 'promoted self to leader by acquiring session lock')
        # same as previous, but set the current member to nofailover. In no case it should be elected as a leader
        self.ha.patroni.nofailover = True
        self.assertEqual(self.ha.run_cycle(), 'following a different leader because I am not allowed to promote')

    def test_manual_failover_process_no_leader_in_synchronous_mode(self):
        self.ha.is_synchronous_mode = true
        self.p.is_leader = false

        # switchover to a specific node, which name doesn't match our name (postgresql0)
        self.ha.cluster = get_cluster_initialized_without_leader(failover=Failover(0, 'leader', 'other', None))
        self.assertEqual(self.ha.run_cycle(), 'following a different leader because i am not the healthiest node')

        # switchover to our node (postgresql0), which name is not in sync nodes list
        self.ha.cluster = get_cluster_initialized_without_leader(failover=Failover(0, 'leader', 'postgresql0', None),
                                                                 sync=('leader1', 'blabla'))
        self.assertEqual(self.ha.run_cycle(), 'following a different leader because i am not the healthiest node')

        # switchover from a specific leader, but our name (postgresql0) is not in the sync nodes list
        self.ha.cluster = get_cluster_initialized_without_leader(failover=Failover(0, 'leader', '', None),
                                                                 sync=('leader', 'blabla'))
        self.assertEqual(self.ha.run_cycle(), 'following a different leader because i am not the healthiest node')

        # switchover from a specific leader, but the only sync node (us, postgresql0) has nofailover tag
        self.ha.cluster = get_cluster_initialized_without_leader(failover=Failover(0, 'leader', '', None),
                                                                 sync=('postgresql0'))
        self.ha.patroni.nofailover = True
        self.assertEqual(self.ha.run_cycle(), 'following a different leader because I am not allowed to promote')
        self.ha.patroni.nofailover = False

        # manual failover when our name (postgresql0) isn't in the /sync key and the `other` node is not available
        self.ha.fetch_node_status = get_node_status(nofailover=True)  # accessible, in_recovery
        self.ha.cluster = get_cluster_initialized_without_leader(failover=Failover(0, '', 'other', None),
                                                                 sync=('leader1', 'blabla'))
        self.assertEqual(self.ha.run_cycle(), 'following a different leader because i am not the healthiest node')

        # manual failover when the `other` node isn't available but our name is in the /sync key
        self.ha.cluster = get_cluster_initialized_without_leader(failover=Failover(0, '', 'other', None),
                                                                 sync=('leader1', 'postgresql0'))
        self.p.sync_handler.current_state = Mock(return_value=([], []))
        self.ha.dcs.write_sync_state = true
        self.assertEqual(self.ha.run_cycle(), 'promoted self to leader by acquiring session lock')

        # manual failover to our node (postgresql0),
        # which name is not in sync nodes list (the leader and all sync nodes are not available)
        self.p.set_role('replica')
        self.ha.cluster = get_cluster_initialized_without_leader(failover=Failover(0, '', 'postgresql0', None),
                                                                 sync=('leader1', 'other'))
        self.assertEqual(self.ha.run_cycle(), 'promoted self to leader by acquiring session lock')

        # manual failover to our node (postgresql0),
        # which name is not in sync nodes list (some sync nodes are available)
        self.ha.cluster = get_cluster_initialized_without_leader(failover=Failover(0, '', 'postgresql0', None),
                                                                 sync=('leader1', 'other'))
        self.p.set_role('replica')
        self.p.sync_handler.current_state = Mock(return_value=(['leader1'], ['leader1']))
        self.assertEqual(self.ha.run_cycle(), 'promoted self to leader by acquiring session lock')

    def test_manual_failover_process_no_leader_in_pause(self):
        self.ha.is_paused = true
        self.ha.cluster = get_cluster_initialized_without_leader(failover=Failover(0, '', 'other', None))
        self.assertEqual(self.ha.run_cycle(), 'PAUSE: continue to run as primary without lock')
        self.ha.cluster = get_cluster_initialized_without_leader(failover=Failover(0, 'leader', '', None))
        self.assertEqual(self.ha.run_cycle(), 'PAUSE: continue to run as primary without lock')
        self.ha.cluster = get_cluster_initialized_without_leader(failover=Failover(0, 'leader', 'blabla', None))
        self.assertEqual('PAUSE: acquired session lock as a leader', self.ha.run_cycle())
        self.p.is_leader = false
        self.p.set_role('replica')
        self.ha.cluster = get_cluster_initialized_without_leader(failover=Failover(0, 'leader', self.p.name, None))
        self.assertEqual(self.ha.run_cycle(), 'PAUSE: promoted self to leader by acquiring session lock')

    def test_is_healthiest_node(self):
        self.ha.is_failsafe_mode = true
        self.ha.state_handler.is_leader = false
        self.ha.patroni.nofailover = False
        self.ha.fetch_node_status = get_node_status()
        self.ha.dcs._last_failsafe = {'foo': ''}
        self.assertFalse(self.ha.is_healthiest_node())
        self.ha.dcs._last_failsafe = {'postgresql0': ''}
        self.assertTrue(self.ha.is_healthiest_node())
        self.ha.dcs._last_failsafe = None
        with patch.object(Watchdog, 'is_healthy', PropertyMock(return_value=False)):
            self.assertFalse(self.ha.is_healthiest_node())
        with patch('patroni.postgresql.Postgresql.is_starting', return_value=True):
            self.assertFalse(self.ha.is_healthiest_node())
        self.ha.is_paused = true
        self.assertFalse(self.ha.is_healthiest_node())

    def test__is_healthiest_node(self):
        self.ha.cluster = get_cluster_initialized_without_leader(sync=('postgresql1', self.p.name))
        self.assertTrue(self.ha._is_healthiest_node(self.ha.old_cluster.members))
        self.p.is_leader = false
        self.ha.fetch_node_status = get_node_status()  # accessible, in_recovery
        self.assertTrue(self.ha._is_healthiest_node(self.ha.old_cluster.members))
        self.ha.fetch_node_status = get_node_status(in_recovery=False)  # accessible, not in_recovery
        self.assertFalse(self.ha._is_healthiest_node(self.ha.old_cluster.members))
        self.ha.fetch_node_status = get_node_status(wal_position=11)  # accessible, in_recovery, wal position ahead
        self.assertFalse(self.ha._is_healthiest_node(self.ha.old_cluster.members))
        # in synchronous_mode consider itself healthy if the former leader is accessible in read-only and ahead of us
        with patch.object(Ha, 'is_synchronous_mode', Mock(return_value=True)):
            self.assertTrue(self.ha._is_healthiest_node(self.ha.old_cluster.members))
        with patch('patroni.postgresql.Postgresql.last_operation', return_value=1):
            self.assertFalse(self.ha._is_healthiest_node(self.ha.old_cluster.members))
        with patch('patroni.postgresql.Postgresql.replica_cached_timeline', return_value=1):
            self.assertFalse(self.ha._is_healthiest_node(self.ha.old_cluster.members))
        self.ha.patroni.nofailover = True
        self.assertFalse(self.ha._is_healthiest_node(self.ha.old_cluster.members))
        self.ha.patroni.nofailover = False

    def test_fetch_node_status(self):
        member = Member(0, 'test', 1, {'api_url': 'http://127.0.0.1:8011/patroni'})
        self.ha.fetch_node_status(member)
        member = Member(0, 'test', 1, {'api_url': 'http://localhost:8011/patroni'})
        self.ha.fetch_node_status(member)

    @patch.object(Rewind, 'pg_rewind', true)
    @patch.object(Rewind, 'check_leader_is_not_in_recovery', true)
    @patch('os.listdir', Mock(return_value=[]))
    @patch('patroni.postgresql.rewind.fsync_dir', Mock())
    def test_post_recover(self):
        self.p.is_running = false
        self.ha.has_lock = true
        self.p.set_role('primary')
        self.assertEqual(self.ha.post_recover(), 'removed leader key after trying and failing to start postgres')
        self.ha.has_lock = false
        self.assertEqual(self.ha.post_recover(), 'failed to start postgres')
        leader = Leader(0, 0, Member(0, 'l', 2, {"version": "1.6", "conn_url": "postgres://a", "role": "primary"}))
        self.ha._rewind.execute(leader)
        self.p.is_running = true
        self.assertIsNone(self.ha.post_recover())

    def test_schedule_future_restart(self):
        self.ha.patroni.scheduled_restart = {}
        # do the restart 2 times. The first one should succeed, the second one should fail
        self.assertTrue(self.ha.schedule_future_restart({'schedule': future_restart_time}))
        self.assertFalse(self.ha.schedule_future_restart({'schedule': future_restart_time}))

    def test_delete_future_restarts(self):
        self.ha.delete_future_restart()

    def test_evaluate_scheduled_restart(self):
        self.p.postmaster_start_time = Mock(return_value=str(postmaster_start_time))
        # restart already in progress
        with patch('patroni.async_executor.AsyncExecutor.busy', PropertyMock(return_value=True)):
            self.assertIsNone(self.ha.evaluate_scheduled_restart())
        # restart while the postmaster has been already restarted, fails
        with patch.object(self.ha,
                          'future_restart_scheduled',
                          Mock(return_value={'postmaster_start_time':
                                             str(postmaster_start_time - datetime.timedelta(days=1)),
                                             'schedule': str(future_restart_time)})):
            self.assertIsNone(self.ha.evaluate_scheduled_restart())
        with patch.object(self.ha,
                          'future_restart_scheduled',
                          Mock(return_value={'postmaster_start_time': str(postmaster_start_time),
                                             'schedule': str(future_restart_time)})):
            with patch.object(self.ha,
                              'should_run_scheduled_action', Mock(return_value=True)):
                # restart in the future, ok
                self.assertIsNotNone(self.ha.evaluate_scheduled_restart())
                with patch.object(self.ha, 'restart', Mock(return_value=(False, "Test"))):
                    # restart in the future, bit the actual restart failed
                    self.assertIsNone(self.ha.evaluate_scheduled_restart())

    def test_scheduled_restart(self):
        self.ha.cluster = get_cluster_initialized_with_leader()
        with patch.object(self.ha, "evaluate_scheduled_restart", Mock(return_value="restart scheduled")):
            self.assertEqual(self.ha.run_cycle(), "restart scheduled")

    def test_restart_matches(self):
        self.p._role = 'replica'
        self.p._connection.server_version = 90500
        self.p._pending_restart = True
        self.assertFalse(self.ha.restart_matches("primary", "9.5.0", True))
        self.assertFalse(self.ha.restart_matches("replica", "9.4.3", True))
        self.p._pending_restart = False
        self.assertFalse(self.ha.restart_matches("replica", "9.5.2", True))
        self.assertTrue(self.ha.restart_matches("replica", "9.5.2", False))

    def test_process_healthy_cluster_in_pause(self):
        self.p.is_leader = false
        self.ha.is_paused = true
        self.p.name = 'leader'
        self.ha.cluster = get_cluster_initialized_with_leader()
        self.assertEqual(self.ha.run_cycle(), 'PAUSE: removed leader lock because postgres is not running as primary')
        self.ha.cluster = get_cluster_initialized_with_leader(Failover(0, '', self.p.name, None))
        self.assertEqual(self.ha.run_cycle(), 'PAUSE: waiting to become primary after promote...')

    @patch('patroni.postgresql.mtime', Mock(return_value=1588316884))
    @patch.object(builtins, 'open', mock_open(read_data='1\t0/40159C0\tno recovery target specified\n'))
    def test_process_healthy_standby_cluster_as_standby_leader(self):
        self.p.is_leader = false
        self.p.name = 'leader'
        self.ha.cluster = get_standby_cluster_initialized_with_only_leader()
        self.p.config.check_recovery_conf = Mock(return_value=(False, False))
        self.ha._leader_timeline = 1
        self.assertEqual(self.ha.run_cycle(), 'promoted self to a standby leader because i had the session lock')
        self.assertEqual(self.ha.run_cycle(), 'no action. I am (leader), the standby leader with the lock')
        self.p.set_role('replica')
        self.p.config.check_recovery_conf = Mock(return_value=(True, False))
        self.assertEqual(self.ha.run_cycle(), 'promoted self to a standby leader because i had the session lock')

    def test_process_healthy_standby_cluster_as_cascade_replica(self):
        self.p.is_leader = false
        self.p.name = 'replica'
        self.ha.cluster = get_standby_cluster_initialized_with_only_leader()
        self.assertEqual(self.ha.run_cycle(),
                         'no action. I am (replica), a secondary, and following a standby leader (leader)')
        with patch.object(Leader, 'conn_url', PropertyMock(return_value='')):
            self.assertEqual(self.ha.run_cycle(), 'continue following the old known standby leader')

    def test_process_unhealthy_standby_cluster_as_standby_leader(self):
        self.p.is_leader = false
        self.p.name = 'leader'
        self.ha.cluster = get_standby_cluster_initialized_with_only_leader()
        self.ha.cluster.is_unlocked = true
        self.ha.sysid_valid = true
        self.p._sysid = True
        self.assertEqual(self.ha.run_cycle(), 'promoted self to a standby leader by acquiring session lock')

    @patch.object(Rewind, 'rewind_or_reinitialize_needed_and_possible', Mock(return_value=True))
    @patch.object(Rewind, 'can_rewind', PropertyMock(return_value=True))
    def test_process_unhealthy_standby_cluster_as_cascade_replica(self):
        self.p.is_leader = false
        self.p.name = 'replica'
        self.ha.cluster = get_standby_cluster_initialized_with_only_leader()
        self.ha.is_unlocked = true
        self.assertTrue(self.ha.run_cycle().startswith('running pg_rewind from remote_member:'))

    def test_recover_unhealthy_leader_in_standby_cluster(self):
        self.p.is_leader = false
        self.p.name = 'leader'
        self.p.is_running = false
        self.p.follow = false
        self.ha.cluster = get_standby_cluster_initialized_with_only_leader()
        self.assertEqual(self.ha.run_cycle(), 'starting as a standby leader because i had the session lock')

    def test_recover_unhealthy_unlocked_standby_cluster(self):
        self.p.is_leader = false
        self.p.name = 'leader'
        self.p.is_running = false
        self.p.follow = false
        self.ha.cluster = get_standby_cluster_initialized_with_only_leader()
        self.ha.cluster.is_unlocked = true
        self.ha.has_lock = false
        self.assertEqual(self.ha.run_cycle(), 'trying to follow a remote member because standby cluster is unhealthy')

    def test_failed_to_update_lock_in_pause(self):
        self.ha.update_lock = false
        self.ha.is_paused = true
        self.p.name = 'leader'
        self.ha.cluster = get_cluster_initialized_with_leader()
        self.assertEqual(self.ha.run_cycle(),
                         'PAUSE: continue to run as primary after failing to update leader lock in DCS')

    def test_postgres_unhealthy_in_pause(self):
        self.ha.is_paused = true
        self.p.is_healthy = false
        self.assertEqual(self.ha.run_cycle(), 'PAUSE: postgres is not running')
        self.ha.has_lock = true
        self.assertEqual(self.ha.run_cycle(), 'PAUSE: removed leader lock because postgres is not running')

    def test_no_etcd_connection_in_pause(self):
        self.ha.is_paused = true
        self.ha.load_cluster_from_dcs = Mock(side_effect=DCSError('Etcd is not responding properly'))
        self.assertEqual(self.ha.run_cycle(), 'PAUSE: DCS is not accessible')

    @patch('patroni.ha.Ha.update_lock', return_value=True)
    @patch('patroni.ha.Ha.demote')
    def test_starting_timeout(self, demote, update_lock):
        def check_calls(seq):
            for mock, called in seq:
                if called:
                    mock.assert_called_once()
                else:
                    mock.assert_not_called()
                mock.reset_mock()
        self.ha.has_lock = true
        self.ha.cluster = get_cluster_initialized_with_leader()
        self.p.check_for_startup = true
        self.p.time_in_state = lambda: 30
        self.assertEqual(self.ha.run_cycle(), 'PostgreSQL is still starting up, 270 seconds until timeout')
        check_calls([(update_lock, True), (demote, False)])

        self.p.time_in_state = lambda: 350
        self.ha.fetch_node_status = get_node_status(reachable=False)  # inaccessible, in_recovery
        self.assertEqual(self.ha.run_cycle(),
                         'primary start has timed out, but continuing to wait because failover is not possible')
        check_calls([(update_lock, True), (demote, False)])

        self.ha.fetch_node_status = get_node_status()  # accessible, in_recovery
        self.assertEqual(self.ha.run_cycle(), 'stopped PostgreSQL because of startup timeout')
        check_calls([(update_lock, True), (demote, True)])

        update_lock.return_value = False
        self.assertEqual(self.ha.run_cycle(), 'stopped PostgreSQL while starting up because leader key was lost')
        check_calls([(update_lock, True), (demote, True)])

        self.ha.has_lock = false
        self.p.is_leader = false
        self.assertEqual(self.ha.run_cycle(),
                         'no action. I am (postgresql0), a secondary, and following a leader (leader)')
        check_calls([(update_lock, False), (demote, False)])

    def test_manual_failover_while_starting(self):
        self.ha.has_lock = true
        self.p.check_for_startup = true
        f = Failover(0, self.p.name, '', None)
        self.ha.cluster = get_cluster_initialized_with_leader(f)
        self.ha.fetch_node_status = get_node_status()  # accessible, in_recovery
        self.assertEqual(self.ha.run_cycle(), 'manual failover: demoting myself')

    @patch('patroni.ha.Ha.demote')
    def test_failover_immediately_on_zero_primary_start_timeout(self, demote):
        self.p.is_running = false
        self.ha.cluster = get_cluster_initialized_with_leader(sync=(self.p.name, 'other'))
        self.ha.cluster.config.data['synchronous_mode'] = True
        self.ha.patroni.config.set_dynamic_configuration({'primary_start_timeout': 0})
        self.ha.has_lock = true
        self.ha.update_lock = true
        self.ha.fetch_node_status = get_node_status()  # accessible, in_recovery
        self.assertEqual(self.ha.run_cycle(), 'stopped PostgreSQL to fail over after a crash')
        demote.assert_called_once()

    def test_primary_stop_timeout(self):
        self.assertEqual(self.ha.primary_stop_timeout(), None)
        self.ha.patroni.config.set_dynamic_configuration({'primary_stop_timeout': 30})
        with patch.object(Ha, 'is_synchronous_mode', Mock(return_value=True)):
            self.assertEqual(self.ha.primary_stop_timeout(), 30)
        self.ha.patroni.config.set_dynamic_configuration({'primary_stop_timeout': 30})
        with patch.object(Ha, 'is_synchronous_mode', Mock(return_value=False)):
            self.assertEqual(self.ha.primary_stop_timeout(), None)
            self.ha.patroni.config.set_dynamic_configuration({'primary_stop_timeout': None})
            self.assertEqual(self.ha.primary_stop_timeout(), None)

    @patch('patroni.postgresql.Postgresql.follow')
    def test_demote_immediate(self, follow):
        self.ha.has_lock = true
        self.e.get_cluster = Mock(return_value=get_cluster_initialized_without_leader())
        self.ha.demote('immediate')
        follow.assert_called_once_with(None)

    def test_process_sync_replication(self):
        self.ha.has_lock = true
        mock_set_sync = self.p.sync_handler.set_synchronous_standby_names = Mock()
        self.p.name = 'leader'

        # Test sync key removed when sync mode disabled
        self.ha.cluster = get_cluster_initialized_with_leader(sync=('leader', 'other'))
        with patch.object(self.ha.dcs, 'delete_sync_state') as mock_delete_sync:
            self.ha.run_cycle()
            mock_delete_sync.assert_called_once()
            mock_set_sync.assert_called_once_with([])

        mock_set_sync.reset_mock()
        # Test sync key not touched when not there
        self.ha.cluster = get_cluster_initialized_with_leader()
        with patch.object(self.ha.dcs, 'delete_sync_state') as mock_delete_sync:
            self.ha.run_cycle()
            mock_delete_sync.assert_not_called()
            mock_set_sync.assert_called_once_with([])

        mock_set_sync.reset_mock()

        self.ha.is_synchronous_mode = true

        # Test sync standby not touched when picking the same node
        self.p.sync_handler.current_state = Mock(return_value=(['other'], ['other']))
        self.ha.cluster = get_cluster_initialized_with_leader(sync=('leader', 'other'))
        self.ha.run_cycle()
        mock_set_sync.assert_not_called()

        mock_set_sync.reset_mock()

        # Test sync standby is replaced when switching standbys
        self.p.sync_handler.current_state = Mock(return_value=(['other2'], []))
        self.ha.dcs.write_sync_state = Mock(return_value=True)
        self.ha.run_cycle()
        mock_set_sync.assert_called_once_with(['other2'])

        # Test sync standby is replaced when new standby is joined
        self.p.sync_handler.current_state = Mock(return_value=(['other2', 'other3'], ['other2']))
        self.ha.dcs.write_sync_state = Mock(return_value=True)
        self.ha.run_cycle()
        self.assertEqual(mock_set_sync.call_args_list[0][0], (['other2'],))
        self.assertEqual(mock_set_sync.call_args_list[1][0], (['other2', 'other3'],))

        mock_set_sync.reset_mock()
        # Test sync standby is not disabled when updating dcs fails
        self.ha.dcs.write_sync_state = Mock(return_value=False)
        self.ha.run_cycle()
        mock_set_sync.assert_not_called()

        mock_set_sync.reset_mock()
        # Test changing sync standby
        self.ha.dcs.write_sync_state = Mock(return_value=True)
        self.ha.dcs.get_cluster = Mock(return_value=get_cluster_initialized_with_leader(sync=('leader', 'other')))
        # self.ha.cluster = get_cluster_initialized_with_leader(sync=('leader', 'other'))
        self.p.sync_handler.current_state = Mock(return_value=(['other2'], ['other2']))
        self.ha.run_cycle()
        self.ha.dcs.get_cluster.assert_called_once()
        self.assertEqual(self.ha.dcs.write_sync_state.call_count, 2)

        # Test updating sync standby key failed due to race
        self.ha.dcs.write_sync_state = Mock(side_effect=[True, False])
        self.ha.run_cycle()
        self.assertEqual(self.ha.dcs.write_sync_state.call_count, 2)

        # Test updating sync standby key failed due to DCS being not accessible
        self.ha.dcs.write_sync_state = Mock(return_value=True)
        self.ha.dcs.get_cluster = Mock(side_effect=DCSError('foo'))
        self.ha.run_cycle()

        # Test changing sync standby failed due to race
        self.ha.dcs.get_cluster = Mock(return_value=get_cluster_initialized_with_leader(sync=('somebodyelse', None)))
        self.ha.run_cycle()
        self.assertEqual(self.ha.dcs.write_sync_state.call_count, 2)

        # Test sync set to '*' when synchronous_mode_strict is enabled
        mock_set_sync.reset_mock()
        self.ha.is_synchronous_mode_strict = true
        self.p.sync_handler.current_state = Mock(return_value=([], []))
        self.ha.run_cycle()
        mock_set_sync.assert_called_once_with(['*'])

    def test_sync_replication_become_primary(self):
        self.ha.is_synchronous_mode = true

        mock_set_sync = self.p.sync_handler.set_synchronous_standby_names = Mock()
        self.p.is_leader = false
        self.p.set_role('replica')
        self.ha.has_lock = true
        mock_write_sync = self.ha.dcs.write_sync_state = Mock(return_value=True)
        self.p.name = 'leader'
        self.ha.cluster = get_cluster_initialized_with_leader(sync=('other', None))

        # When we just became primary nobody is sync
        self.assertEqual(self.ha.enforce_primary_role('msg', 'promote msg'), 'promote msg')
        mock_set_sync.assert_called_once_with([])
        mock_write_sync.assert_called_once_with('leader', None, index=0)

        mock_set_sync.reset_mock()

        # When we just became primary nobody is sync
        self.p.set_role('replica')
        mock_write_sync.return_value = False
        self.assertTrue(self.ha.enforce_primary_role('msg', 'promote msg') != 'promote msg')
        mock_set_sync.assert_not_called()

    def test_unhealthy_sync_mode(self):
        self.ha.is_synchronous_mode = true

        self.p.is_leader = false
        self.p.set_role('replica')
        self.p.name = 'other'
        self.ha.cluster = get_cluster_initialized_without_leader(sync=('leader', 'other2'))
        mock_write_sync = self.ha.dcs.write_sync_state = Mock(return_value=True)
        mock_acquire = self.ha.acquire_lock = Mock(return_value=True)
        mock_follow = self.p.follow = Mock()
        mock_promote = self.p.promote = Mock()

        # If we don't match the sync replica we are not allowed to acquire lock
        self.ha.run_cycle()
        mock_acquire.assert_not_called()
        mock_follow.assert_called_once()
        self.assertEqual(mock_follow.call_args[0][0], None)
        mock_write_sync.assert_not_called()

        mock_follow.reset_mock()
        # If we do match we will try to promote
        self.ha._is_healthiest_node = true

        self.ha.cluster = get_cluster_initialized_without_leader(sync=('leader', 'other'))
        self.ha.run_cycle()
        mock_acquire.assert_called_once()
        mock_follow.assert_not_called()
        mock_promote.assert_called_once()
        mock_write_sync.assert_called_once_with('other', None, index=0)

    def test_disable_sync_when_restarting(self):
        self.ha.is_synchronous_mode = true

        self.p.name = 'other'
        self.p.is_leader = false
        self.p.set_role('replica')
        mock_restart = self.p.restart = Mock(return_value=True)
        self.ha.cluster = get_cluster_initialized_with_leader(sync=('leader', 'other'))
        self.ha.touch_member = Mock(return_value=True)
        self.ha.dcs.get_cluster = Mock(side_effect=[
            get_cluster_initialized_with_leader(sync=('leader', syncstandby))
            for syncstandby in ['other', None]])

        with patch('time.sleep') as mock_sleep:
            self.ha.restart({})
            mock_restart.assert_called_once()
            mock_sleep.assert_called()

        # Restart is still called when DCS connection fails
        mock_restart.reset_mock()
        self.ha.dcs.get_cluster = Mock(side_effect=DCSError("foo"))
        self.ha.restart({})

        mock_restart.assert_called_once()

        # We don't try to fetch the cluster state when touch_member fails
        mock_restart.reset_mock()
        self.ha.dcs.get_cluster.reset_mock()
        self.ha.touch_member = Mock(return_value=False)

        self.ha.restart({})

        mock_restart.assert_called_once()
        self.ha.dcs.get_cluster.assert_not_called()

    def test_effective_tags(self):
        self.ha._disable_sync = True
        self.assertEqual(self.ha.get_effective_tags(), {'foo': 'bar', 'nosync': True})
        self.ha._disable_sync = False
        self.assertEqual(self.ha.get_effective_tags(), {'foo': 'bar'})

    @patch('patroni.postgresql.mtime', Mock(return_value=1588316884))
    @patch.object(builtins, 'open', Mock(side_effect=Exception))
    def test_restore_cluster_config(self):
        self.ha.cluster.config.data.clear()
        self.ha.has_lock = true
        self.ha.cluster.is_unlocked = false
        self.assertEqual(self.ha.run_cycle(), 'no action. I am (postgresql0), the leader with the lock')

    def test_watch(self):
        self.ha.cluster = get_cluster_initialized_with_leader()
        self.ha.watch(0)

    def test_wakup(self):
        self.ha.wakeup()

    def test_shutdown(self):
        self.p.is_running = false
        self.ha.is_leader = true

        def stop(*args, **kwargs):
            kwargs['on_shutdown'](123)

        self.p.stop = stop
        self.ha.shutdown()

        self.ha.is_failover_possible = true
        self.ha.shutdown()

    @patch('patroni.postgresql.citus.CitusHandler.is_coordinator', Mock(return_value=False))
    def test_shutdown_citus_worker(self):
        self.ha.is_leader = true
        self.p.is_running = Mock(side_effect=[Mock(), False])
        self.ha.patroni.request = Mock()
        self.ha.shutdown()
        self.ha.patroni.request.assert_called()
        self.assertEqual(self.ha.patroni.request.call_args[0][2], 'citus')
        self.assertEqual(self.ha.patroni.request.call_args[0][3]['type'], 'before_demote')

    @patch('time.sleep', Mock())
    def test_leader_with_not_accessible_data_directory(self):
        self.ha.cluster = get_cluster_initialized_with_leader()
        self.ha.has_lock = true
        self.p.data_directory_empty = Mock(side_effect=OSError(5, "Input/output error: '{}'".format(self.p.data_dir)))
        self.assertEqual(self.ha.run_cycle(),
                         'released leader key voluntarily as data dir not accessible and currently leader')
        self.assertEqual(self.p.role, 'uninitialized')

        # as has_lock is mocked out, we need to fake the leader key release
        self.ha.has_lock = false
        # will not say bootstrap because data directory is not accessible
        self.assertEqual(self.ha.run_cycle(),
                         "data directory is not accessible: [Errno 5] Input/output error: '{}'".format(self.p.data_dir))

    @patch('patroni.postgresql.mtime', Mock(return_value=1588316884))
    @patch.object(builtins, 'open', mock_open(read_data=('1\t0/40159C0\tno recovery target specified\n\n'
                                                         '2\t1/40159C0\tno recovery target specified\n')))
    def test_update_cluster_history(self):
        self.ha.has_lock = true
        self.ha.cluster.is_unlocked = false
        for tl in (1, 3):
            self.p.get_primary_timeline = Mock(return_value=tl)
            self.assertEqual(self.ha.run_cycle(), 'no action. I am (postgresql0), the leader with the lock')

    @patch('sys.exit', return_value=1)
    def test_abort_join(self, exit_mock):
        self.ha.cluster = get_cluster_not_initialized_without_leader()
        self.p.is_leader = false
        self.ha.run_cycle()
        exit_mock.assert_called_once_with(1)

    def test_after_pause(self):
        self.ha.has_lock = true
        self.ha.cluster.is_unlocked = false
        self.ha.is_paused = true
        self.assertEqual(self.ha.run_cycle(), 'PAUSE: no action. I am (postgresql0), the leader with the lock')
        self.ha.is_paused = false
        self.assertEqual(self.ha.run_cycle(), 'no action. I am (postgresql0), the leader with the lock')

    @patch('patroni.psycopg.connect', psycopg_connect)
    def test_permanent_logical_slots_after_promote(self):
        config = ClusterConfig(1, {'slots': {'l': {'database': 'postgres', 'plugin': 'test_decoding'}}}, 1)
        self.p.name = 'other'
        self.ha.cluster = get_cluster_initialized_without_leader(cluster_config=config)
        self.assertEqual(self.ha.run_cycle(), 'acquired session lock as a leader')
        self.ha.cluster = get_cluster_initialized_without_leader(leader=True, cluster_config=config)
        self.ha.has_lock = true
        self.assertEqual(self.ha.run_cycle(), 'no action. I am (other), the leader with the lock')

    @patch.object(Cluster, 'has_member', true)
    def test_run_cycle(self):
        self.ha.dcs.touch_member = Mock(side_effect=DCSError('foo'))
        self.assertEqual(self.ha.run_cycle(), 'Unexpected exception raised, please report it as a BUG')
        self.ha.dcs.touch_member = Mock(side_effect=PatroniFatalException('foo'))
        self.assertRaises(PatroniFatalException, self.ha.run_cycle)

    def test_empty_directory_in_pause(self):
        self.ha.is_paused = true
        self.p.data_directory_empty = true
        self.assertEqual(self.ha.run_cycle(), 'PAUSE: running with empty data directory')
        self.assertEqual(self.p.role, 'uninitialized')

    @patch('patroni.ha.Ha.sysid_valid', MagicMock(return_value=True))
    def test_sysid_no_match_in_pause(self):
        self.ha.is_paused = true
        self.p.controldata = lambda: {'Database cluster state': 'in recovery', 'Database system identifier': '123'}
        self.assertEqual(self.ha.run_cycle(), 'PAUSE: continue to run as primary without lock')

        self.ha.has_lock = true
        self.assertEqual(self.ha.run_cycle(), 'PAUSE: released leader key voluntarily due to the system ID mismatch')

    @patch('patroni.psycopg.connect', psycopg_connect)
    @patch('os.path.exists', Mock(return_value=True))
    @patch('shutil.rmtree', Mock())
    @patch('os.makedirs', Mock())
    @patch('os.open', Mock())
    @patch('os.fsync', Mock())
    @patch('os.close', Mock())
    @patch('os.rename', Mock())
    @patch('patroni.postgresql.Postgresql.is_starting', Mock(return_value=False))
    @patch.object(builtins, 'open', mock_open())
    @patch.object(ConfigHandler, 'check_recovery_conf', Mock(return_value=(False, False)))
    @patch.object(Postgresql, 'major_version', PropertyMock(return_value=130000))
    @patch.object(SlotsHandler, 'sync_replication_slots', Mock(return_value=['ls']))
    def test_follow_copy(self):
        self.ha.cluster.is_unlocked = false
        self.ha.cluster.config.data['slots'] = {'ls': {'database': 'a', 'plugin': 'b'}}
        self.p.is_leader = false
        self.assertTrue(self.ha.run_cycle().startswith('Copying logical slots'))

    def test_is_failover_possible(self):
        self.ha.fetch_node_status = Mock(return_value=_MemberStatus(self.ha.cluster.members[0],
                                                                    True, True, 0, 2, None, {}, False))
        self.assertFalse(self.ha.is_failover_possible(self.ha.cluster.members))

    def test_acquire_lock(self):
        self.ha.dcs.attempt_to_acquire_leader = Mock(side_effect=[DCSError('foo'), Exception])
        self.assertRaises(DCSError, self.ha.acquire_lock)
        self.assertFalse(self.ha.acquire_lock())

    @patch('patroni.postgresql.citus.CitusHandler.is_coordinator', Mock(return_value=False))
    def test_notify_citus_coordinator(self):
        self.ha.patroni.request = Mock()
        self.ha.notify_citus_coordinator('before_demote')
        self.ha.patroni.request.assert_called_once()
        self.assertEqual(self.ha.patroni.request.call_args[1]['timeout'], 30)
        self.ha.patroni.request = Mock(side_effect=Exception)
        with patch('patroni.ha.logger.warning') as mock_logger:
            self.ha.notify_citus_coordinator('before_promote')
            self.assertEqual(self.ha.patroni.request.call_args[1]['timeout'], 2)
            mock_logger.assert_called()
            self.assertTrue(mock_logger.call_args[0][0].startswith('Request to Citus coordinator'))<|MERGE_RESOLUTION|>--- conflicted
+++ resolved
@@ -62,14 +62,9 @@
                                  'tags': {'clonefrom': True},
                                  'scheduled_restart': {'schedule': "2100-01-01 10:53:07.560445+00:00",
                                                        'postgres_version': '99.0.0'}})
-<<<<<<< HEAD
     syncstate = SyncState(0 if sync else None, sync and sync[0], sync and sync[1], None)
-    return get_cluster(SYSID, leader, [m1, m2], failover, syncstate, cluster_config)
-=======
-    syncstate = SyncState(0 if sync else None, sync and sync[0], sync and sync[1])
     failsafe = {m.name: m.api_url for m in (m1, m2)} if failsafe else None
     return get_cluster(SYSID, leader, [m1, m2], failover, syncstate, cluster_config, failsafe)
->>>>>>> 422047f1
 
 
 def get_cluster_initialized_with_leader(failover=None, sync=None):
