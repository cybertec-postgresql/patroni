--- conflicted
+++ resolved
@@ -640,11 +640,7 @@
 
     def test_pick_sync_standby(self):
         cluster = Cluster(True, None, self.leader, 0, [self.me, self.other, self.leadermem], None,
-<<<<<<< HEAD
-                          SyncState(0, self.me.name, self.leadermem.name, None), None, None)
-=======
-                          SyncState(0, self.me.name, self.leadermem.name), None, None, None)
->>>>>>> 442bd3f4
+                          SyncState(0, self.me.name, self.leadermem.name, None), None, None, None)
         mock_cursor = Mock()
         mock_cursor.fetchone.return_value = ('remote_apply',)
 
