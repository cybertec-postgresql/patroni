--- conflicted
+++ resolved
@@ -641,76 +641,6 @@
             self.p._state = 'starting'
             self.assertIsNone(self.p.wait_for_startup())
 
-<<<<<<< HEAD
-    def test_pick_sync_standby(self):
-        cluster = Cluster(True, None, self.leader, 0, [self.me, self.other, self.leadermem], None,
-                          SyncState(0, self.me.name, self.leadermem.name, None), None, None, None)
-        mock_cursor = Mock()
-        mock_cursor.fetchone.return_value = ('remote_apply',)
-
-        with patch.object(Postgresql, "query", side_effect=[
-                    mock_cursor,
-                    [(self.leadermem.name, 'sync', 1),
-                     (self.me.name, 'async', 2),
-                     (self.other.name, 'async', 2)]
-                ]):
-            self.assertEqual(self.p.pick_synchronous_standby(cluster), ([self.leadermem.name], [self.leadermem.name]))
-
-        with patch.object(Postgresql, "query", side_effect=[
-                    mock_cursor,
-                    [(self.leadermem.name, 'potential', 1),
-                     (self.me.name, 'async', 2),
-                     (self.other.name, 'async', 2)]
-                ]):
-            self.assertEqual(self.p.pick_synchronous_standby(cluster), ([self.leadermem.name], []))
-
-        with patch.object(Postgresql, "query", side_effect=[
-                    mock_cursor,
-                    [(self.me.name, 'async', 1),
-                     (self.other.name, 'async', 2)]
-                ]):
-            self.assertEqual(self.p.pick_synchronous_standby(cluster), ([self.me.name], []))
-
-        with patch.object(Postgresql, "query", side_effect=[
-                    mock_cursor,
-                    [('missing', 'sync', 1),
-                     (self.me.name, 'async', 2),
-                     (self.other.name, 'async', 3)]
-                ]):
-            self.assertEqual(self.p.pick_synchronous_standby(cluster), ([self.me.name], []))
-
-        with patch.object(Postgresql, "query", side_effect=[mock_cursor, []]):
-            self.p._major_version = 90400
-            self.assertEqual(self.p.pick_synchronous_standby(cluster), ([], []))
-
-    def test_set_sync_standby(self):
-        def value_in_conf():
-            with open(os.path.join(self.p.data_dir, 'postgresql.conf')) as f:
-                for line in f:
-                    if line.startswith('synchronous_standby_names'):
-                        return line.strip()
-
-        mock_reload = self.p.reload = Mock()
-        self.p.config.set_synchronous_standby(['n1'])
-        self.assertEqual(value_in_conf(), "synchronous_standby_names = 'n1'")
-        mock_reload.assert_called()
-
-        mock_reload.reset_mock()
-        self.p.config.set_synchronous_standby(['n1'])
-        mock_reload.assert_not_called()
-        self.assertEqual(value_in_conf(), "synchronous_standby_names = 'n1'")
-
-        self.p.config.set_synchronous_standby(['n1', 'n2'])
-        mock_reload.assert_called()
-        self.assertEqual(value_in_conf(), "synchronous_standby_names = '2 (n1,n2)'")
-
-        mock_reload.reset_mock()
-        self.p.config.set_synchronous_standby([])
-        mock_reload.assert_called()
-        self.assertEqual(value_in_conf(), None)
-
-=======
->>>>>>> 422047f1
     def test_get_server_parameters(self):
         config = {'synchronous_mode': True, 'parameters': {'wal_level': 'hot_standby'}, 'listen': '0'}
         self.p.config.get_server_parameters(config)
