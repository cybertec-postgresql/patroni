--- conflicted
+++ resolved
@@ -237,19 +237,6 @@
         cluster = get_cluster_initialized_with_leader(sync=('leader', 'other'))
         cluster.members.append(Member(0, 'async', 28, {'api_url': 'http://127.0.0.1:8012/patroni'}))
         cluster.config.data['synchronous_mode'] = True
-<<<<<<< HEAD
-        mock_get_dcs.return_value.get_cluster = Mock(return_value=cluster)
-        # Failover to an async member in sync mode (confirm)
-        result = self.runner.invoke(ctl,
-                                    ['failover', 'dummy', '--group', '0', '--candidate', 'async'], input='y\ny')
-        self.assertIn('Are you sure you want to failover to the asynchronous node async', result.output)
-        self.assertEqual(result.exit_code, 0)
-
-        # Failover to an async member in sync mode (abort)
-        result = self.runner.invoke(ctl, ['failover', 'dummy', '--group', '0', '--candidate', 'async'], input='N')
-        self.assertEqual(result.exit_code, 1)
-        self.assertIn('Aborting failover', result.output)
-=======
         with patch('patroni.dcs.AbstractDCS.get_cluster', Mock(return_value=cluster)):
             # Failover to an async member in sync mode (confirm)
             result = self.runner.invoke(ctl,
@@ -261,7 +248,6 @@
             result = self.runner.invoke(ctl, ['failover', 'dummy', '--group', '0', '--candidate', 'async'], input='N')
             self.assertEqual(result.exit_code, 1)
             self.assertIn('Aborting failover', result.output)
->>>>>>> 805bdcfe
 
     @patch('patroni.dynamic_loader.iter_modules', Mock(return_value=['patroni.dcs.dummy', 'patroni.dcs.etcd']))
     def test_get_dcs(self):
