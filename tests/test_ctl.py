--- conflicted
+++ resolved
@@ -230,33 +230,10 @@
         result = self.runner.invoke(ctl, ['failover', 'dummy', '--group', '0'], input='leader\n')
         self.assertIn("Candidate ['other']", result.output)
         self.assertIn('Member leader is already the leader of cluster dummy', result.output)
-<<<<<<< HEAD
-
-        # Temp test to check a fallback to switchover if leader is specified
-        with patch('patroni.ctl._do_failover_or_switchover') as failover_func_mock:
-            result = self.runner.invoke(ctl, ['failover', '--leader', 'leader', 'dummy'], input='0\n')
-            self.assertIn('Supplying a leader name using this command is deprecated', result.output)
-            failover_func_mock.assert_called_once_with(
-                DEFAULT_CONFIG, 'switchover', 'dummy', None, 'leader', None, False)
-=======
->>>>>>> 6b685036
 
         cluster = get_cluster_initialized_with_leader(sync=('leader', 'other'))
         cluster.members.append(Member(0, 'async', 28, {'api_url': 'http://127.0.0.1:8012/patroni'}))
         cluster.config.data['synchronous_mode'] = True
-<<<<<<< HEAD
-        mock_get_dcs.return_value.get_cluster = Mock(return_value=cluster)
-        # Failover to an async member in sync mode (confirm)
-        result = self.runner.invoke(ctl,
-                                    ['failover', 'dummy', '--group', '0', '--candidate', 'async'], input='y\ny')
-        self.assertIn('Are you sure you want to failover to the asynchronous node async', result.output)
-        self.assertEqual(result.exit_code, 0)
-
-        # Failover to an async member in sync mode (abort)
-        result = self.runner.invoke(ctl, ['failover', 'dummy', '--group', '0', '--candidate', 'async'], input='N')
-        self.assertEqual(result.exit_code, 1)
-        self.assertIn('Aborting failover', result.output)
-=======
         with patch('patroni.dcs.AbstractDCS.get_cluster', Mock(return_value=cluster)):
             # Failover to an async member in sync mode (confirm)
             result = self.runner.invoke(ctl,
@@ -268,7 +245,6 @@
             result = self.runner.invoke(ctl, ['failover', 'dummy', '--group', '0', '--candidate', 'async'], input='N')
             self.assertEqual(result.exit_code, 1)
             self.assertIn('Aborting failover', result.output)
->>>>>>> 6b685036
 
     @patch('patroni.dynamic_loader.iter_modules', Mock(return_value=['patroni.dcs.dummy', 'patroni.dcs.etcd']))
     def test_get_dcs(self):
