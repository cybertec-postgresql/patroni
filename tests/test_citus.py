import time
<<<<<<< HEAD
from mock import Mock, patch, PropertyMock
from patroni.postgresql.citus import CitusHandler
=======
from unittest.mock import Mock, patch, PropertyMock

from patroni.postgresql.mpp.citus import CitusHandler
>>>>>>> 805bdcfe
from patroni.psycopg import ProgrammingError

from . import BaseTestPostgresql, MockCursor, psycopg_connect, SleepException
from .test_ha import get_cluster_initialized_with_leader


@patch('patroni.postgresql.mpp.citus.Thread', Mock())
@patch('patroni.psycopg.connect', psycopg_connect)
class TestCitus(BaseTestPostgresql):

    def setUp(self):
        super(TestCitus, self).setUp()
        self.c = self.p.mpp_handler
        self.cluster = get_cluster_initialized_with_leader()
        self.cluster.workers[1] = self.cluster

    @patch('time.time', Mock(side_effect=[100, 130, 160, 190, 220, 250, 280, 310, 340, 370]))
    @patch('patroni.postgresql.mpp.citus.logger.exception', Mock(side_effect=SleepException))
    @patch('patroni.postgresql.mpp.citus.logger.warning')
    @patch('patroni.postgresql.mpp.citus.PgDistNode.wait', Mock())
    @patch.object(CitusHandler, 'is_alive', Mock(return_value=True))
    def test_run(self, mock_logger_warning):
        # `before_demote` or `before_promote` REST API calls starting a
        # transaction. We want to make sure that it finishes during
        # certain timeout. In case if it is not, we want to roll it back
        # in order to not block other workers that want to update
        # `pg_dist_node`.
        self.c._condition.wait = Mock(side_effect=[Mock(), Mock(), Mock(), SleepException])

        self.c.handle_event(self.cluster, {'type': 'before_demote', 'group': 1,
                                           'leader': 'leader', 'timeout': 30, 'cooldown': 10})
        self.c.add_task('after_promote', 2, 'postgres://host3:5432/postgres')
        self.assertRaises(SleepException, self.c.run)
        mock_logger_warning.assert_called_once()
        self.assertTrue(mock_logger_warning.call_args[0][0].startswith('Rolling back transaction'))
        self.assertTrue(repr(mock_logger_warning.call_args[0][1]).startswith('PgDistNode'))

    @patch.object(CitusHandler, 'is_alive', Mock(return_value=False))
    @patch.object(CitusHandler, 'start', Mock())
    def test_sync_meta_data(self):
        with patch.object(CitusHandler, 'is_enabled', Mock(return_value=False)):
            self.c.sync_meta_data(self.cluster)
        self.c.sync_meta_data(self.cluster)

    def test_handle_event(self):
        self.c.handle_event(self.cluster, {})
        with patch.object(CitusHandler, 'is_alive', Mock(return_value=True)):
            self.c.handle_event(self.cluster, {'type': 'after_promote', 'group': 2,
                                               'leader': 'leader', 'timeout': 30, 'cooldown': 10})

    def test_add_task(self):
        with patch('patroni.postgresql.mpp.citus.logger.error') as mock_logger, \
                patch('patroni.postgresql.mpp.citus.urlparse', Mock(side_effect=Exception)):
            self.c.add_task('', 1, None)
            mock_logger.assert_called_once()

        with patch('patroni.postgresql.mpp.citus.logger.debug') as mock_logger:
            self.c.add_task('before_demote', 1, 'postgres://host:5432/postgres', 30)
            mock_logger.assert_called_once()
            self.assertTrue(mock_logger.call_args[0][0].startswith('Adding the new task:'))

        with patch('patroni.postgresql.mpp.citus.logger.debug') as mock_logger:
            self.c.add_task('before_promote', 1, 'postgres://host:5432/postgres', 30)
            mock_logger.assert_called_once()
            self.assertTrue(mock_logger.call_args[0][0].startswith('Overriding existing task:'))

        # add_task called from sync_meta_data should not override already scheduled or in flight task until deadline
        self.assertIsNotNone(self.c.add_task('after_promote', 1, 'postgres://host:5432/postgres', 30))
        self.assertIsNone(self.c.add_task('after_promote', 1, 'postgres://host:5432/postgres'))
        self.c._in_flight = self.c._tasks.pop()
        self.c._in_flight.deadline = self.c._in_flight.timeout + time.time()
        self.assertIsNone(self.c.add_task('after_promote', 1, 'postgres://host:5432/postgres'))
        self.c._in_flight.deadline = 0
        self.assertIsNotNone(self.c.add_task('after_promote', 1, 'postgres://host:5432/postgres'))

        # If there is no transaction in progress and cached pg_dist_node matching desired state task should not be added
        self.c._schedule_load_pg_dist_node = False
        self.c._pg_dist_node[self.c._in_flight.group] = self.c._in_flight
        self.c._in_flight = None
        self.assertIsNone(self.c.add_task('after_promote', 1, 'postgres://host:5432/postgres'))

    def test_pick_task(self):
        self.c.add_task('after_promote', 1, 'postgres://host2:5432/postgres')
        with patch.object(CitusHandler, 'process_task') as mock_process_task:
            self.c.process_tasks()
            # process_task() shouln't be called because pick_task double checks with _pg_dist_node
            mock_process_task.assert_not_called()

    def test_process_task(self):
        self.c.add_task('after_promote', 0, 'postgres://host2:5432/postgres')
        task = self.c.add_task('before_promote', 1, 'postgres://host4:5432/postgres', 30)
        self.c.process_tasks()
        self.assertTrue(task._event.is_set())

        # the after_promote should result only in COMMIT
        task = self.c.add_task('after_promote', 1, 'postgres://host4:5432/postgres', 30)
        with patch.object(CitusHandler, 'query') as mock_query:
            self.c.process_tasks()
            mock_query.assert_called_once()
            self.assertEqual(mock_query.call_args[0][0], 'COMMIT')

    def test_process_tasks(self):
        self.c.add_task('after_promote', 0, 'postgres://host2:5432/postgres')
        self.c.process_tasks()

        self.c.add_task('after_promote', 0, 'postgres://host3:5432/postgres')
        with patch('patroni.postgresql.mpp.citus.logger.error') as mock_logger, \
                patch.object(CitusHandler, 'query', Mock(side_effect=Exception)):
            self.c.process_tasks()
            mock_logger.assert_called_once()
            self.assertTrue(mock_logger.call_args[0][0].startswith('Exception when working with pg_dist_node: '))

    def test_on_demote(self):
        self.c.on_demote()

    @patch('patroni.postgresql.mpp.citus.logger.error')
    @patch.object(MockCursor, 'execute', Mock(side_effect=Exception))
    def test_load_pg_dist_node(self, mock_logger):
        # load_pg_dist_node() triggers, query fails and exception is property handled
        self.c.process_tasks()
        self.assertTrue(self.c._schedule_load_pg_dist_node)
        mock_logger.assert_called_once()
        self.assertTrue(mock_logger.call_args[0][0].startswith('Exception when executing query'))
        self.assertTrue(mock_logger.call_args[0][1].startswith('SELECT nodeid, groupid, '))

    def test_wait(self):
        task = self.c.add_task('before_demote', 1, 'postgres://host:5432/postgres', 30)
        task._event.wait = Mock()
        task.wait()

    def test_adjust_postgres_gucs(self):
        parameters = {'max_connections': 101,
                      'max_prepared_transactions': 0,
                      'shared_preload_libraries': 'foo , citus, bar '}
        self.c.adjust_postgres_gucs(parameters)
        self.assertEqual(parameters['max_prepared_transactions'], 202)
        self.assertEqual(parameters['shared_preload_libraries'], 'citus,foo,bar')
        self.assertEqual(parameters['wal_level'], 'logical')
        self.assertEqual(parameters['citus.local_hostname'], '/tmp')

    def test_ignore_replication_slot(self):
        self.assertFalse(self.c.ignore_replication_slot({'name': 'foo', 'type': 'physical',
                                                         'database': 'bar', 'plugin': 'wal2json'}))
        self.assertFalse(self.c.ignore_replication_slot({'name': 'foo', 'type': 'logical',
                                                         'database': 'bar', 'plugin': 'wal2json'}))
        self.assertFalse(self.c.ignore_replication_slot({'name': 'foo', 'type': 'logical',
                                                         'database': 'bar', 'plugin': 'pgoutput'}))
        self.assertFalse(self.c.ignore_replication_slot({'name': 'foo', 'type': 'logical',
                                                         'database': 'citus', 'plugin': 'pgoutput'}))
        self.assertTrue(self.c.ignore_replication_slot({'name': 'citus_shard_move_slot_1_2_3',
                                                        'type': 'logical', 'database': 'citus', 'plugin': 'pgoutput'}))
        self.assertFalse(self.c.ignore_replication_slot({'name': 'citus_shard_move_slot_1_2_3',
                                                         'type': 'logical', 'database': 'citus', 'plugin': 'citus'}))
        self.assertFalse(self.c.ignore_replication_slot({'name': 'citus_shard_split_slot_1_2_3',
                                                         'type': 'logical', 'database': 'citus', 'plugin': 'pgoutput'}))
        self.assertTrue(self.c.ignore_replication_slot({'name': 'citus_shard_split_slot_1_2_3',
                                                        'type': 'logical', 'database': 'citus', 'plugin': 'citus'}))

<<<<<<< HEAD
    @patch('patroni.postgresql.citus.logger.debug')
    @patch('patroni.postgresql.citus.connect', psycopg_connect)
    @patch('patroni.postgresql.citus.quote_ident', Mock())
=======
    @patch('patroni.postgresql.mpp.citus.logger.debug')
    @patch('patroni.postgresql.mpp.citus.connect', psycopg_connect)
    @patch('patroni.postgresql.mpp.citus.quote_ident', Mock())
>>>>>>> 805bdcfe
    def test_bootstrap_duplicate_database(self, mock_logger):
        with patch.object(MockCursor, 'execute', Mock(side_effect=ProgrammingError)):
            self.assertRaises(ProgrammingError, self.c.bootstrap)
        with patch.object(MockCursor, 'execute', Mock(side_effect=[ProgrammingError, None, None, None])), \
                patch.object(ProgrammingError, 'diag') as mock_diag:
            type(mock_diag).sqlstate = PropertyMock(return_value='42P04')
            self.c.bootstrap()
        mock_logger.assert_called_once()
        self.assertTrue(mock_logger.call_args[0][0].startswith('Exception when creating database'))<|MERGE_RESOLUTION|>--- conflicted
+++ resolved
@@ -1,12 +1,7 @@
 import time
-<<<<<<< HEAD
-from mock import Mock, patch, PropertyMock
-from patroni.postgresql.citus import CitusHandler
-=======
 from unittest.mock import Mock, patch, PropertyMock
 
 from patroni.postgresql.mpp.citus import CitusHandler
->>>>>>> 805bdcfe
 from patroni.psycopg import ProgrammingError
 
 from . import BaseTestPostgresql, MockCursor, psycopg_connect, SleepException
@@ -165,15 +160,9 @@
         self.assertTrue(self.c.ignore_replication_slot({'name': 'citus_shard_split_slot_1_2_3',
                                                         'type': 'logical', 'database': 'citus', 'plugin': 'citus'}))
 
-<<<<<<< HEAD
-    @patch('patroni.postgresql.citus.logger.debug')
-    @patch('patroni.postgresql.citus.connect', psycopg_connect)
-    @patch('patroni.postgresql.citus.quote_ident', Mock())
-=======
     @patch('patroni.postgresql.mpp.citus.logger.debug')
     @patch('patroni.postgresql.mpp.citus.connect', psycopg_connect)
     @patch('patroni.postgresql.mpp.citus.quote_ident', Mock())
->>>>>>> 805bdcfe
     def test_bootstrap_duplicate_database(self, mock_logger):
         with patch.object(MockCursor, 'execute', Mock(side_effect=ProgrammingError)):
             self.assertRaises(ProgrammingError, self.c.bootstrap)
