import logging
import os
import re
import shlex
import shutil
import subprocess
import time

from contextlib import contextmanager
from copy import deepcopy
from datetime import datetime
from threading import current_thread, Lock
from typing import Any, Callable, Dict, Iterator, List, Optional, Tuple, TYPE_CHECKING, Union

from dateutil import tz
from psutil import TimeoutExpired

from .. import global_config, psycopg
from ..async_executor import CriticalTask
from ..collections import CaseInsensitiveDict, EMPTY_DICT
from ..dcs import Cluster, Leader, Member, slot_name_from_member_name
from ..exceptions import PostgresConnectionException
from ..tags import Tags
from ..utils import data_directory_is_empty, parse_int, polling_loop, Retry, RetryFailedError
from .bootstrap import Bootstrap
from .callback_executor import CallbackAction, CallbackExecutor
from .cancellable import CancellableSubprocess
from .config import ConfigHandler, mtime
from .connection import ConnectionPool, get_connection_cursor
from .misc import parse_history, parse_lsn, postgres_major_version_to_int
from .mpp import AbstractMPP
from .postmaster import PostmasterProcess
from .slots import SlotsHandler
from .sync import SyncHandler

if TYPE_CHECKING:  # pragma: no cover
    from psycopg import Connection as Connection3, Cursor
    from psycopg2 import connection as connection3, cursor

logger = logging.getLogger(__name__)

STATE_RUNNING = 'running'
STATE_REJECT = 'rejecting connections'
STATE_NO_RESPONSE = 'not responding'
STATE_UNKNOWN = 'unknown'

STOP_POLLING_INTERVAL = 1


@contextmanager
def null_context():
    yield


class Postgresql(object):

    POSTMASTER_START_TIME = "pg_catalog.pg_postmaster_start_time()"
    TL_LSN = ("CASE WHEN pg_catalog.pg_is_in_recovery() THEN 0 "
              "ELSE ('x' || pg_catalog.substr(pg_catalog.pg_{0}file_name("
              "pg_catalog.pg_current_{0}_{1}()), 1, 8))::bit(32)::int END, "  # primary timeline
              "CASE WHEN pg_catalog.pg_is_in_recovery() THEN 0 ELSE "
              "pg_catalog.pg_{0}_{1}_diff(pg_catalog.pg_current_{0}{2}_{1}(), '0/0')::bigint END, "  # wal(_flush)?_lsn
              "pg_catalog.pg_{0}_{1}_diff(pg_catalog.pg_last_{0}_replay_{1}(), '0/0')::bigint, "
              "pg_catalog.pg_{0}_{1}_diff(COALESCE(pg_catalog.pg_last_{0}_receive_{1}(), '0/0'), '0/0')::bigint, "
              "pg_catalog.pg_is_in_recovery() AND pg_catalog.pg_is_{0}_replay_paused()")

    def __init__(self, config: Dict[str, Any], mpp: AbstractMPP) -> None:
        self.name: str = config['name']
        self.scope: str = config['scope']
        self._data_dir: str = config['data_dir']
        self._database = config.get('database', 'postgres')
        self._version_file = os.path.join(self._data_dir, 'PG_VERSION')
        self._pg_control = os.path.join(self._data_dir, 'global', 'pg_control')
        self.connection_string: str
        self.proxy_url: Optional[str]
        self._major_version = self.get_major_version()

        self._state_lock = Lock()
        self.set_state('stopped')

        self._pending_restart_reason = CaseInsensitiveDict()
        self.connection_pool = ConnectionPool()
        self._connection = self.connection_pool.get('heartbeat')
        self.mpp_handler = mpp.get_handler_impl(self)
        self._bin_dir = config.get('bin_dir') or ''
        self.config = ConfigHandler(self, config)
        self.config.check_directories()

        self.bootstrap = Bootstrap(self)
        self.bootstrapping = False
        self.__thread_ident = current_thread().ident

        self.slots_handler = SlotsHandler(self)
        self.sync_handler = SyncHandler(self)

        self._callback_executor = CallbackExecutor()
        self.__cb_called = False
        self.__cb_pending = None

        self.cancellable = CancellableSubprocess()

        self._sysid = ''
        self.retry = Retry(max_tries=-1, deadline=config['retry_timeout'] / 2.0, max_delay=1,
                           retry_exceptions=PostgresConnectionException)

        # Retry 'pg_is_in_recovery()' only once
        self._is_leader_retry = Retry(max_tries=1, deadline=config['retry_timeout'] / 2.0, max_delay=1,
                                      retry_exceptions=PostgresConnectionException)

        self._role_lock = Lock()
        self.set_role(self.get_postgres_role_from_data_directory())
        self._state_entry_timestamp = 0

        self._cluster_info_state = {}
        self._should_query_slots = True
        self._enforce_hot_standby_feedback = False
        self._cached_replica_timeline = None

        # Last known running process
        self._postmaster_proc = None

        self._available_gucs = None

        if self.is_running():
            # If we found postmaster process we need to figure out whether postgres is accepting connections
            self.set_state('starting')
            self.check_startup_state_changed()

        if self.state == 'running':  # we are "joining" already running postgres
            # we know that PostgreSQL is accepting connections and can read some GUC's from pg_settings
            self.config.load_current_server_parameters()

            self.set_role('primary' if self.is_primary() else 'replica')

            hba_saved = self.config.replace_pg_hba()
            ident_saved = self.config.replace_pg_ident()

            if self.major_version < 120000 or self.role == 'primary':
                # If PostgreSQL is running as a primary or we run PostgreSQL that is older than 12 we can
                # call reload_config() once again (the first call happened in the ConfigHandler constructor),
                # so that it can figure out if config files should be updated and pg_ctl reload executed.
                self.config.reload_config(config, sighup=bool(hba_saved or ident_saved))
            elif hba_saved or ident_saved:
                self.reload()
        elif not self.is_running() and self.role == 'primary':
            self.set_role('demoted')

    @property
    def create_replica_methods(self) -> List[str]:
        return self.config.get('create_replica_methods', []) or self.config.get('create_replica_method', []) or []

    @property
    def major_version(self) -> int:
        return self._major_version

    @property
    def database(self) -> str:
        return self._database

    @property
    def data_dir(self) -> str:
        return self._data_dir

    @property
    def callback(self) -> Dict[str, str]:
        return self.config.get('callbacks', {}) or {}

    @property
    def wal_dir(self) -> str:
        return os.path.join(self._data_dir, 'pg_' + self.wal_name)

    @property
    def wal_name(self) -> str:
        return 'wal' if self._major_version >= 100000 else 'xlog'

    @property
    def wal_flush(self) -> str:
        """For PostgreSQL 9.6 onwards we want to use pg_current_wal_flush_lsn()/pg_current_xlog_flush_location()."""
        return '_flush' if self._major_version >= 90600 else ''

    @property
    def lsn_name(self) -> str:
        return 'lsn' if self._major_version >= 100000 else 'location'

    @property
    def supports_quorum_commit(self) -> bool:
        """``True`` if quorum commit is supported by Postgres."""
        return self._major_version >= 100000

    @property
    def supports_multiple_sync(self) -> bool:
        """:returns: `True` if Postgres version supports more than one synchronous node."""
        return self._major_version >= 90600

    @property
    def can_advance_slots(self) -> bool:
        """``True`` if :attr:``major_version`` is greater than 110000."""
        return self.major_version >= 110000

    @property
    def cluster_info_query(self) -> str:
        """Returns the monitoring query with a fixed number of fields.

        The query text is constructed based on current state in DCS and PostgreSQL version:

        1. function names depend on version. wal/lsn for v10+ and xlog/location for pre v10.
        2. for primary we query timeline_id (extracted from pg_walfile_name()) and pg_current_wal_lsn()
        3. for replicas we query pg_last_wal_receive_lsn(), pg_last_wal_replay_lsn(), and  pg_is_wal_replay_paused()
        4. for v9.6+ we query primary_slot_name and primary_conninfo from pg_stat_get_wal_receiver()
        5. for v11+ with permanent logical slots we query from pg_replication_slots and aggregate the result
        6. for standby_leader node running v9.6+ we also query pg_control_checkpoint to fetch timeline_id
        7. if sync replication is enabled we query pg_stat_replication and aggregate the result.
           In addition to that we get current values of synchronous_commit and synchronous_standby_names GUCs.

        If some conditions are not satisfied we simply put static values instead. E.g., NULL, 0, '', and so on.
        """

        extra = ", " + (("pg_catalog.current_setting('synchronous_commit'), "
                         "pg_catalog.current_setting('synchronous_standby_names'), "
                         "(SELECT pg_catalog.json_agg(r.*) FROM (SELECT w.pid as pid, application_name, sync_state,"
                         " pg_catalog.pg_{0}_{1}_diff(write_{1}, '0/0')::bigint AS write_lsn,"
                         " pg_catalog.pg_{0}_{1}_diff(flush_{1}, '0/0')::bigint AS flush_lsn,"
                         " pg_catalog.pg_{0}_{1}_diff(replay_{1}, '0/0')::bigint AS replay_lsn "
                         "FROM pg_catalog.pg_stat_get_wal_senders() w,"
                         " pg_catalog.pg_stat_get_activity(w.pid)"
                         " WHERE w.state = 'streaming') r)").format(self.wal_name, self.lsn_name)
                        if global_config.is_synchronous_mode
                        and self.role in ('primary', 'promoted') else "'on', '', NULL")

        if self._major_version >= 90600:
            extra = ("pg_catalog.current_setting('restore_command')" if self._major_version >= 120000 else "NULL") +\
                ", " + ("(SELECT pg_catalog.json_agg(s.*) FROM (SELECT slot_name, slot_type as type, datoid::bigint, "
                        "plugin, catalog_xmin, pg_catalog.pg_wal_lsn_diff(confirmed_flush_lsn, '0/0')::bigint"
                        " AS confirmed_flush_lsn, pg_catalog.pg_wal_lsn_diff(restart_lsn, '0/0')::bigint"
                        " AS restart_lsn, xmin FROM pg_catalog.pg_get_replication_slots()) AS s)"
                        if self._should_query_slots and self.can_advance_slots else "NULL") + extra
            extra = (", CASE WHEN latest_end_lsn IS NULL THEN NULL ELSE received_tli END,"
                     " slot_name, conninfo, status, {0} FROM pg_catalog.pg_stat_get_wal_receiver()").format(extra)
            if self.role == 'standby_leader':
                extra = "timeline_id" + extra + ", pg_catalog.pg_control_checkpoint()"
            else:
                extra = "0" + extra
        else:
            extra = "0, NULL, NULL, NULL, NULL, NULL, NULL" + extra

        return ("SELECT " + self.TL_LSN + ", {3}").format(self.wal_name, self.lsn_name, self.wal_flush, extra)

<<<<<<< HEAD
    @property
    def available_gucs(self) -> CaseInsensitiveSet:
        """GUCs available in this Postgres server."""
        if not self._available_gucs:
            self._available_gucs = self._get_gucs()
        return self._available_gucs

=======
>>>>>>> 6b685036
    def _version_file_exists(self) -> bool:
        return not self.data_directory_empty() and os.path.isfile(self._version_file)

    def get_major_version(self) -> int:
        """Reads major version from PG_VERSION file

        :returns: major PostgreSQL version in integer format or 0 in case of missing file or errors"""
        if self._version_file_exists():
            try:
                with open(self._version_file) as f:
                    return postgres_major_version_to_int(f.read().strip())
            except Exception:
                logger.exception('Failed to read PG_VERSION from %s', self._data_dir)
        return 0

    def pgcommand(self, cmd: str) -> str:
        """Return path to the specified PostgreSQL command.

        .. note::
            If ``postgresql.bin_name.*cmd*`` was configured by the user then that binary name is used, otherwise the
            default binary name *cmd* is used.

        :param cmd: the Postgres binary name to get path to.

        :returns: path to Postgres binary named *cmd*.
        """
        return os.path.join(self._bin_dir, (self.config.get('bin_name', {}) or EMPTY_DICT).get(cmd, cmd))

    def pg_ctl(self, cmd: str, *args: str, **kwargs: Any) -> bool:
        """Builds and executes pg_ctl command

        :returns: `!True` when return_code == 0, otherwise `!False`"""

        pg_ctl = [self.pgcommand('pg_ctl'), cmd]
        return subprocess.call(pg_ctl + ['-D', self._data_dir] + list(args), **kwargs) == 0

    def initdb(self, *args: str, **kwargs: Any) -> bool:
        """Builds and executes the initdb command.

        :param args: List of arguments to be joined into the initdb command.
        :param kwargs: Keyword arguments to pass to ``subprocess.call``.

        :returns: ``True`` if the result of ``subprocess.call`, the exit code, is ``0``.
        """
        initdb = [self.pgcommand('initdb')] + list(args) + [self.data_dir]
        return subprocess.call(initdb, **kwargs) == 0

    def pg_isready(self) -> str:
        """Runs pg_isready to see if PostgreSQL is accepting connections.

        :returns: 'ok' if PostgreSQL is up, 'reject' if starting up, 'no_resopnse' if not up."""

        r = self.connection_pool.conn_kwargs
        cmd = [self.pgcommand('pg_isready'), '-p', r['port'], '-d', self._database]

        # Host is not set if we are connecting via default unix socket
        if 'host' in r:
            cmd.extend(['-h', r['host']])

        # We only need the username because pg_isready does not try to authenticate
        if 'user' in r:
            cmd.extend(['-U', r['user']])

        ret = subprocess.call(cmd)
        return_codes = {0: STATE_RUNNING,
                        1: STATE_REJECT,
                        2: STATE_NO_RESPONSE,
                        3: STATE_UNKNOWN}
        return return_codes.get(ret, STATE_UNKNOWN)

    def reload_config(self, config: Dict[str, Any], sighup: bool = False) -> None:
        self.config.reload_config(config, sighup)
        self._is_leader_retry.deadline = self.retry.deadline = config['retry_timeout'] / 2.0

    @property
    def pending_restart_reason(self) -> CaseInsensitiveDict:
        """Get :attr:`_pending_restart_reason` value.

        :attr:`_pending_restart_reason` is a :class:`CaseInsensitiveDict` object of the PG parameters that are
        causing pending restart state. Every key is a parameter name, value - a dictionary containing the old
        and the new value (see :func:`~patroni.postgresql.config.get_param_diff`).
        """
        return self._pending_restart_reason

    def set_pending_restart_reason(self, diff_dict: CaseInsensitiveDict) -> None:
        """Set new or update current :attr:`_pending_restart_reason`.

        :param diff_dict: :class:``CaseInsensitiveDict`` object with the parameters that are causing pending restart
            state with the diff of their values. Used to reset/update the :attr:`_pending_restart_reason`.
        """
        self._pending_restart_reason = diff_dict

    @property
    def sysid(self) -> str:
        if not self._sysid and not self.bootstrapping:
            data = self.controldata()
            self._sysid = data.get('Database system identifier', '')
        return self._sysid

    def get_postgres_role_from_data_directory(self) -> str:
        if self.data_directory_empty() or not self.controldata():
            return 'uninitialized'
        elif self.config.recovery_conf_exists():
            return 'replica'
        else:
            return 'primary'

    @property
    def server_version(self) -> int:
        return self._connection.server_version

    def connection(self) -> Union['connection3', 'Connection3[Any]']:
        return self._connection.get()

    def _query(self, sql: str, *params: Any) -> List[Tuple[Any, ...]]:
        """Execute *sql* query with *params* and optionally return results.

        :param sql: SQL statement to execute.
        :param params: parameters to pass.

        :returns: a query response as a list of tuples if there is any.
        :raises:
            :exc:`~psycopg.Error` if had issues while executing *sql*.

            :exc:`~patroni.exceptions.PostgresConnectionException`: if had issues while connecting to the database.

            :exc:`~patroni.utils.RetryFailedError`: if it was detected that connection/query failed due to PostgreSQL
            restart.
        """
        try:
            return self._connection.query(sql, *params)
        except PostgresConnectionException as exc:
            if self.state == 'restarting':
                raise RetryFailedError('cluster is being restarted') from exc
            raise

    def query(self, sql: str, *params: Any, retry: bool = True) -> List[Tuple[Any, ...]]:
        """Execute *sql* query with *params* and optionally return results.

        :param sql: SQL statement to execute.
        :param params: parameters to pass.
        :param retry: whether the query should be retried upon failure or given up immediately.

        :returns: a query response as a list of tuples if there is any.
        :raises:
            :exc:`~psycopg.Error` if had issues while executing *sql*.

            :exc:`~patroni.exceptions.PostgresConnectionException`: if had issues while connecting to the database.

            :exc:`~patroni.utils.RetryFailedError`: if it was detected that connection/query failed due to PostgreSQL
            restart or if retry deadline was exceeded.
        """
        if not retry:
            return self._query(sql, *params)
        try:
            return self.retry(self._query, sql, *params)
        except RetryFailedError as exc:
            raise PostgresConnectionException(str(exc)) from exc

    def pg_control_exists(self) -> bool:
        return os.path.isfile(self._pg_control)

    def data_directory_empty(self) -> bool:
        if self.pg_control_exists():
            return False
        return data_directory_is_empty(self._data_dir)

    def replica_method_options(self, method: str) -> Dict[str, Any]:
        return deepcopy(self.config.get(method, {}) or EMPTY_DICT.copy())

    def replica_method_can_work_without_replication_connection(self, method: str) -> bool:
        return method != 'basebackup' and bool(self.replica_method_options(method).get('no_leader'))

    def can_create_replica_without_replication_connection(self, replica_methods: Optional[List[str]]) -> bool:
        """ go through the replication methods to see if there are ones
            that does not require a working replication connection.
        """
        if replica_methods is None:
            replica_methods = self.create_replica_methods
        return any(self.replica_method_can_work_without_replication_connection(m) for m in replica_methods)

    @property
    def enforce_hot_standby_feedback(self) -> bool:
        return self._enforce_hot_standby_feedback

    def set_enforce_hot_standby_feedback(self, value: bool) -> None:
        # If we enable or disable the hot_standby_feedback we need to update postgresql.conf and reload
        if self._enforce_hot_standby_feedback != value:
            self._enforce_hot_standby_feedback = value
            if self.is_running():
                self.config.write_postgresql_conf()
                self.reload()

    def reset_cluster_info_state(self, cluster: Optional[Cluster], tags: Optional[Tags] = None) -> None:
        """Reset monitoring query cache.

        .. note::
            It happens in the beginning of heart-beat loop and on change of `synchronous_standby_names`.

        :param cluster: currently known cluster state from DCS
        :param tags: reference to an object implementing :class:`Tags` interface.
        """
        self._cluster_info_state = {}

        if not tags:
            return

        if global_config.is_standby_cluster:
            # Standby cluster can't have logical replication slots, and we don't need to enforce hot_standby_feedback
            self.set_enforce_hot_standby_feedback(False)

        if cluster and cluster.config and cluster.config.modify_version:
            # We want to enable hot_standby_feedback if the replica is supposed
            # to have a logical slot or in case if it is the cascading replica.
            self.set_enforce_hot_standby_feedback(not global_config.is_standby_cluster and self.can_advance_slots
                                                  and cluster.should_enforce_hot_standby_feedback(self, tags))
            self._should_query_slots = global_config.member_slots_ttl > 0 or cluster.has_permanent_slots(self, tags)

    def _cluster_info_state_get(self, name: str) -> Optional[Any]:
        if not self._cluster_info_state:
            try:
                result = self._is_leader_retry(self._query, self.cluster_info_query)[0]
                cluster_info_state = dict(zip(['timeline', 'wal_position', 'replayed_location',
                                               'received_location', 'replay_paused', 'pg_control_timeline',
                                               'received_tli', 'slot_name', 'conninfo', 'receiver_state',
                                               'restore_command', 'slots', 'synchronous_commit',
                                               'synchronous_standby_names', 'pg_stat_replication'], result))
                if self._should_query_slots and self.can_advance_slots:
                    cluster_info_state['slots'] =\
                        self.slots_handler.process_permanent_slots(cluster_info_state['slots'])
                self._cluster_info_state = cluster_info_state
            except RetryFailedError as e:  # SELECT failed two times
                self._cluster_info_state = {'error': str(e)}
                if not self.is_starting() and self.pg_isready() == STATE_REJECT:
                    self.set_state('starting')

        if 'error' in self._cluster_info_state:
            raise PostgresConnectionException(self._cluster_info_state['error'])

        return self._cluster_info_state.get(name)

    def replayed_location(self) -> Optional[int]:
        return self._cluster_info_state_get('replayed_location')

    def received_location(self) -> Optional[int]:
        return self._cluster_info_state_get('received_location')

    def slots(self) -> Dict[str, int]:
        """Get replication slots state.

        ..note::
            Since this methods is supposed to be used only by the leader and only to publish state of
            replication slots to DCS so that other nodes can advance LSN on respective replication slots,
            we are also adding our own name to the list. All slots that shouldn't be published to DCS
            later will be filtered out by :meth:`~Cluster.maybe_filter_permanent_slots` method.

        :returns: A :class:`dict` object with replication slot names and LSNs as absolute values.
        """
        return {**(self._cluster_info_state_get('slots') or {}),
                slot_name_from_member_name(self.name): self.last_operation()} \
            if self.can_advance_slots else {}

    def primary_slot_name(self) -> Optional[str]:
        return self._cluster_info_state_get('slot_name')

    def primary_conninfo(self) -> Optional[str]:
        return self._cluster_info_state_get('conninfo')

    def received_timeline(self) -> Optional[int]:
        return self._cluster_info_state_get('received_tli')

    def synchronous_commit(self) -> str:
        """:returns: "synchronous_commit" GUC value."""
        return self._cluster_info_state_get('synchronous_commit') or 'on'

    def synchronous_standby_names(self) -> str:
        """:returns: "synchronous_standby_names" GUC value."""
        return self._cluster_info_state_get('synchronous_standby_names') or ''

    def pg_stat_replication(self) -> List[Dict[str, Any]]:
        """:returns: a result set of 'SELECT * FROM pg_stat_replication'."""
        return self._cluster_info_state_get('pg_stat_replication') or []

    def replication_state_from_parameters(self, is_primary: bool, receiver_state: Optional[str],
                                          restore_command: Optional[str]) -> Optional[str]:
        """Figure out the replication state from input parameters.

        .. note::
            This method could be only called when Postgres is up, running and queries are successfuly executed.

        :is_primary: `True` is postgres is not running in recovery
        :receiver_state: value from `pg_stat_get_wal_receiver.state` or None if Postgres is older than 9.6
        :restore_command: value of ``restore_command`` GUC for PostgreSQL 12+ or
                          `postgresql.recovery_conf.restore_command` if it is set in Patroni configuration

        :returns: - `None` for the primary and for Postgres older than 9.6;
                  - 'streaming' if replica is streaming according to the `pg_stat_wal_receiver` view;
                  - 'in archive recovery' if replica isn't streaming and there is a `restore_command`
        """
        if self._major_version >= 90600 and not is_primary:
            if receiver_state == 'streaming':
                return 'streaming'
            # For Postgres older than 12 we get `restore_command` from Patroni config, otherwise we check GUC
            if self._major_version < 120000 and self.config.restore_command() or restore_command:
                return 'in archive recovery'

    def replication_state(self) -> Optional[str]:
        """Checks replication state from `pg_stat_get_wal_receiver()`.

        .. note::
            Available only since 9.6

        :returns: ``streaming``, ``in archive recovery``, or ``None``
        """
        return self.replication_state_from_parameters(self.is_primary(),
                                                      self._cluster_info_state_get('receiver_state'),
                                                      self._cluster_info_state_get('restore_command'))

    def is_primary(self) -> bool:
        try:
            return bool(self._cluster_info_state_get('timeline'))
        except PostgresConnectionException:
            logger.warning('Failed to determine PostgreSQL state from the connection, falling back to cached role')
            return bool(self.is_running() and self.role == 'primary')

    def replay_paused(self) -> bool:
        return self._cluster_info_state_get('replay_paused') or False

    def resume_wal_replay(self) -> None:
        self._query('SELECT pg_catalog.pg_{0}_replay_resume()'.format(self.wal_name))

    def handle_parameter_change(self) -> None:
        if self.major_version >= 140000 and not self.is_starting() and self.replay_paused():
            logger.info('Resuming paused WAL replay for PostgreSQL 14+')
            self.resume_wal_replay()

    def pg_control_timeline(self) -> Optional[int]:
        try:

            return int(self.controldata().get("Latest checkpoint's TimeLineID", ""))
        except (TypeError, ValueError):
            logger.exception('Failed to parse timeline from pg_controldata output')

    def parse_wal_record(self, timeline: str,
                         lsn: str) -> Union[Tuple[str, str, str, str], Tuple[None, None, None, None]]:
        out, err = self.waldump(timeline, lsn, 1)
        if out and not err:
            match = re.match(r'^rmgr:\s+(.+?)\s+len \(rec/tot\):\s+\d+/\s+\d+, tx:\s+\d+, '
                             r'lsn: ([0-9A-Fa-f]+/[0-9A-Fa-f]+), prev ([0-9A-Fa-f]+/[0-9A-Fa-f]+), '
                             r'.*?desc: (.+)', out.decode('utf-8'))
            if match:
                return match.group(1), match.group(2), match.group(3), match.group(4)
        return None, None, None, None

    def _checkpoint_locations_from_controldata(self, data: Dict[str, str]) -> Optional[Tuple[int, int]]:
        """Get shutdown checkpoint location.

        :param data: :class:`dict` object with values returned by `pg_controldata` tool.

        :returns: a tuple of checkpoint LSN for the cleanly shut down primary, and LSN of prev wal record (SWITCH)
                  if we know that the checkpoint was written to the new WAL file due to the archive_mode=on.
        """
        timeline = data.get("Latest checkpoint's TimeLineID")
        lsn = checkpoint_lsn = data.get('Latest checkpoint location')
        prev_lsn = None
        if data.get('Database cluster state') == 'shut down' and lsn and timeline and checkpoint_lsn:
            try:
                checkpoint_lsn = parse_lsn(checkpoint_lsn)
                rm_name, lsn, prev, desc = self.parse_wal_record(timeline, lsn)
                desc = str(desc).strip().lower()
                if rm_name == 'XLOG' and lsn and parse_lsn(lsn) == checkpoint_lsn and prev and\
                        desc.startswith('checkpoint') and desc.endswith('shutdown'):
                    _, lsn, _, desc = self.parse_wal_record(timeline, prev)
                    prev = parse_lsn(prev)
                    # If the cluster is shutdown with archive_mode=on, WAL is switched before writing the checkpoint.
                    # In this case we want to take the LSN of previous record (SWITCH) as the last known WAL location.
                    if lsn and parse_lsn(lsn) == prev and str(desc).strip() in ('xlog switch', 'SWITCH'):
                        prev_lsn = prev
            except Exception as e:
                logger.error('Exception when parsing WAL pg_%sdump output: %r', self.wal_name, e)
            if isinstance(checkpoint_lsn, int):
                return checkpoint_lsn, (prev_lsn or checkpoint_lsn)

    def latest_checkpoint_location(self) -> Optional[int]:
        """Get shutdown checkpoint location.

        .. note::
            In case if checkpoint was written to the new WAL file due to the archive_mode=on
            we return LSN of the previous wal record (SWITCH).

        :returns: checkpoint LSN for the cleanly shut down primary.
        """
        checkpoint_locations = self._checkpoint_locations_from_controldata(self.controldata())
        if checkpoint_locations:
            return checkpoint_locations[1]

    def is_running(self) -> Optional[PostmasterProcess]:
        """Returns PostmasterProcess if one is running on the data directory or None. If most recently seen process
        is running updates the cached process based on pid file."""
        if self._postmaster_proc:
            if self._postmaster_proc.is_running():
                return self._postmaster_proc
            self._postmaster_proc = None

        # we noticed that postgres was restarted, force syncing of replication slots and check of logical slots
        self.slots_handler.schedule()

        self._postmaster_proc = PostmasterProcess.from_pidfile(self._data_dir)
        return self._postmaster_proc

    @property
    def cb_called(self) -> bool:
        return self.__cb_called

    def call_nowait(self, cb_type: CallbackAction) -> None:
        """pick a callback command and call it without waiting for it to finish """
        if self.bootstrapping:
            return
        if cb_type in (CallbackAction.ON_START, CallbackAction.ON_STOP,
                       CallbackAction.ON_RESTART, CallbackAction.ON_ROLE_CHANGE):
            self.__cb_called = True

        if self.callback and cb_type in self.callback:
            cmd = self.callback[cb_type]
            role = 'primary' if self.role == 'promoted' else self.role
            try:
                cmd = shlex.split(self.callback[cb_type]) + [cb_type, role, self.scope]
                self._callback_executor.call(cmd)
            except Exception:
                logger.exception('callback %s %r %s %s failed', cmd, cb_type, role, self.scope)

    @property
    def role(self) -> str:
        with self._role_lock:
            return self._role

    def set_role(self, value: str) -> None:
        with self._role_lock:
            self._role = value

    @property
    def state(self) -> str:
        with self._state_lock:
            return self._state

    def set_state(self, value: str) -> None:
        with self._state_lock:
            self._state = value
            self._state_entry_timestamp = time.time()

    def time_in_state(self) -> float:
        return time.time() - self._state_entry_timestamp

    def is_starting(self) -> bool:
        return self.state == 'starting'

    def wait_for_port_open(self, postmaster: PostmasterProcess, timeout: float) -> bool:
        """Waits until PostgreSQL opens ports."""
        for _ in polling_loop(timeout):
            if self.cancellable.is_cancelled:
                return False

            if not postmaster.is_running():
                logger.error('postmaster is not running')
                self.set_state('start failed')
                return False

            isready = self.pg_isready()
            if isready != STATE_NO_RESPONSE:
                if isready not in [STATE_REJECT, STATE_RUNNING]:
                    logger.warning("Can't determine PostgreSQL startup status, assuming running")
                return True

        logger.warning("Timed out waiting for PostgreSQL to start")
        return False

    def start(self, timeout: Optional[float] = None, task: Optional[CriticalTask] = None,
              block_callbacks: bool = False, role: Optional[str] = None,
              after_start: Optional[Callable[..., Any]] = None) -> Optional[bool]:
        """Start PostgreSQL

        Waits for postmaster to open ports or terminate so pg_isready can be used to check startup completion
        or failure.

        :returns: True if start was initiated and postmaster ports are open,
                  False if start failed, and None if postgres is still starting up"""
        # make sure we close all connections established against
        # the former node, otherwise, we might get a stalled one
        # after kill -9, which would report incorrect data to
        # patroni.
        self.connection_pool.close()

        if self.is_running():
            logger.error('Cannot start PostgreSQL because one is already running.')
            self.set_state('starting')
            return True

        if not block_callbacks:
            self.__cb_pending = CallbackAction.ON_START

        self.set_role(role or self.get_postgres_role_from_data_directory())

        self.set_state('starting')
        self.set_pending_restart_reason(CaseInsensitiveDict())

        try:
            if not self.ensure_major_version_is_known():
                return None
            configuration = self.config.effective_configuration
        except Exception:
            return None

        self.config.check_directories()
        self.config.write_postgresql_conf(configuration)
        self.config.resolve_connection_addresses()
        self.config.replace_pg_hba()
        self.config.replace_pg_ident()

        options = ['--{0}={1}'.format(p, configuration[p]) for p in self.config.CMDLINE_OPTIONS
                   if p in configuration and p not in ('wal_keep_segments', 'wal_keep_size')]

        if self.cancellable.is_cancelled:
            return False

        with task or null_context():
            if task and task.is_cancelled:
                logger.info("PostgreSQL start cancelled.")
                return False

            self._postmaster_proc = PostmasterProcess.start(self.pgcommand('postgres'),
                                                            self._data_dir,
                                                            self.config.postgresql_conf,
                                                            options)

            if task:
                task.complete(self._postmaster_proc)

        start_timeout = timeout
        if not start_timeout:
            try:
                start_timeout = float(self.config.get('pg_ctl_timeout', 60) or 0)
            except ValueError:
                start_timeout = 60

        # We want postmaster to open ports before we continue
        if not self._postmaster_proc or not self.wait_for_port_open(self._postmaster_proc, start_timeout):
            return False

        ret = self.wait_for_startup(start_timeout)
        if ret is not None:
            if ret and after_start:
                after_start()
            return ret
        elif timeout is not None:
            return False
        else:
            return None

    def checkpoint(self, connect_kwargs: Optional[Dict[str, Any]] = None,
                   timeout: Optional[float] = None) -> Optional[str]:
        check_not_is_in_recovery = connect_kwargs is not None
        connect_kwargs = connect_kwargs or self.connection_pool.conn_kwargs
        for p in ['connect_timeout', 'options']:
            connect_kwargs.pop(p, None)
        if timeout:
            connect_kwargs['connect_timeout'] = timeout
        try:
            with get_connection_cursor(**connect_kwargs) as cur:
                cur.execute("SET statement_timeout = 0")
                if check_not_is_in_recovery:
                    cur.execute('SELECT pg_catalog.pg_is_in_recovery()')
                    row = cur.fetchone()
                    if not row or row[0]:
                        return 'is_in_recovery=true'
                cur.execute('CHECKPOINT')
        except psycopg.Error:
            logger.exception('Exception during CHECKPOINT')
            return 'not accessible or not healty'

    def stop(self, mode: str = 'fast', block_callbacks: bool = False, checkpoint: Optional[bool] = None,
             on_safepoint: Optional[Callable[..., Any]] = None, on_shutdown: Optional[Callable[[int, int], Any]] = None,
             before_shutdown: Optional[Callable[..., Any]] = None, stop_timeout: Optional[int] = None) -> bool:
        """Stop PostgreSQL

        Supports a callback when a safepoint is reached. A safepoint is when no user backend can return a successful
        commit to users. Currently this means we wait for user backends to close. But in the future alternate mechanisms
        could be added.

        :param on_safepoint: This callback is called when no user backends are running.
        :param on_shutdown: is called when pg_controldata starts reporting `Database cluster state: shut down`
        :param before_shutdown: is called after running optional CHECKPOINT and before running pg_ctl stop
        """
        if checkpoint is None:
            checkpoint = False if mode == 'immediate' else True

        success, pg_signaled = self._do_stop(mode, block_callbacks, checkpoint, on_safepoint,
                                             on_shutdown, before_shutdown, stop_timeout)
        if success:
            # block_callbacks is used during restart to avoid
            # running start/stop callbacks in addition to restart ones
            if not block_callbacks:
                self.set_state('stopped')
                if pg_signaled:
                    self.call_nowait(CallbackAction.ON_STOP)
        else:
            logger.warning('pg_ctl stop failed')
            self.set_state('stop failed')
        return success

    def _do_stop(self, mode: str, block_callbacks: bool, checkpoint: bool,
                 on_safepoint: Optional[Callable[..., Any]], on_shutdown: Optional[Callable[[int, int], Any]],
                 before_shutdown: Optional[Callable[..., Any]], stop_timeout: Optional[int]) -> Tuple[bool, bool]:
        postmaster = self.is_running()
        if not postmaster:
            if on_safepoint:
                on_safepoint()
            return True, False

        if checkpoint and not self.is_starting():
            self.checkpoint(timeout=stop_timeout)

        if not block_callbacks:
            self.set_state('stopping')

        # invoke user-directed before stop script
        self._before_stop()

        if before_shutdown:
            before_shutdown()

        # Send signal to postmaster to stop
        success = postmaster.signal_stop(mode, self.pgcommand('pg_ctl'))
        if success is not None:
            if success and on_safepoint:
                on_safepoint()
            return success, True

        # We can skip safepoint detection if we don't have a callback
        if on_safepoint:
            # Wait for our connection to terminate so we can be sure that no new connections are being initiated
            self._wait_for_connection_close(postmaster)
            postmaster.wait_for_user_backends_to_close(stop_timeout)
            on_safepoint()

        if on_shutdown and mode in ('fast', 'smart'):
            i = 0
            # Wait for pg_controldata `Database cluster state:` to change to "shut down"
            while postmaster.is_running():
                data = self.controldata()
                if data.get('Database cluster state', '') == 'shut down':
                    checkpoint_locations = self._checkpoint_locations_from_controldata(data)
                    if checkpoint_locations:
                        on_shutdown(*checkpoint_locations)
                    break
                elif data.get('Database cluster state', '').startswith('shut down'):  # shut down in recovery
                    break
                elif stop_timeout and i >= stop_timeout:
                    stop_timeout = 0
                    break
                time.sleep(STOP_POLLING_INTERVAL)
                i += STOP_POLLING_INTERVAL

        try:
            postmaster.wait(timeout=stop_timeout)
        except TimeoutExpired:
            logger.warning("Timeout during postmaster stop, aborting Postgres.")
            if not self.terminate_postmaster(postmaster, mode, stop_timeout):
                postmaster.wait()

        return True, True

    def terminate_postmaster(self, postmaster: PostmasterProcess, mode: str,
                             stop_timeout: Optional[int]) -> Optional[bool]:
        if mode in ['fast', 'smart']:
            try:
                success = postmaster.signal_stop('immediate', self.pgcommand('pg_ctl'))
                if success:
                    return True
                postmaster.wait(timeout=stop_timeout)
                return True
            except TimeoutExpired:
                pass
        logger.warning("Sending SIGKILL to Postmaster and its children")
        return postmaster.signal_kill()

    def terminate_starting_postmaster(self, postmaster: PostmasterProcess) -> None:
        """Terminates a postmaster that has not yet opened ports or possibly even written a pid file. Blocks
        until the process goes away."""
        postmaster.signal_stop('immediate', self.pgcommand('pg_ctl'))
        postmaster.wait()

    def _wait_for_connection_close(self, postmaster: PostmasterProcess) -> None:
        try:
            while postmaster.is_running():  # Need a timeout here?
                self._connection.query("SELECT 1")
                time.sleep(STOP_POLLING_INTERVAL)
        except (psycopg.Error, PostgresConnectionException):
            pass

    def reload(self, block_callbacks: bool = False) -> bool:
        ret = self.pg_ctl('reload')
        if ret and not block_callbacks:
            self.call_nowait(CallbackAction.ON_RELOAD)
        return ret

    def check_for_startup(self) -> bool:
        """Checks PostgreSQL status and returns if PostgreSQL is in the middle of startup."""
        return self.is_starting() and not self.check_startup_state_changed()

    def check_startup_state_changed(self) -> bool:
        """Checks if PostgreSQL has completed starting up or failed or still starting.

        Should only be called when state == 'starting'

        :returns: True if state was changed from 'starting'
        """
        ready = self.pg_isready()

        if ready == STATE_REJECT:
            return False
        elif ready == STATE_NO_RESPONSE:
            ret = not self.is_running()
            if ret:
                self.set_state('start failed')
                self.slots_handler.schedule(False)  # TODO: can remove this?
                self.config.save_configuration_files(True)  # TODO: maybe remove this?
            return ret
        else:
            if ready != STATE_RUNNING:
                # Bad configuration or unexpected OS error. No idea of PostgreSQL status.
                # Let the main loop of run cycle clean up the mess.
                logger.warning("%s status returned from pg_isready",
                               "Unknown" if ready == STATE_UNKNOWN else "Invalid")
            self.set_state('running')
            self.slots_handler.schedule()
            self.config.save_configuration_files(True)
            # TODO: __cb_pending can be None here after PostgreSQL restarts on its own. Do we want to call the callback?
            # Previously we didn't even notice.
            action = self.__cb_pending or CallbackAction.ON_START
            self.call_nowait(action)
            self.__cb_pending = None

            return True

    def wait_for_startup(self, timeout: float = 0) -> Optional[bool]:
        """Waits for PostgreSQL startup to complete or fail.

        :returns: True if start was successful, False otherwise"""
        if not self.is_starting():
            # Should not happen
            logger.warning("wait_for_startup() called when not in starting state")

        while not self.check_startup_state_changed():
            if self.cancellable.is_cancelled or timeout and self.time_in_state() > timeout:
                return None
            time.sleep(1)

        return self.state == 'running'

    def restart(self, timeout: Optional[float] = None, task: Optional[CriticalTask] = None,
                block_callbacks: bool = False, role: Optional[str] = None,
                before_shutdown: Optional[Callable[..., Any]] = None,
                after_start: Optional[Callable[..., Any]] = None) -> Optional[bool]:
        """Restarts PostgreSQL.

        When timeout parameter is set the call will block either until PostgreSQL has started, failed to start or
        timeout arrives.

        :returns: True when restart was successful and timeout did not expire when waiting.
        """
        self.set_state('restarting')
        if not block_callbacks:
            self.__cb_pending = CallbackAction.ON_RESTART
        ret = self.stop(block_callbacks=True, before_shutdown=before_shutdown)\
            and self.start(timeout, task, True, role, after_start)
        if not ret and not self.is_starting():
            self.set_state('restart failed ({0})'.format(self.state))
        return ret

    def is_healthy(self) -> bool:
        if not self.is_running():
            logger.warning('Postgresql is not running.')
            return False
        return True

    def get_guc_value(self, name: str) -> Optional[str]:
        cmd = [self.pgcommand('postgres'), '-D', self._data_dir, '-C', name,
               '--config-file={}'.format(self.config.postgresql_conf)]
        try:
            data = subprocess.check_output(cmd)
            if data:
                return data.decode('utf-8').strip()
        except Exception as e:
            logger.error('Failed to execute %s: %r', cmd, e)

    def controldata(self) -> Dict[str, str]:
        """ return the contents of pg_controldata, or non-True value if pg_controldata call failed """
        # Don't try to call pg_controldata during backup restore
        if self._version_file_exists() and self.state != 'creating replica':
            try:
                env = {**os.environ, 'LANG': 'C', 'LC_ALL': 'C'}
                data = subprocess.check_output([self.pgcommand('pg_controldata'), self._data_dir], env=env)
                if data:
                    data = filter(lambda e: ':' in e, data.decode('utf-8').splitlines())
                    # pg_controldata output depends on major version. Some of parameters are prefixed by 'Current '
                    return {k.replace('Current ', '', 1): v.strip() for k, v in map(lambda e: e.split(':', 1), data)}
            except subprocess.CalledProcessError:
                logger.exception("Error when calling pg_controldata")
        return {}

    def waldump(self, timeline: Union[int, str], lsn: str, limit: int) -> Tuple[Optional[bytes], Optional[bytes]]:
        cmd = self.pgcommand('pg_{0}dump'.format(self.wal_name))
        env = {**os.environ, 'LANG': 'C', 'LC_ALL': 'C', 'PGDATA': self._data_dir}
        try:
            waldump = subprocess.Popen([cmd, '-t', str(timeline), '-s', lsn, '-n', str(limit)],
                                       stdout=subprocess.PIPE, stderr=subprocess.PIPE, env=env)
            out, err = waldump.communicate()
            waldump.wait()
            return out, err
        except Exception as e:
            logger.error('Failed to execute `%s -t %s -s %s -n %s`: %r', cmd, timeline, lsn, limit, e)
            return None, None

    @contextmanager
    def get_replication_connection_cursor(self, host: Optional[str] = None, port: Union[int, str] = 5432,
                                          **kwargs: Any) -> Iterator[Union['cursor', 'Cursor[Any]']]:
        conn_kwargs = self.config.replication.copy()
        conn_kwargs.update(host=host, port=int(port) if port else None, user=conn_kwargs.pop('username'),
                           connect_timeout=3, replication=1, options='-c statement_timeout=2000')
        with get_connection_cursor(**conn_kwargs) as cur:
            yield cur

    def get_replica_timeline(self) -> Optional[int]:
        try:
            with self.get_replication_connection_cursor(**self.config.local_replication_address) as cur:
                cur.execute('IDENTIFY_SYSTEM')
                row = cur.fetchone()
                return row[1] if row else None
        except Exception:
            logger.exception('Can not fetch local timeline and lsn from replication connection')

    def replica_cached_timeline(self, primary_timeline: Optional[int]) -> Optional[int]:
        if not self._cached_replica_timeline or not primary_timeline\
                or self._cached_replica_timeline != primary_timeline:
            self._cached_replica_timeline = self.get_replica_timeline()
        return self._cached_replica_timeline

    def get_primary_timeline(self) -> int:
        """:returns: current timeline if postgres is running as a primary or 0."""
        return self._cluster_info_state_get('timeline') or 0

    def get_history(self, timeline: int) -> List[Union[Tuple[int, int, str], Tuple[int, int, str, str, str]]]:
        history_path = os.path.join(self.wal_dir, '{0:08X}.history'.format(timeline))
        history_mtime = mtime(history_path)
        history: List[Union[Tuple[int, int, str], Tuple[int, int, str, str, str]]] = []
        if history_mtime:
            try:
                with open(history_path, 'r') as f:
                    history_content = f.read()
                history = list(parse_history(history_content))
                if history[-1][0] == timeline - 1:
                    history_mtime = datetime.fromtimestamp(history_mtime).replace(tzinfo=tz.tzlocal())
                    history[-1] = history[-1][:3] + (history_mtime.isoformat(), self.name)
            except Exception:
                logger.exception('Failed to read and parse %s', (history_path,))
        return history

    def follow(self, member: Union[Leader, Member, None], role: str = 'replica',
               timeout: Optional[float] = None, do_reload: bool = False) -> Optional[bool]:
        """Reconfigure postgres to follow a new member or use different recovery parameters.

        Method may call `on_role_change` callback if role is changing.

        :param member: The member to follow
        :param role: The desired role, normally 'replica', but could also be a 'standby_leader'
        :param timeout: start timeout, how long should the `start()` method wait for postgres accepting connections
        :param do_reload: indicates that after updating postgresql.conf we just need to do a reload instead of restart

        :returns: True - if restart/reload were successfully performed,
                  False - if restart/reload failed
                  None - if nothing was done or if Postgres is still in starting state after `timeout` seconds."""

        if not self.ensure_major_version_is_known():
            return None

        recovery_params = self.config.build_recovery_params(member)
        self.config.write_recovery_conf(recovery_params)

        # When we demoting the primary or standby_leader to replica or promoting replica to a standby_leader
        # and we know for sure that postgres was already running before, we will only execute on_role_change
        # callback and prevent execution of on_restart/on_start callback.
        # If the role remains the same (replica or standby_leader), we will execute on_start or on_restart
        change_role = self.cb_called and (self.role in ('primary', 'demoted')
                                          or not {'standby_leader', 'replica'} - {self.role, role})
        if change_role:
            self.__cb_pending = CallbackAction.NOOP

        ret = True
        if self.is_running():
            if do_reload:
                self.config.write_postgresql_conf()
                ret = self.reload(block_callbacks=change_role)
                if ret and change_role:
                    self.set_role(role)
            else:
                ret = self.restart(block_callbacks=change_role, role=role)
        else:
            ret = self.start(timeout=timeout, block_callbacks=change_role, role=role) or None

        if change_role:
            # TODO: postpone this until start completes, or maybe do even earlier
            self.call_nowait(CallbackAction.ON_ROLE_CHANGE)
        return ret

    def _wait_promote(self, wait_seconds: int) -> Optional[bool]:
        for _ in polling_loop(wait_seconds):
            data = self.controldata()
            if data.get('Database cluster state') == 'in production':
                self.set_role('primary')
                return True

    def _pre_promote(self) -> bool:
        """
        Runs a fencing script after the leader lock is acquired but before the replica is promoted.
        If the script exits with a non-zero code, promotion does not happen and the leader key is removed from DCS.
        """

        cmd = self.config.get('pre_promote')
        if not cmd:
            return True

        ret = self.cancellable.call(shlex.split(cmd))
        if ret is not None:
            logger.info('pre_promote script `%s` exited with %s', cmd, ret)
        return ret == 0

    def _before_stop(self) -> None:
        """Synchronously run a script prior to stopping postgres."""

        cmd = self.config.get('before_stop')
        if cmd:
            self._do_before_stop(cmd)

    def _do_before_stop(self, cmd: str) -> None:
        try:
            ret = self.cancellable.call(shlex.split(cmd))
            if ret is not None:
                logger.info('before_stop script `%s` exited with %s', cmd, ret)
        except Exception as e:
            logger.error('Exception when calling `%s`: %r', cmd, e)

    def promote(self, wait_seconds: int, task: CriticalTask,
                before_promote: Optional[Callable[..., Any]] = None) -> Optional[bool]:
        if self.role in ('promoted', 'primary'):
            return True

        ret = self._pre_promote()
        with task:
            if task.is_cancelled:
                return False
            task.complete(ret)

        if ret is False:
            return False

        if self.cancellable.is_cancelled:
            logger.info("PostgreSQL promote cancelled.")
            return False

        if before_promote is not None:
            before_promote()

        self.slots_handler.on_promote()
        self.mpp_handler.schedule_cache_rebuild()

        ret = self.pg_ctl('promote', '-W')
        if ret:
            self.set_role('promoted')
            self.call_nowait(CallbackAction.ON_ROLE_CHANGE)
            ret = self._wait_promote(wait_seconds)
        return ret

    @staticmethod
    def _wal_position(is_primary: bool, wal_position: int,
                      received_location: Optional[int], replayed_location: Optional[int]) -> int:
        return wal_position if is_primary else max(received_location or 0, replayed_location or 0)

    def timeline_wal_position(self) -> Tuple[int, int, Optional[int]]:
        # This method could be called from different threads (simultaneously with some other `_query` calls).
        # If it is called not from main thread we will create a new cursor to execute statement.
        if current_thread().ident == self.__thread_ident:
            timeline = self._cluster_info_state_get('timeline') or 0
            wal_position = self._cluster_info_state_get('wal_position') or 0
            replayed_location = self.replayed_location()
            received_location = self.received_location()
            pg_control_timeline = self._cluster_info_state_get('pg_control_timeline')
        else:
            timeline, wal_position, replayed_location, received_location, _, pg_control_timeline = \
                self._query(self.cluster_info_query)[0][:6]

        wal_position = self._wal_position(bool(timeline), wal_position, received_location, replayed_location)
        return timeline, wal_position, pg_control_timeline

    def postmaster_start_time(self) -> Optional[str]:
        try:
            sql = "SELECT " + self.POSTMASTER_START_TIME
            return self.query(sql, retry=current_thread().ident == self.__thread_ident)[0][0].isoformat(sep=' ')
        except psycopg.Error:
            return None

    def last_operation(self) -> int:
        return self._wal_position(self.is_primary(), self._cluster_info_state_get('wal_position') or 0,
                                  self.received_location(), self.replayed_location())

    def configure_server_parameters(self) -> None:
        self._major_version = self.get_major_version()
        self.config.setup_server_parameters()

    def ensure_major_version_is_known(self) -> bool:
        """Calls configure_server_parameters() if `_major_version` is not known

        :returns: `True` if `_major_version` is set, otherwise `False`"""

        if not self._major_version:
            self.configure_server_parameters()
        return self._major_version > 0

    def pg_wal_realpath(self) -> Dict[str, str]:
        """Returns a dict containing the symlink (key) and target (value) for the wal directory"""
        links: Dict[str, str] = {}
        for pg_wal_dir in ('pg_xlog', 'pg_wal'):
            pg_wal_path = os.path.join(self._data_dir, pg_wal_dir)
            if os.path.exists(pg_wal_path) and os.path.islink(pg_wal_path):
                pg_wal_realpath = os.path.realpath(pg_wal_path)
                links[pg_wal_path] = pg_wal_realpath
        return links

    def pg_tblspc_realpaths(self) -> Dict[str, str]:
        """Returns a dict containing the symlink (key) and target (values) for the tablespaces"""
        links: Dict[str, str] = {}
        pg_tblsp_dir = os.path.join(self._data_dir, 'pg_tblspc')
        if os.path.exists(pg_tblsp_dir):
            for tsdn in os.listdir(pg_tblsp_dir):
                pg_tsp_path = os.path.join(pg_tblsp_dir, tsdn)
                if parse_int(tsdn) and os.path.islink(pg_tsp_path):
                    pg_tsp_rpath = os.path.realpath(pg_tsp_path)
                    links[pg_tsp_path] = pg_tsp_rpath
        return links

    def move_data_directory(self) -> None:
        if os.path.isdir(self._data_dir) and not self.is_running():
            try:
                postfix = 'failed'

                # let's see if the wal directory is a symlink, in this case we
                # should move the target
                for (source, pg_wal_realpath) in self.pg_wal_realpath().items():
                    logger.info('renaming WAL directory and updating symlink: %s', pg_wal_realpath)
                    new_name = '{0}.{1}'.format(pg_wal_realpath, postfix)
                    if os.path.exists(new_name):
                        shutil.rmtree(new_name)
                    os.rename(pg_wal_realpath, new_name)
                    os.unlink(source)
                    os.symlink(new_name, source)

                # Move user defined tablespace directory
                for (source, pg_tsp_rpath) in self.pg_tblspc_realpaths().items():
                    logger.info('renaming user defined tablespace directory and updating symlink: %s', pg_tsp_rpath)
                    new_name = '{0}.{1}'.format(pg_tsp_rpath, postfix)
                    if os.path.exists(new_name):
                        shutil.rmtree(new_name)
                    os.rename(pg_tsp_rpath, new_name)
                    os.unlink(source)
                    os.symlink(new_name, source)

                new_name = '{0}.{1}'.format(self._data_dir, postfix)
                logger.info('renaming data directory to %s', new_name)
                if os.path.exists(new_name):
                    shutil.rmtree(new_name)
                os.rename(self._data_dir, new_name)
            except OSError:
                logger.exception("Could not rename data directory %s", self._data_dir)

    def remove_data_directory(self) -> None:
        self.set_role('uninitialized')
        logger.info('Removing data directory: %s', self._data_dir)
        try:
            if os.path.islink(self._data_dir):
                os.unlink(self._data_dir)
            elif not os.path.exists(self._data_dir):
                return
            elif os.path.isfile(self._data_dir):
                os.remove(self._data_dir)
            elif os.path.isdir(self._data_dir):

                # let's see if wal directory is a symlink, in this case we
                # should clean the target
                for pg_wal_realpath in self.pg_wal_realpath().values():
                    logger.info('Removing WAL directory: %s', pg_wal_realpath)
                    shutil.rmtree(pg_wal_realpath)

                # Remove user defined tablespace directories
                for pg_tsp_rpath in self.pg_tblspc_realpaths().values():
                    logger.info('Removing user defined tablespace directory: %s', pg_tsp_rpath)
                    shutil.rmtree(pg_tsp_rpath, ignore_errors=True)

                shutil.rmtree(self._data_dir)
        except (IOError, OSError):
            logger.exception('Could not remove data directory %s', self._data_dir)
            self.move_data_directory()

    def schedule_sanity_checks_after_pause(self) -> None:
        """
            After coming out of pause we have to:
            1. configure server parameters if necessary
            2. sync replication slots, because it might happen that slots were removed
            3. get new 'Database system identifier' to make sure that it wasn't changed
        """
        self.ensure_major_version_is_known()
        self.slots_handler.schedule()
        self.mpp_handler.schedule_cache_rebuild()
        self._sysid = ''<|MERGE_RESOLUTION|>--- conflicted
+++ resolved
@@ -245,16 +245,6 @@
 
         return ("SELECT " + self.TL_LSN + ", {3}").format(self.wal_name, self.lsn_name, self.wal_flush, extra)
 
-<<<<<<< HEAD
-    @property
-    def available_gucs(self) -> CaseInsensitiveSet:
-        """GUCs available in this Postgres server."""
-        if not self._available_gucs:
-            self._available_gucs = self._get_gucs()
-        return self._available_gucs
-
-=======
->>>>>>> 6b685036
     def _version_file_exists(self) -> bool:
         return not self.data_directory_empty() and os.path.isfile(self._version_file)
 
