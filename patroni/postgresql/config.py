import logging
import os
import re
import shutil
import socket
import stat
import time

from contextlib import contextmanager
from urllib.parse import urlparse, parse_qsl, unquote
from types import TracebackType
from typing import Any, Collection, Dict, Iterator, List, Optional, Union, Tuple, Type, TYPE_CHECKING

from .validator import recovery_parameters, transform_postgresql_parameter_value, transform_recovery_parameter_value
from ..collections import CaseInsensitiveDict, CaseInsensitiveSet
from ..dcs import Leader, Member, RemoteMember, slot_name_from_member_name
from ..exceptions import PatroniFatalException, PostgresConnectionException
from ..file_perm import pg_perm
from ..utils import compare_values, parse_bool, parse_int, split_host_port, uri, validate_directory, is_subpath
from ..validator import IntValidator, EnumValidator

if TYPE_CHECKING:  # pragma: no cover
    from . import Postgresql

logger = logging.getLogger(__name__)

PARAMETER_RE = re.compile(r'([a-z_]+)\s*=\s*')


def conninfo_uri_parse(dsn: str) -> Dict[str, str]:
    ret: Dict[str, str] = {}
    r = urlparse(dsn)
    if r.username:
        ret['user'] = r.username
    if r.password:
        ret['password'] = r.password
    if r.path[1:]:
        ret['dbname'] = r.path[1:]
    hosts: List[str] = []
    ports: List[str] = []
    for netloc in r.netloc.split('@')[-1].split(','):
        host = None
        if '[' in netloc and ']' in netloc:
            tmp = netloc.split(']') + ['']
            host = tmp[0][1:]
            netloc = ':'.join(tmp[:2])
        tmp = netloc.rsplit(':', 1)
        if host is None:
            host = tmp[0]
        hosts.append(host)
        ports.append(tmp[1] if len(tmp) == 2 else '')
    if hosts:
        ret['host'] = ','.join(hosts)
    if ports:
        ret['port'] = ','.join(ports)
    ret = {name: unquote(value) for name, value in ret.items()}
    ret.update({name: value for name, value in parse_qsl(r.query)})
    if ret.get('ssl') == 'true':
        del ret['ssl']
        ret['sslmode'] = 'require'
    return ret


def read_param_value(value: str) -> Union[Tuple[None, None], Tuple[str, int]]:
    length = len(value)
    ret = ''
    is_quoted = value[0] == "'"
    i = int(is_quoted)
    while i < length:
        if is_quoted:
            if value[i] == "'":
                return ret, i + 1
        elif value[i].isspace():
            break
        if value[i] == '\\':
            i += 1
            if i >= length:
                break
        ret += value[i]
        i += 1
    return (None, None) if is_quoted else (ret, i)


def conninfo_parse(dsn: str) -> Optional[Dict[str, str]]:
    ret: Dict[str, str] = {}
    length = len(dsn)
    i = 0
    while i < length:
        if dsn[i].isspace():
            i += 1
            continue

        param_match = PARAMETER_RE.match(dsn[i:])
        if not param_match:
            return

        param = param_match.group(1)
        i += param_match.end()

        if i >= length:
            return

        value, end = read_param_value(dsn[i:])
        if value is None or end is None:
            return
        i += end
        ret[param] = value
    return ret


def parse_dsn(value: str) -> Optional[Dict[str, str]]:
    """
    Very simple equivalent of `psycopg2.extensions.parse_dsn` introduced in 2.7.0.
    We are not using psycopg2 function in order to remain compatible with 2.5.4+.
    There is one minor difference though, this function removes `dbname` from the result
    and sets the `sslmode`, 'gssencmode', and `channel_binding` to `prefer` if it is not present in
    the connection string. This is necessary to simplify comparison of the old and the new values.

    >>> r = parse_dsn('postgresql://u%2Fse:pass@:%2f123,[::1]/db%2Fsdf?application_name=mya%2Fpp&ssl=true')
    >>> r == {'application_name': 'mya/pp', 'host': ',::1', 'sslmode': 'require',\
              'password': 'pass', 'port': '/123,', 'user': 'u/se', 'gssencmode': 'prefer', 'channel_binding': 'prefer'}
    True
    >>> r = parse_dsn(" host = 'host' dbname = db\\\\ name requiressl=1 ")
    >>> r == {'host': 'host', 'sslmode': 'require', 'gssencmode': 'prefer', 'channel_binding': 'prefer'}
    True
    >>> parse_dsn('requiressl = 0\\\\') == {'sslmode': 'prefer', 'gssencmode': 'prefer', 'channel_binding': 'prefer'}
    True
    >>> parse_dsn("host=a foo = '") is None
    True
    >>> parse_dsn("host=a foo = ") is None
    True
    >>> parse_dsn("1") is None
    True
    """
    if value.startswith('postgres://') or value.startswith('postgresql://'):
        ret = conninfo_uri_parse(value)
    else:
        ret = conninfo_parse(value)

    if ret:
        if 'sslmode' not in ret:  # allow sslmode to take precedence over requiressl
            requiressl = ret.pop('requiressl', None)
            if requiressl == '1':
                ret['sslmode'] = 'require'
            elif requiressl is not None:
                ret['sslmode'] = 'prefer'
            ret.setdefault('sslmode', 'prefer')
        if 'dbname' in ret:
            del ret['dbname']
        ret.setdefault('gssencmode', 'prefer')
        ret.setdefault('channel_binding', 'prefer')
    return ret


def strip_comment(value: str) -> str:
    i = value.find('#')
    if i > -1:
        value = value[:i].strip()
    return value


def read_recovery_param_value(value: str) -> Optional[str]:
    """
    >>> read_recovery_param_value('') is None
    True
    >>> read_recovery_param_value("'") is None
    True
    >>> read_recovery_param_value("''a") is None
    True
    >>> read_recovery_param_value('a b') is None
    True
    >>> read_recovery_param_value("'''") is None
    True
    >>> read_recovery_param_value("'\\\\") is None
    True
    >>> read_recovery_param_value("'a' s#") is None
    True
    >>> read_recovery_param_value("'\\\\'''' #a")
    "''"
    >>> read_recovery_param_value('asd')
    'asd'
    """
    value = value.strip()
    length = len(value)
    if length == 0:
        return None
    elif value[0] == "'":
        if length == 1:
            return None
        ret = ''
        i = 1
        while i < length:
            if value[i] == '\\':
                i += 1
                if i >= length:
                    return None
            elif value[i] == "'":
                i += 1
                if i >= length:
                    break
                if value[i] in ('#', ' '):
                    if strip_comment(value[i:]):
                        return None
                    break
                if value[i] != "'":
                    return None
            ret += value[i]
            i += 1
        else:
            return None
        return ret
    else:
        value = strip_comment(value)
        if not value or ' ' in value or '\\' in value:
            return None
    return value


def mtime(filename: str) -> Optional[float]:
    try:
        return os.stat(filename).st_mtime
    except OSError:
        return None


class ConfigWriter(object):

    def __init__(self, filename: str) -> None:
        self._filename = filename
        self._fd = None

    def __enter__(self) -> 'ConfigWriter':
        self._fd = open(self._filename, 'w')
        self.writeline('# Do not edit this file manually!\n# It will be overwritten by Patroni!')
        return self

    def __exit__(self, exc_type: Optional[Type[BaseException]],
                 exc_val: Optional[BaseException], exc_tb: Optional[TracebackType]) -> None:
        if self._fd:
            self._fd.close()

    def writeline(self, line: str) -> None:
        if self._fd:
            self._fd.write(line)
            self._fd.write('\n')

    def writelines(self, lines: List[Optional[str]]) -> None:
        for line in lines:
            if isinstance(line, str):
                self.writeline(line)

    @staticmethod
    def escape(value: Any) -> str:  # Escape (by doubling) any single quotes or backslashes in given string
        return re.sub(r'([\'\\])', r'\1\1', str(value))

    def write_param(self, param: str, value: Any) -> None:
        self.writeline("{0} = '{1}'".format(param, self.escape(value)))


def _false_validator(value: Any) -> bool:
    return False


def _bool_validator(value: Any) -> bool:
    return parse_bool(value) is not None


def _bool_is_true_validator(value: Any) -> bool:
    return parse_bool(value) is True


class ConfigHandler(object):

    # List of parameters which must be always passed to postmaster as command line options
    # to make it not possible to change them with 'ALTER SYSTEM'.
    # Some of these parameters have sane default value assigned and Patroni doesn't allow
    # to decrease this value. E.g. 'wal_level' can't be lower then 'hot_standby' and so on.
    # These parameters could be changed only globally, i.e. via DCS.
    # P.S. 'listen_addresses' and 'port' are added here just for convenience, to mark them
    # as a parameters which should always be passed through command line.
    #
    # Format:
    #  key - parameter name
    #  value - tuple(default_value, check_function, min_version)
    #    default_value -- some sane default value
    #    check_function -- if the new value is not correct must return `!False`
    #    min_version -- major version of PostgreSQL when parameter was introduced
    CMDLINE_OPTIONS = CaseInsensitiveDict({
        'listen_addresses': (None, _false_validator, 90100),
        'port': (None, _false_validator, 90100),
        'cluster_name': (None, _false_validator, 90500),
        'wal_level': ('hot_standby', EnumValidator(('hot_standby', 'replica', 'logical')), 90100),
        'hot_standby': ('on', _bool_is_true_validator, 90100),
        'max_connections': (100, IntValidator(min=25), 90100),
        'max_wal_senders': (10, IntValidator(min=3), 90100),
        'wal_keep_segments': (8, IntValidator(min=1), 90100),
        'wal_keep_size': ('128MB', IntValidator(min=16, base_unit='MB'), 130000),
        'max_prepared_transactions': (0, IntValidator(min=0), 90100),
        'max_locks_per_transaction': (64, IntValidator(min=32), 90100),
        'track_commit_timestamp': ('off', _bool_validator, 90500),
        'max_replication_slots': (10, IntValidator(min=4), 90400),
        'max_worker_processes': (8, IntValidator(min=2), 90400),
        'wal_log_hints': ('on', _bool_is_true_validator, 90400)
    })

    _RECOVERY_PARAMETERS = CaseInsensitiveSet(recovery_parameters.keys())

    def __init__(self, postgresql: 'Postgresql', config: Dict[str, Any]) -> None:
        self._postgresql = postgresql
        self._config_dir = os.path.abspath(config.get('config_dir', '') or postgresql.data_dir)
        config_base_name = config.get('config_base_name', 'postgresql')
        self._postgresql_conf = os.path.join(self._config_dir, config_base_name + '.conf')
        self._postgresql_conf_mtime = None
        self._postgresql_base_conf_name = config_base_name + '.base.conf'
        self._postgresql_base_conf = os.path.join(self._config_dir, self._postgresql_base_conf_name)
        self._pg_hba_conf = os.path.join(self._config_dir, 'pg_hba.conf')
        self._pg_ident_conf = os.path.join(self._config_dir, 'pg_ident.conf')
        self._recovery_conf = os.path.join(postgresql.data_dir, 'recovery.conf')
        self._recovery_conf_mtime = None
        self._recovery_signal = os.path.join(postgresql.data_dir, 'recovery.signal')
        self._standby_signal = os.path.join(postgresql.data_dir, 'standby.signal')
        self._auto_conf = os.path.join(postgresql.data_dir, 'postgresql.auto.conf')
        self._auto_conf_mtime = None
        self._pgpass = os.path.abspath(config.get('pgpass') or os.path.join(os.path.expanduser('~'), 'pgpass'))
        if os.path.exists(self._pgpass) and not os.path.isfile(self._pgpass):
            raise PatroniFatalException("'{0}' exists and it's not a file, check your `postgresql.pgpass` configuration"
                                        .format(self._pgpass))
        self._passfile = None
        self._passfile_mtime = None
        self._postmaster_ctime = None
        self._current_recovery_params: Optional[CaseInsensitiveDict] = None
        self._config = {}
        self._recovery_params = CaseInsensitiveDict()
        self._server_parameters: CaseInsensitiveDict = CaseInsensitiveDict()
        self.reload_config(config)

    def load_current_server_parameters(self) -> None:
        """Read GUC's values from ``pg_settings`` when Patroni is joining the the postgres that is already running."""
        exclude = [name.lower() for name, value in self.CMDLINE_OPTIONS.items() if value[1] == _false_validator]
        keep_values = {k: self._server_parameters[k] for k in exclude}
        server_parameters = CaseInsensitiveDict({r[0]: r[1] for r in self._postgresql.query(
            "SELECT name, pg_catalog.current_setting(name) FROM pg_catalog.pg_settings"
            " WHERE (source IN ('command line', 'environment variable') OR sourcefile = %s)"
            " AND pg_catalog.lower(name) != ALL(%s)", self._postgresql_conf, exclude)})
        recovery_params = CaseInsensitiveDict({k: server_parameters.pop(k) for k in self._RECOVERY_PARAMETERS
                                               if k in server_parameters})
        # We also want to load current settings of recovery parameters, including primary_conninfo
        # and primary_slot_name, otherwise patronictl restart will update postgresql.conf
        # and remove them, what in the worst case will cause another restart.
        # We are doing it only for PostgresSQL v12 onwards, because older version still have recovery.conf
        if not self._postgresql.is_primary() and self._postgresql.major_version >= 120000:
            # primary_conninfo is expected to be a dict, therefore we need to parse it
            recovery_params['primary_conninfo'] = parse_dsn(recovery_params.pop('primary_conninfo', '')) or {}
            self._recovery_params = recovery_params

        self._server_parameters = CaseInsensitiveDict({**server_parameters, **keep_values})

    def setup_server_parameters(self) -> None:
        self._server_parameters = self.get_server_parameters(self._config)
        self._adjust_recovery_parameters()

    def try_to_create_dir(self, d: str, msg: str) -> None:
        d = os.path.join(self._postgresql.data_dir, d)
        if (not is_subpath(self._postgresql.data_dir, d) or not self._postgresql.data_directory_empty()):
            validate_directory(d, msg)

    def check_directories(self) -> None:
        if "unix_socket_directories" in self._server_parameters:
            for d in self._server_parameters["unix_socket_directories"].split(","):
                self.try_to_create_dir(d.strip(), "'{}' is defined in unix_socket_directories, {}")
        if "stats_temp_directory" in self._server_parameters:
            self.try_to_create_dir(self._server_parameters["stats_temp_directory"],
                                   "'{}' is defined in stats_temp_directory, {}")
        if not self._krbsrvname:
            self.try_to_create_dir(os.path.dirname(self._pgpass),
                                   "'{}' is defined in `postgresql.pgpass`, {}")

    @property
    def config_dir(self) -> str:
        return self._config_dir

    @property
    def _configuration_to_save(self) -> List[str]:
        configuration = [os.path.basename(self._postgresql_conf)]
        if 'custom_conf' not in self._config:
            configuration.append(os.path.basename(self._postgresql_base_conf_name))
        if not self.hba_file:
            configuration.append('pg_hba.conf')
        if not self.ident_file:
            configuration.append('pg_ident.conf')
        return configuration

    def set_file_permissions(self, filename: str) -> None:
        """Set permissions of file *filename* according to the expected permissions if it resides under PGDATA.

        .. note::
            Do nothing if the file is not under PGDATA.

        :param filename: path to a file which permissions might need to be adjusted.
        """
        if is_subpath(self._postgresql.data_dir, filename):
            pg_perm.set_permissions_from_data_directory(self._postgresql.data_dir)
            os.chmod(filename, pg_perm.file_create_mode)

    @contextmanager
    def config_writer(self, filename: str) -> Iterator[ConfigWriter]:
        """Create :class:`ConfigWriter` object and set permissions on a *filename*.

        :param filename: path to a config file.

        :yields: :class:`ConfigWriter` object.
        """
        with ConfigWriter(filename) as writer:
            yield writer
        self.set_file_permissions(filename)

    def save_configuration_files(self, check_custom_bootstrap: bool = False) -> bool:
        """
            copy postgresql.conf to postgresql.conf.backup to be able to retrieve configuration files
            - originally stored as symlinks, those are normally skipped by pg_basebackup
            - in case of WAL-E basebackup (see http://comments.gmane.org/gmane.comp.db.postgresql.wal-e/239)
        """
        if not (check_custom_bootstrap and self._postgresql.bootstrap.running_custom_bootstrap):
            try:
                for f in self._configuration_to_save:
                    config_file = os.path.join(self._config_dir, f)
                    backup_file = os.path.join(self._postgresql.data_dir, f + '.backup')
                    if os.path.isfile(config_file):
                        shutil.copy(config_file, backup_file)
                        self.set_file_permissions(backup_file)
            except IOError:
                logger.exception('unable to create backup copies of configuration files')
        return True

    def restore_configuration_files(self) -> None:
        """ restore a previously saved postgresql.conf """
        try:
            for f in self._configuration_to_save:
                config_file = os.path.join(self._config_dir, f)
                backup_file = os.path.join(self._postgresql.data_dir, f + '.backup')
                if not os.path.isfile(config_file):
                    if os.path.isfile(backup_file):
                        shutil.copy(backup_file, config_file)
                        self.set_file_permissions(config_file)
                    # Previously we didn't backup pg_ident.conf, if file is missing just create empty
                    elif f == 'pg_ident.conf':
                        open(config_file, 'w').close()
                        self.set_file_permissions(config_file)
        except IOError:
            logger.exception('unable to restore configuration files from backup')

    def write_postgresql_conf(self, configuration: Optional[CaseInsensitiveDict] = None) -> None:
        # rename the original configuration if it is necessary
        if 'custom_conf' not in self._config and not os.path.exists(self._postgresql_base_conf):
            os.rename(self._postgresql_conf, self._postgresql_base_conf)

        configuration = configuration or self._server_parameters.copy()
        # Due to the permanent logical replication slots configured we have to enable hot_standby_feedback
        if self._postgresql.enforce_hot_standby_feedback:
            configuration['hot_standby_feedback'] = 'on'

        with self.config_writer(self._postgresql_conf) as f:
            include = self._config.get('custom_conf') or self._postgresql_base_conf_name
            f.writeline("include '{0}'\n".format(ConfigWriter.escape(include)))
            for name, value in sorted((configuration).items()):
                value = transform_postgresql_parameter_value(self._postgresql.major_version, name, value,
                                                             self._postgresql.available_gucs)
                if value is not None and\
                        (name != 'hba_file' or not self._postgresql.bootstrap.running_custom_bootstrap):
                    f.write_param(name, value)
            # when we are doing custom bootstrap we assume that we don't know superuser password
            # and in order to be able to change it, we are opening trust access from a certain address
            # therefore we need to make sure that hba_file is not overridden
            # after changing superuser password we will "revert" all these "changes"
            if self._postgresql.bootstrap.running_custom_bootstrap or 'hba_file' not in self._server_parameters:
                f.write_param('hba_file', self._pg_hba_conf)
            if 'ident_file' not in self._server_parameters:
                f.write_param('ident_file', self._pg_ident_conf)

            if self._postgresql.major_version >= 120000:
                if self._recovery_params:
                    f.writeline('\n# recovery.conf')
                    self._write_recovery_params(f, self._recovery_params)

                if not self._postgresql.bootstrap.keep_existing_recovery_conf:
                    self._sanitize_auto_conf()

    def append_pg_hba(self, config: List[str]) -> bool:
        if not self.hba_file and not self._config.get('pg_hba'):
            with open(self._pg_hba_conf, 'a') as f:
                f.write('\n{}\n'.format('\n'.join(config)))
            self.set_file_permissions(self._pg_hba_conf)
        return True

    def replace_pg_hba(self) -> Optional[bool]:
        """
        Replace pg_hba.conf content in the PGDATA if hba_file is not defined in the
        `postgresql.parameters` and pg_hba is defined in `postgresql` configuration section.

        :returns: True if pg_hba.conf was rewritten.
        """

        # when we are doing custom bootstrap we assume that we don't know superuser password
        # and in order to be able to change it, we are opening trust access from a certain address
        if self._postgresql.bootstrap.running_custom_bootstrap:
            addresses = {} if os.name == 'nt' else {'': 'local'}  # windows doesn't yet support unix-domain sockets
            if 'host' in self.local_replication_address and not self.local_replication_address['host'].startswith('/'):
                addresses.update({sa[0] + '/32': 'host' for _, _, _, _, sa in socket.getaddrinfo(
                                  self.local_replication_address['host'], self.local_replication_address['port'],
                                  0, socket.SOCK_STREAM, socket.IPPROTO_TCP)})

            with self.config_writer(self._pg_hba_conf) as f:
                for address, t in addresses.items():
                    f.writeline((
                        '{0}\treplication\t{1}\t{3}\ttrust\n'
                        '{0}\tall\t{2}\t{3}\ttrust'
                    ).format(t, self.replication['username'], self._superuser.get('username') or 'all', address))
        elif not self.hba_file and self._config.get('pg_hba'):
            with self.config_writer(self._pg_hba_conf) as f:
                f.writelines(self._config['pg_hba'])
            return True

    def replace_pg_ident(self) -> Optional[bool]:
        """
        Replace pg_ident.conf content in the PGDATA if ident_file is not defined in the
        `postgresql.parameters` and pg_ident is defined in the `postgresql` section.

        :returns: True if pg_ident.conf was rewritten.
        """

        if not self.ident_file and self._config.get('pg_ident'):
            with self.config_writer(self._pg_ident_conf) as f:
                f.writelines(self._config['pg_ident'])
            return True

    def primary_conninfo_params(self, member: Union[Leader, Member, None]) -> Optional[Dict[str, Any]]:
        if not member or not member.conn_url or member.name == self._postgresql.name:
            return None
        ret = member.conn_kwargs(self.replication)
        ret['application_name'] = self._get_application_name(member)
        ret.setdefault('sslmode', 'prefer')
        if self._postgresql.major_version >= 120000:
            ret.setdefault('gssencmode', 'prefer')
        if self._postgresql.major_version >= 130000:
            ret.setdefault('channel_binding', 'prefer')
        if self._krbsrvname:
            ret['krbsrvname'] = self._krbsrvname
        if 'dbname' in ret:
            del ret['dbname']
        return ret

<<<<<<< HEAD
    def _get_application_name(self, member):
        if isinstance(member, RemoteMember):
            return member.application_name
        else:
            return self._postgresql.name

    def format_dsn(self, params, include_dbname=False):
=======
    def format_dsn(self, params: Dict[str, Any], include_dbname: bool = False) -> str:
>>>>>>> c8e32775
        # A list of keywords that can be found in a conninfo string. Follows what is acceptable by libpq
        keywords = ('dbname', 'user', 'passfile' if params.get('passfile') else 'password', 'host', 'port',
                    'sslmode', 'sslcompression', 'sslcert', 'sslkey', 'sslpassword', 'sslrootcert', 'sslcrl',
                    'sslcrldir', 'application_name', 'krbsrvname', 'gssencmode', 'channel_binding',
                    'target_session_attrs')
        if include_dbname:
            params = params.copy()
            if 'dbname' not in params:
                params['dbname'] = self._postgresql.database
            # we are abusing information about the necessity of dbname
            # dsn should contain passfile or password only if there is no dbname in it (it is used in recovery.conf)
            skip = {'passfile', 'password'}
        else:
            skip = {'dbname'}

        def escape(value: Any) -> str:
            return re.sub(r'([\'\\ ])', r'\\\1', str(value))

        return ' '.join('{0}={1}'.format(kw, escape(params[kw])) for kw in keywords
                        if kw not in skip and params.get(kw) is not None)

    def _write_recovery_params(self, fd: ConfigWriter, recovery_params: CaseInsensitiveDict) -> None:
        if self._postgresql.major_version >= 90500:
            pause_at_recovery_target = parse_bool(recovery_params.pop('pause_at_recovery_target', None))
            if pause_at_recovery_target is not None:
                recovery_params.setdefault('recovery_target_action', 'pause' if pause_at_recovery_target else 'promote')
        else:
            if str(recovery_params.pop('recovery_target_action', None)).lower() == 'promote':
                recovery_params.setdefault('pause_at_recovery_target', 'false')
        for name, value in sorted(recovery_params.items()):
            if name == 'primary_conninfo':
                if 'password' in value and self._postgresql.major_version >= 100000:
                    self.write_pgpass(value)
                    value['passfile'] = self._passfile = self._pgpass
                    self._passfile_mtime = mtime(self._pgpass)
                value = self.format_dsn(value)
            else:
                value = transform_recovery_parameter_value(self._postgresql.major_version, name, value,
                                                           self._postgresql.available_gucs)
                if value is None:
                    continue
            fd.write_param(name, value)

    def build_recovery_params(self, member: Union[Leader, Member, None]) -> CaseInsensitiveDict:
        recovery_params = CaseInsensitiveDict({p: v for p, v in (self.get('recovery_conf') or {}).items()
                                               if not p.lower().startswith('recovery_target')
                                               and p.lower() not in ('primary_conninfo', 'primary_slot_name')})
        recovery_params.update({'standby_mode': 'on', 'recovery_target_timeline': 'latest'})
        if self._postgresql.major_version >= 120000:
            # on pg12 we want to protect from following params being set in one of included files
            # not doing so might result in a standby being paused, promoted or shutted down.
            recovery_params.update({'recovery_target': '', 'recovery_target_name': '', 'recovery_target_time': '',
                                    'recovery_target_xid': '', 'recovery_target_lsn': ''})

        is_remote_member = isinstance(member, RemoteMember)
        primary_conninfo = self.primary_conninfo_params(member)
        if primary_conninfo:
            use_slots = self.get('use_slots', True) and self._postgresql.major_version >= 90400
            if use_slots and not (is_remote_member and member.no_replication_slot):
                primary_slot_name = member.primary_slot_name if is_remote_member else self._postgresql.name
                recovery_params['primary_slot_name'] = slot_name_from_member_name(primary_slot_name)
                # We are a standby leader and are using a replication slot. Make sure we connect to
                # the leader of the main cluster (in case more than one host is specified in the
                # connstr) by adding 'target_session_attrs=read-write' to primary_conninfo.
                if is_remote_member and 'target_sesions_attrs' not in primary_conninfo and\
                        self._postgresql.major_version >= 100000:
                    primary_conninfo['target_session_attrs'] = 'read-write'
            recovery_params['primary_conninfo'] = primary_conninfo

        # standby_cluster config might have different parameters, we want to override them
        standby_cluster_params = ['restore_command', 'archive_cleanup_command']\
            + (['recovery_min_apply_delay'] if is_remote_member else [])
        recovery_params.update({p: member.data.get(p) for p in standby_cluster_params if member and member.data.get(p)})
        return recovery_params

    def recovery_conf_exists(self) -> bool:
        if self._postgresql.major_version >= 120000:
            return os.path.exists(self._standby_signal) or os.path.exists(self._recovery_signal)
        return os.path.exists(self._recovery_conf)

    @property
    def triggerfile_good_name(self) -> str:
        return 'trigger_file' if self._postgresql.major_version < 120000 else 'promote_trigger_file'

    @property
    def _triggerfile_wrong_name(self) -> str:
        return 'trigger_file' if self._postgresql.major_version >= 120000 else 'promote_trigger_file'

    @property
    def _recovery_parameters_to_compare(self) -> CaseInsensitiveSet:
        skip_params = CaseInsensitiveSet({'pause_at_recovery_target', 'recovery_target_inclusive',
                                          'recovery_target_action', 'standby_mode', self._triggerfile_wrong_name})
        return CaseInsensitiveSet(self._RECOVERY_PARAMETERS - skip_params)

    def _read_recovery_params(self) -> Tuple[Optional[CaseInsensitiveDict], bool]:
        """Read current recovery parameters values.

        .. note::
            We query Postgres only if we detected that Postgresql was restarted
            or when at least one of the following files was updated:

                * ``postgresql.conf``;
                * ``postgresql.auto.conf``;
                * ``passfile`` that is used in the ``primary_conninfo``.

        :returns: a tuple with two elements:

            * :class:`CaseInsensitiveDict` object with current values of recovery parameters,
              or ``None`` if no configuration files were updated;

            * ``True`` if new values of recovery parameters were queried, ``False`` otherwise.
        """
        if self._postgresql.is_starting():
            return None, False

        pg_conf_mtime = mtime(self._postgresql_conf)
        auto_conf_mtime = mtime(self._auto_conf)
        passfile_mtime = mtime(self._passfile) if self._passfile else False
        postmaster_ctime = self._postgresql.is_running()
        if postmaster_ctime:
            postmaster_ctime = postmaster_ctime.create_time()

        if self._postgresql_conf_mtime == pg_conf_mtime and self._auto_conf_mtime == auto_conf_mtime \
                and self._passfile_mtime == passfile_mtime and self._postmaster_ctime == postmaster_ctime:
            return None, False

        try:
            values = self._get_pg_settings(self._recovery_parameters_to_compare).values()
            values = CaseInsensitiveDict({p[0]: [p[1], p[4] == 'postmaster', p[5]] for p in values})
            self._postgresql_conf_mtime = pg_conf_mtime
            self._auto_conf_mtime = auto_conf_mtime
            self._postmaster_ctime = postmaster_ctime
        except Exception as exc:
            if all((isinstance(exc, PostgresConnectionException),
                    self._postgresql_conf_mtime == pg_conf_mtime,
                    self._auto_conf_mtime == auto_conf_mtime,
                    self._passfile_mtime == passfile_mtime,
                    self._postmaster_ctime != postmaster_ctime)):
                # We detected that the connection to postgres fails, but the process creation time of the postmaster
                # doesn't match the old value. It is an indicator that Postgres crashed and either doing crash
                # recovery or down. In this case we return values like nothing changed in the config.
                return None, False
            values = None
        return values, True

    def _read_recovery_params_pre_v12(self) -> Tuple[Optional[CaseInsensitiveDict], bool]:
        recovery_conf_mtime = mtime(self._recovery_conf)
        passfile_mtime = mtime(self._passfile) if self._passfile else False
        if recovery_conf_mtime == self._recovery_conf_mtime and passfile_mtime == self._passfile_mtime:
            return None, False

        values = CaseInsensitiveDict()
        with open(self._recovery_conf, 'r') as f:
            for line in f:
                line = line.strip()
                if not line or line.startswith('#'):
                    continue
                value = None
                match = PARAMETER_RE.match(line)
                if match:
                    value = read_recovery_param_value(line[match.end():])
                if match is None or value is None:
                    return None, True
                values[match.group(1)] = [value, True]
            self._recovery_conf_mtime = recovery_conf_mtime
        values.setdefault('recovery_min_apply_delay', ['0', True])
        values['recovery_min_apply_delay'][0] = parse_int(values['recovery_min_apply_delay'][0], 'ms')
        values.update({param: ['', True] for param in self._recovery_parameters_to_compare if param not in values})
        return values, True

    def _check_passfile(self, passfile: str, wanted_primary_conninfo: Dict[str, Any]) -> bool:
        # If there is a passfile in the primary_conninfo try to figure out that
        # the passfile contains the line(s) allowing connection to the given node.
        # We assume that the passfile was created by Patroni and therefore doing
        # the full match and not covering cases when host, port or user are set to '*'
        passfile_mtime = mtime(passfile)
        if passfile_mtime:
            try:
                with open(passfile) as f:
                    wanted_lines = (self._pgpass_line(wanted_primary_conninfo) or '').splitlines()
                    file_lines = f.read().splitlines()
                    if set(wanted_lines) == set(file_lines):
                        self._passfile = passfile
                        self._passfile_mtime = passfile_mtime
                        return True
            except Exception:
                logger.info('Failed to read %s', passfile)
        return False

    def _check_primary_conninfo(self, primary_conninfo: Dict[str, Any],
                                wanted_primary_conninfo: Dict[str, Any]) -> bool:
        # first we will cover corner cases, when we are replicating from somewhere while shouldn't
        # or there is no primary_conninfo but we should replicate from some specific node.
        if not wanted_primary_conninfo:
            return not primary_conninfo
        elif not primary_conninfo:
            return False

        if not self._postgresql.is_starting():
            wal_receiver_primary_conninfo = self._postgresql.primary_conninfo()
            if wal_receiver_primary_conninfo:
                wal_receiver_primary_conninfo = parse_dsn(wal_receiver_primary_conninfo)
                # when wal receiver is alive use primary_conninfo from pg_stat_wal_receiver for comparison
                if wal_receiver_primary_conninfo:
                    primary_conninfo = wal_receiver_primary_conninfo
                    # There could be no password in the primary_conninfo or it is masked.
                    # Just copy the "desired" value in order to make comparison succeed.
                    if 'password' in wanted_primary_conninfo:
                        primary_conninfo['password'] = wanted_primary_conninfo['password']

        if 'passfile' in primary_conninfo and 'password' not in primary_conninfo \
                and 'password' in wanted_primary_conninfo:
            if self._check_passfile(primary_conninfo['passfile'], wanted_primary_conninfo):
                primary_conninfo['password'] = wanted_primary_conninfo['password']
            else:
                return False

        return all(str(primary_conninfo.get(p)) == str(v) for p, v in wanted_primary_conninfo.items() if v is not None)

    def check_recovery_conf(self, member: Union[Leader, Member, None]) -> Tuple[bool, bool]:
        """Returns a tuple. The first boolean element indicates that recovery params don't match
           and the second is set to `True` if the restart is required in order to apply new values"""

        # TODO: recovery.conf could be stale, would be nice to detect that.
        if self._postgresql.major_version >= 120000:
            if not os.path.exists(self._standby_signal):
                return True, True

            _read_recovery_params = self._read_recovery_params
        else:
            if not self.recovery_conf_exists():
                return True, True

            _read_recovery_params = self._read_recovery_params_pre_v12

        params, updated = _read_recovery_params()
        # updated indicates that mtime of postgresql.conf, postgresql.auto.conf, or recovery.conf
        # was changed and params were read either from the config or from the database connection.
        if updated:
            if params is None:  # exception or unparsable config
                return True, True

            # We will cache parsed value until the next config change.
            self._current_recovery_params = params
            primary_conninfo = params['primary_conninfo']
            if primary_conninfo[0]:
                primary_conninfo[0] = parse_dsn(params['primary_conninfo'][0])
                # If we failed to parse non-empty connection string this indicates that config if broken.
                if not primary_conninfo[0]:
                    return True, True
            else:  # empty string, primary_conninfo is not in the config
                primary_conninfo[0] = {}

        if not self._postgresql.is_starting() and self._current_recovery_params:
            # when wal receiver is alive take primary_slot_name from pg_stat_wal_receiver
            wal_receiver_primary_slot_name = self._postgresql.primary_slot_name()
            if not wal_receiver_primary_slot_name and self._postgresql.primary_conninfo():
                wal_receiver_primary_slot_name = ''
            if wal_receiver_primary_slot_name is not None:
                self._current_recovery_params['primary_slot_name'][0] = wal_receiver_primary_slot_name

        # Increment the 'reload' to enforce write of postgresql.conf when joining the running postgres
        required = {'restart': 0,
                    'reload': int(self._postgresql.major_version >= 120000
                                  and not self._postgresql.cb_called
                                  and not self._postgresql.is_starting())}

        def record_missmatch(mtype: bool) -> None:
            required['restart' if mtype else 'reload'] += 1

        wanted_recovery_params = self.build_recovery_params(member)
        for param, value in (self._current_recovery_params or {}).items():
            # Skip certain parameters defined in the included postgres config files
            # if we know that they are not specified in the patroni configuration.
            if len(value) > 2 and value[2] not in (self._postgresql_conf, self._auto_conf) and \
                    param in ('archive_cleanup_command', 'promote_trigger_file', 'recovery_end_command',
                              'recovery_min_apply_delay', 'restore_command') and param not in wanted_recovery_params:
                continue
            if param == 'recovery_min_apply_delay':
                if not compare_values('integer', 'ms', value[0], wanted_recovery_params.get(param, 0)):
                    record_missmatch(value[1])
            elif param == 'standby_mode':
                if not compare_values('bool', None, value[0], wanted_recovery_params.get(param, 'on')):
                    record_missmatch(value[1])
            elif param == 'primary_conninfo':
                if not self._check_primary_conninfo(value[0], wanted_recovery_params.get('primary_conninfo', {})):
                    record_missmatch(value[1])
            elif (param != 'primary_slot_name' or wanted_recovery_params.get('primary_conninfo')) \
                    and str(value[0]) != str(wanted_recovery_params.get(param, '')):
                record_missmatch(value[1])
        return required['restart'] + required['reload'] > 0, required['restart'] > 0

    @staticmethod
    def _remove_file_if_exists(name: str) -> None:
        if os.path.isfile(name) or os.path.islink(name):
            os.unlink(name)

    @staticmethod
    def _pgpass_line(record: Dict[str, Any]) -> Optional[str]:
        if 'password' in record:
            def escape(value: Any) -> str:
                return re.sub(r'([:\\])', r'\\\1', str(value))

            record = {n: escape(record.get(n) or '*') for n in ('host', 'port', 'user', 'password')}
            # 'host' could be several comma-separated hostnames, in this case
            # we need to write on pgpass line per host
            line = ''
            for hostname in record['host'].split(','):
                line += hostname + ':{port}:*:{user}:{password}'.format(**record) + '\n'
            return line.rstrip()

    def write_pgpass(self, record: Dict[str, Any]) -> Dict[str, str]:
        line = self._pgpass_line(record)
        if not line:
            return os.environ.copy()

        with open(self._pgpass, 'w') as f:
            os.chmod(self._pgpass, stat.S_IWRITE | stat.S_IREAD)
            f.write(line)

        return {**os.environ, 'PGPASSFILE': self._pgpass}

    def write_recovery_conf(self, recovery_params: CaseInsensitiveDict) -> None:
        self._recovery_params = recovery_params
        if self._postgresql.major_version >= 120000:
            if parse_bool(recovery_params.pop('standby_mode', None)):
                open(self._standby_signal, 'w').close()
                self.set_file_permissions(self._standby_signal)
            else:
                self._remove_file_if_exists(self._standby_signal)
                open(self._recovery_signal, 'w').close()
                self.set_file_permissions(self._recovery_signal)

            def restart_required(name: str) -> bool:
                if self._postgresql.major_version >= 140000:
                    return False
                return name == 'restore_command' or (self._postgresql.major_version < 130000
                                                     and name in ('primary_conninfo', 'primary_slot_name'))

            self._current_recovery_params = CaseInsensitiveDict({n: [v, restart_required(n), self._postgresql_conf]
                                                                 for n, v in recovery_params.items()})
        else:
            with self.config_writer(self._recovery_conf) as f:
                self._write_recovery_params(f, recovery_params)

    def remove_recovery_conf(self) -> None:
        for name in (self._recovery_conf, self._standby_signal, self._recovery_signal):
            self._remove_file_if_exists(name)
        self._recovery_params = CaseInsensitiveDict()
        self._current_recovery_params = None

    def _sanitize_auto_conf(self) -> None:
        overwrite = False
        lines: List[str] = []

        if os.path.exists(self._auto_conf):
            try:
                with open(self._auto_conf) as f:
                    for raw_line in f:
                        line = raw_line.strip()
                        match = PARAMETER_RE.match(line)
                        if match and match.group(1).lower() in self._RECOVERY_PARAMETERS:
                            overwrite = True
                        else:
                            lines.append(raw_line)
            except Exception:
                logger.info('Failed to read %s', self._auto_conf)

        if overwrite:
            try:
                with open(self._auto_conf, 'w') as f:
                    self.set_file_permissions(self._auto_conf)
                    for raw_line in lines:
                        f.write(raw_line)
            except Exception:
                logger.exception('Failed to remove some unwanted parameters from %s', self._auto_conf)

    def _adjust_recovery_parameters(self) -> None:
        # It is not strictly necessary, but we can make patroni configs crossi-compatible with all postgres versions.
        recovery_conf = {n: v for n, v in self._server_parameters.items() if n.lower() in self._RECOVERY_PARAMETERS}
        if recovery_conf:
            self._config['recovery_conf'] = recovery_conf

        if self.get('recovery_conf'):
            value = self._config['recovery_conf'].pop(self._triggerfile_wrong_name, None)
            if self.triggerfile_good_name not in self._config['recovery_conf'] and value:
                self._config['recovery_conf'][self.triggerfile_good_name] = value

    def get_server_parameters(self, config: Dict[str, Any]) -> CaseInsensitiveDict:
        parameters = config['parameters'].copy()
        listen_addresses, port = split_host_port(config['listen'], 5432)
        parameters.update(cluster_name=self._postgresql.scope, listen_addresses=listen_addresses, port=str(port))
        if not self._postgresql.global_config or self._postgresql.global_config.is_synchronous_mode:
            synchronous_standby_names = self._server_parameters.get('synchronous_standby_names')
            if synchronous_standby_names is None:
                if self._postgresql.global_config and self._postgresql.global_config.is_synchronous_mode_strict\
                        and self._postgresql.role in ('master', 'primary', 'promoted'):
                    parameters['synchronous_standby_names'] = '*'
                else:
                    parameters.pop('synchronous_standby_names', None)
            else:
                parameters['synchronous_standby_names'] = synchronous_standby_names

        # Handle hot_standby <-> replica rename
        if parameters.get('wal_level') == ('hot_standby' if self._postgresql.major_version >= 90600 else 'replica'):
            parameters['wal_level'] = 'replica' if self._postgresql.major_version >= 90600 else 'hot_standby'

        # Try to recalcualte wal_keep_segments <-> wal_keep_size assuming that typical wal_segment_size is 16MB.
        # The real segment size could be estimated from pg_control, but we don't really care, because the only goal of
        # this exercise is improving cross version compatibility and user must set the correct parameter in the config.
        if self._postgresql.major_version >= 130000:
            wal_keep_segments = parameters.pop('wal_keep_segments', self.CMDLINE_OPTIONS['wal_keep_segments'][0])
            parameters.setdefault('wal_keep_size', str(int(wal_keep_segments) * 16) + 'MB')
        elif self._postgresql.major_version:
            wal_keep_size = parse_int(parameters.pop('wal_keep_size', self.CMDLINE_OPTIONS['wal_keep_size'][0]), 'MB')
            parameters.setdefault('wal_keep_segments', int(((wal_keep_size or 0) + 8) / 16))

        self._postgresql.citus_handler.adjust_postgres_gucs(parameters)

        ret = CaseInsensitiveDict({k: v for k, v in parameters.items() if not self._postgresql.major_version
                                   or self._postgresql.major_version >= self.CMDLINE_OPTIONS.get(k, (0, 1, 90100))[2]})
        ret.update({k: os.path.join(self._config_dir, ret[k]) for k in ('hba_file', 'ident_file') if k in ret})
        return ret

    @staticmethod
    def _get_unix_local_address(unix_socket_directories: str) -> str:
        for d in unix_socket_directories.split(','):
            d = d.strip()
            if d.startswith('/'):  # Only absolute path can be used to connect via unix-socket
                return d
        return ''

    def _get_tcp_local_address(self) -> str:
        listen_addresses = self._server_parameters['listen_addresses'].split(',')

        for la in listen_addresses:
            if la.strip().lower() in ('*', '0.0.0.0', '127.0.0.1', 'localhost'):  # we are listening on '*' or localhost
                return 'localhost'  # connection via localhost is preferred
        return listen_addresses[0].strip()  # can't use localhost, take first address from listen_addresses

    def resolve_connection_addresses(self) -> None:
        """Calculates and sets local and remote connection urls and options.

        This method sets:
            * :attr:`Postgresql.connection_string <patroni.postgresql.Postgresql.connection_string>` attribute, which
              is later written to the member key in DCS as ``conn_url``.
            * :attr:`ConfigHandler.local_replication_address` attribute, which is used for replication connections to
              local postgres.
            * :attr:`ConnectionPool.conn_kwargs <patroni.postgresql.connection.ConnectionPool.conn_kwargs>` attribute,
              which is used for superuser connections to local postgres.

        .. note::
            If there is a valid directory in ``postgresql.parameters.unix_socket_directories`` in the Patroni
            configuration and ``postgresql.use_unix_socket`` and/or ``postgresql.use_unix_socket_repl``
            are set to ``True``, we respectively use unix sockets for superuser and replication connections
            to local postgres.

            If there is a requirement to use unix sockets, but nothing is set in the
            ``postgresql.parameters.unix_socket_directories``, we omit a ``host`` in connection parameters relying
            on the ability of ``libpq`` to connect via some default unix socket directory.

            If unix sockets are not requested we "switch" to TCP, prefering to use ``localhost`` if it is possible
            to deduce that Postgres is listening on a local interface address.

            Otherwise we just used the first address specified in the ``listen_addresses`` GUC.
        """
        port = self._server_parameters['port']
        tcp_local_address = self._get_tcp_local_address()
        netloc = self._config.get('connect_address') or tcp_local_address + ':' + port

        unix_local_address = {'port': port}
        unix_socket_directories = self._server_parameters.get('unix_socket_directories')
        if unix_socket_directories is not None:
            # fallback to tcp if unix_socket_directories is set, but there are no suitable values
            unix_local_address['host'] = self._get_unix_local_address(unix_socket_directories) or tcp_local_address

        tcp_local_address = {'host': tcp_local_address, 'port': port}

        self.local_replication_address = unix_local_address\
            if self._config.get('use_unix_socket_repl') else tcp_local_address

        self._postgresql.connection_string = uri('postgres', netloc, self._postgresql.database)

        local_address = unix_local_address if self._config.get('use_unix_socket') else tcp_local_address
        local_conn_kwargs = {
            **local_address,
            **self._superuser,
            'dbname': self._postgresql.database,
            'fallback_application_name': 'Patroni',
            'connect_timeout': 3,
            'options': '-c statement_timeout=2000'
        }
        # if the "username" parameter is present, it actually needs to be "user" for connecting to PostgreSQL
        if 'username' in local_conn_kwargs:
            local_conn_kwargs['user'] = local_conn_kwargs.pop('username')
        # "notify" connection_pool about the "new" local connection address
        self._postgresql.connection_pool.conn_kwargs = local_conn_kwargs

    def _get_pg_settings(self, names: Collection[str]) -> Dict[Any, Tuple[Any, ...]]:
        return {r[0]: r for r in self._postgresql.query(('SELECT name, setting, unit, vartype, context, sourcefile'
                                                         + ' FROM pg_catalog.pg_settings '
                                                         + ' WHERE pg_catalog.lower(name) = ANY(%s)'),
                                                        [n.lower() for n in names])}

    @staticmethod
    def _handle_wal_buffers(old_values: Dict[Any, Tuple[Any, ...]], changes: CaseInsensitiveDict) -> None:
        wal_block_size = parse_int(old_values['wal_block_size'][1]) or 8192
        wal_segment_size = old_values['wal_segment_size']
        wal_segment_unit = parse_int(wal_segment_size[2], 'B') or 8192 \
            if wal_segment_size[2] is not None and wal_segment_size[2][0].isdigit() else 1
        wal_segment_size = parse_int(wal_segment_size[1]) or (16777216 if wal_segment_size[2] is None else 2048)
        wal_segment_size *= wal_segment_unit / wal_block_size
        default_wal_buffers = min(max((parse_int(old_values['shared_buffers'][1]) or 16384) / 32, 8), wal_segment_size)

        wal_buffers = old_values['wal_buffers']
        new_value = str(changes['wal_buffers'] or -1)

        new_value = default_wal_buffers if new_value == '-1' else parse_int(new_value, wal_buffers[2])
        old_value = default_wal_buffers if wal_buffers[1] == '-1' else parse_int(*wal_buffers[1:3])

        if new_value == old_value:
            del changes['wal_buffers']

    def reload_config(self, config: Dict[str, Any], sighup: bool = False) -> None:
        self._superuser = config['authentication'].get('superuser', {})
        server_parameters = self.get_server_parameters(config)
        params_skip_changes = CaseInsensitiveSet((*self._RECOVERY_PARAMETERS, 'hot_standby', 'wal_log_hints'))

        conf_changed = hba_changed = ident_changed = local_connection_address_changed = pending_restart = False
        if self._postgresql.state == 'running':
            changes = CaseInsensitiveDict({p: v for p, v in server_parameters.items()
                                           if p not in params_skip_changes})
            changes.update({p: None for p in self._server_parameters.keys()
                            if not (p in changes or p in params_skip_changes)})
            if changes:
                undef = []
                if 'wal_buffers' in changes:  # we need to calculate the default value of wal_buffers
                    undef = [p for p in ('shared_buffers', 'wal_segment_size', 'wal_block_size') if p not in changes]
                    changes.update({p: None for p in undef})
                # XXX: query can raise an exception
                old_values = self._get_pg_settings(changes.keys())
                if 'wal_buffers' in changes:
                    self._handle_wal_buffers(old_values, changes)
                    for p in undef:
                        del changes[p]

                for r in old_values.values():
                    if r[4] != 'internal' and r[0] in changes:
                        new_value = changes.pop(r[0])
                        if new_value is None or not compare_values(r[3], r[2], r[1], new_value):
                            conf_changed = True
                            if r[4] == 'postmaster':
                                pending_restart = True
                                logger.info('Changed %s from %s to %s (restart might be required)',
                                            r[0], r[1], new_value)
                                if config.get('use_unix_socket') and r[0] == 'unix_socket_directories'\
                                        or r[0] in ('listen_addresses', 'port'):
                                    local_connection_address_changed = True
                            else:
                                logger.info('Changed %s from %s to %s', r[0], r[1], new_value)
                        elif r[0] in self._server_parameters \
                                and not compare_values(r[3], r[2], r[1], self._server_parameters[r[0]]):
                            # Check if any parameter was set back to the current pg_settings value
                            # We can use pg_settings value here, as it is proved to be equal to new_value
                            logger.info('Changed %s from %s to %s', r[0], self._server_parameters[r[0]], r[1])
                            conf_changed = True
                for param, value in changes.items():
                    if '.' in param:
                        # Check that user-defined-paramters have changed (parameters with period in name)
                        if value is None or param not in self._server_parameters \
                                or str(value) != str(self._server_parameters[param]):
                            logger.info('Changed %s from %s to %s', param, self._server_parameters.get(param), value)
                            conf_changed = True
                    elif param in server_parameters:
                        logger.warning('Removing invalid parameter `%s` from postgresql.parameters', param)
                        server_parameters.pop(param)

            if (not server_parameters.get('hba_file') or server_parameters['hba_file'] == self._pg_hba_conf) \
                    and config.get('pg_hba'):
                hba_changed = self._config.get('pg_hba', []) != config['pg_hba']

            if (not server_parameters.get('ident_file') or server_parameters['ident_file'] == self._pg_hba_conf) \
                    and config.get('pg_ident'):
                ident_changed = self._config.get('pg_ident', []) != config['pg_ident']

        self._config = config
        self._postgresql.set_pending_restart(pending_restart)
        self._server_parameters = server_parameters
        self._adjust_recovery_parameters()
        self._krbsrvname = config.get('krbsrvname')

        # for not so obvious connection attempts that may happen outside of pyscopg2
        if self._krbsrvname:
            os.environ['PGKRBSRVNAME'] = self._krbsrvname

        if not local_connection_address_changed:
            self.resolve_connection_addresses()

        proxy_addr = config.get('proxy_address')
        self._postgresql.proxy_url = uri('postgres', proxy_addr, self._postgresql.database) if proxy_addr else None

        if conf_changed:
            self.write_postgresql_conf()

        if hba_changed:
            self.replace_pg_hba()

        if ident_changed:
            self.replace_pg_ident()

        if sighup or conf_changed or hba_changed or ident_changed:
            logger.info('Reloading PostgreSQL configuration.')
            self._postgresql.reload()
            if self._postgresql.major_version >= 90500:
                time.sleep(1)
                try:
                    pending_restart = self._postgresql.query(
                        'SELECT COUNT(*) FROM pg_catalog.pg_settings'
                        ' WHERE pg_catalog.lower(name) != ALL(%s) AND pending_restart',
                        [n.lower() for n in params_skip_changes])[0][0] > 0
                    self._postgresql.set_pending_restart(pending_restart)
                except Exception as e:
                    logger.warning('Exception %r when running query', e)
        else:
            logger.info('No PostgreSQL configuration items changed, nothing to reload.')

    def set_synchronous_standby_names(self, value: Optional[str]) -> Optional[bool]:
        """Updates synchronous_standby_names and reloads if necessary.
        :returns: True if value was updated."""
        if value != self._server_parameters.get('synchronous_standby_names'):
            if value is None:
                self._server_parameters.pop('synchronous_standby_names', None)
            else:
                self._server_parameters['synchronous_standby_names'] = value
            if self._postgresql.state == 'running':
                self.write_postgresql_conf()
                self._postgresql.reload()
            return True

    @property
    def effective_configuration(self) -> CaseInsensitiveDict:
        """It might happen that the current value of one (or more) below parameters stored in
        the controldata is higher than the value stored in the global cluster configuration.

        Example: max_connections in global configuration is 100, but in controldata
        `Current max_connections setting: 200`. If we try to start postgres with
        max_connections=100, it will immediately exit.
        As a workaround we will start it with the values from controldata and set `pending_restart`
        to true as an indicator that current values of parameters are not matching expectations."""

        if self._postgresql.role in ('master', 'primary'):
            return self._server_parameters

        options_mapping = {
            'max_connections': 'max_connections setting',
            'max_prepared_transactions': 'max_prepared_xacts setting',
            'max_locks_per_transaction': 'max_locks_per_xact setting'
        }

        if self._postgresql.major_version >= 90400:
            options_mapping['max_worker_processes'] = 'max_worker_processes setting'

        if self._postgresql.major_version >= 120000:
            options_mapping['max_wal_senders'] = 'max_wal_senders setting'

        data = self._postgresql.controldata()
        effective_configuration = self._server_parameters.copy()

        for name, cname in options_mapping.items():
            value = parse_int(effective_configuration[name])
            if cname not in data:
                logger.warning('%s is missing from pg_controldata output', cname)
                continue

            cvalue = parse_int(data[cname])
            if cvalue is not None and value is not None and cvalue > value:
                effective_configuration[name] = cvalue
                self._postgresql.set_pending_restart(True)

        # If we are using custom bootstrap with PITR it could fail when values like max_connections
        # are increased, therefore we disable hot_standby if recovery_target_action == 'promote'.
        if self._postgresql.bootstrap.running_custom_bootstrap:
            disable_hot_standby = False
            if self._postgresql.bootstrap.keep_existing_recovery_conf:
                disable_hot_standby = True  # trust that pgBackRest does the right thing
            # `pause_at_recovery_target` has no effect if hot_standby is not enabled, therefore we consider only 9.5+
            elif self._postgresql.major_version >= 90500 and self._recovery_params:
                pause_at_recovery_target = parse_bool(self._recovery_params.get('pause_at_recovery_target'))
                recovery_target_action = self._recovery_params.get(
                    'recovery_target_action', 'promote' if pause_at_recovery_target is False else 'pause')
                disable_hot_standby = recovery_target_action == 'promote'

            if disable_hot_standby:
                effective_configuration['hot_standby'] = 'off'

        return effective_configuration

    @property
    def replication(self) -> Dict[str, Any]:
        return self._config['authentication']['replication']

    @property
    def superuser(self) -> Dict[str, Any]:
        return self._superuser

    @property
    def rewind_credentials(self) -> Dict[str, Any]:
        return self._config['authentication'].get('rewind', self._superuser) \
            if self._postgresql.major_version >= 110000 else self._superuser

    @property
    def ident_file(self) -> Optional[str]:
        ident_file = self._server_parameters.get('ident_file')
        return None if ident_file == self._pg_ident_conf else ident_file

    @property
    def hba_file(self) -> Optional[str]:
        hba_file = self._server_parameters.get('hba_file')
        return None if hba_file == self._pg_hba_conf else hba_file

    @property
    def pg_hba_conf(self) -> str:
        return self._pg_hba_conf

    @property
    def postgresql_conf(self) -> str:
        return self._postgresql_conf

    def get(self, key: str, default: Optional[Any] = None) -> Optional[Any]:
        return self._config.get(key, default)

    def restore_command(self) -> Optional[str]:
        return (self.get('recovery_conf') or {}).get('restore_command')<|MERGE_RESOLUTION|>--- conflicted
+++ resolved
@@ -549,17 +549,13 @@
             del ret['dbname']
         return ret
 
-<<<<<<< HEAD
     def _get_application_name(self, member):
         if isinstance(member, RemoteMember):
             return member.application_name
         else:
             return self._postgresql.name
 
-    def format_dsn(self, params, include_dbname=False):
-=======
     def format_dsn(self, params: Dict[str, Any], include_dbname: bool = False) -> str:
->>>>>>> c8e32775
         # A list of keywords that can be found in a conninfo string. Follows what is acceptable by libpq
         keywords = ('dbname', 'user', 'passfile' if params.get('passfile') else 'password', 'host', 'port',
                     'sslmode', 'sslcompression', 'sslcert', 'sslkey', 'sslpassword', 'sslrootcert', 'sslcrl',
