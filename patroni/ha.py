import datetime
import functools
import json
import logging
import sys
import time
import uuid

from collections import namedtuple
from multiprocessing.pool import ThreadPool
from threading import RLock

from . import psycopg
from .async_executor import AsyncExecutor, CriticalTask
from .exceptions import DCSError, PostgresConnectionException, PatroniFatalException
from .postgresql.callback_executor import CallbackAction
from .postgresql.misc import postgres_version_to_int
from .postgresql.rewind import Rewind
from .utils import polling_loop, tzutc, is_standby_cluster as _is_standby_cluster, parse_int
from .dcs import Cluster, Leader, RemoteMember

logger = logging.getLogger(__name__)


class _MemberStatus(namedtuple('_MemberStatus', ['member', 'reachable', 'in_recovery',
                                                 'dcs_last_seen', 'timeline', 'wal_position',
                                                 'tags', 'watchdog_failed'])):
    """Node status distilled from API response:

        member - dcs.Member object of the node
        reachable - `!False` if the node is not reachable or is not responding with correct JSON
        in_recovery - `!True` if pg_is_in_recovery() == true
        dcs_last_seen - timestamp from JSON of last succesful communication with DCS
        timeline - timeline value from JSON
        wal_position - maximum value of `replayed_location` or `received_location` from JSON
        tags - dictionary with values of different tags (i.e. nofailover)
        watchdog_failed - indicates that watchdog is required by configuration but not available or failed
    """
    @classmethod
    def from_api_response(cls, member, json):
        """
        :param member: dcs.Member object
        :param json: RestApiHandler.get_postgresql_status() result
        :returns: _MemberStatus object
        """
        # If one of those is not in a response we want to count the node as not healthy/reachable
        assert 'wal' in json or 'xlog' in json

        wal = json.get('wal', json.get('xlog'))
        in_recovery = not bool(wal.get('location'))  # abuse difference in primary/replica response format
        timeline = json.get('timeline', 0)
        dcs_last_seen = json.get('dcs_last_seen', 0)
        wal = in_recovery and max(wal.get('received_location', 0), wal.get('replayed_location', 0))
        return cls(member, True, in_recovery, dcs_last_seen, timeline, wal,
                   json.get('tags', {}), json.get('watchdog_failed', False))

    @classmethod
    def unknown(cls, member):
        return cls(member, False, None, 0, 0, 0, {}, False)

    def failover_limitation(self):
        """Returns reason why this node can't promote or None if everything is ok."""
        if not self.reachable:
            return 'not reachable'
        if self.tags.get('nofailover', False):
            return 'not allowed to promote'
        if self.watchdog_failed:
            return 'not watchdog capable'
        return None


class Failsafe(object):

    def __init__(self, dcs):
        self._lock = RLock()
        self._dcs = dcs
        self._last_update = 0
        self._name = None
        self._conn_url = None
        self._api_url = None
        self._slots = None

    def update(self, data):
        with self._lock:
            self._last_update = time.time()
            self._name = data['name']
            self._conn_url = data['conn_url']
            self._api_url = data['api_url']
            self._slots = data.get('slots')

    @property
    def leader(self):
        with self._lock:
            if self._last_update + self._dcs.ttl > time.time():
                return Leader(None, None,
                              RemoteMember(self._name, {'api_url': self._api_url,
                                                        'conn_url': self._conn_url,
                                                        'slots': self._slots}))

    def update_cluster(self, cluster):
        # Enreach cluster with the real leader if there was a ping from it
        leader = self.leader
        if leader:
            cluster = list(cluster)
            # We rely on the strict order of fields in the namedtuple
            cluster[2] = leader
            cluster[8] = leader.member.data['slots']
            cluster = Cluster(*cluster)
        return cluster

    def is_active(self):
        """Is used to report in REST API whether the failsafe mode was activated.

           On primary the self._last_update is set from the
           set_is_active() method and always returns the correct value.

           On replicas the self._last_update is set at the moment when
           the primary performs POST /failsafe REST API calls.
           The side-effect - it is possible that replicas will show
           failsafe_is_active values different from the primary."""

        with self._lock:
            return self._last_update + self._dcs.ttl > time.time()

    def set_is_active(self, value):
        with self._lock:
            self._last_update = value


class Ha(object):

    def __init__(self, patroni):
        self.patroni = patroni
        self.state_handler = patroni.postgresql
        self._rewind = Rewind(self.state_handler)
        self.dcs = patroni.dcs
        self.cluster = None
        self.old_cluster = None
        self._is_leader = False
        self._is_leader_lock = RLock()
        self._failsafe = Failsafe(patroni.dcs)
        self._was_paused = False
        self._leader_timeline = None
        self.recovering = False
        self._async_response = CriticalTask()
        self._crash_recovery_executed = False
        self._crash_recovery_started = None
        self._start_timeout = None
        self._async_executor = AsyncExecutor(self.state_handler.cancellable, self.wakeup)
        self.watchdog = patroni.watchdog

        # Each member publishes various pieces of information to the DCS using touch_member. This lock protects
        # the state and publishing procedure to have consistent ordering and avoid publishing stale values.
        self._member_state_lock = RLock()
        # Count of concurrent sync disabling requests. Value above zero means that we don't want to be synchronous
        # standby. Changes protected by _member_state_lock.
        self._disable_sync = 0
        # Remember the last known member role and state written to the DCS in order to notify Citus coordinator
        self._last_state = None

        # We need following property to avoid shutdown of postgres when join of Patroni to the postgres
        # already running as replica was aborted due to cluster not being initialized in DCS.
        self._join_aborted = False

        # used only in backoff after failing a pre_promote script
        self._released_leader_key_timestamp = 0

    def check_mode(self, mode):
        # Try to protect from the case when DCS was wiped out during pause
        if self.cluster and self.cluster.config and self.cluster.config.modify_index:
            return self.cluster.check_mode(mode)
        else:
            return self.patroni.config.check_mode(mode)

    def primary_stop_timeout(self):
        """ Primary stop timeout """
        ret = parse_int(self.patroni.config['primary_stop_timeout'])
        return ret if ret and ret > 0 and self.is_synchronous_mode() else None

    def is_paused(self):
        return self.check_mode('pause')

    def check_timeline(self):
        return self.check_mode('check_timeline')

    def get_standby_cluster_config(self):
        if self.cluster and self.cluster.config and self.cluster.config.modify_index:
            config = self.cluster.config.data
        else:
            config = self.patroni.config.dynamic_configuration
        return config.get('standby_cluster')

    def is_standby_cluster(self):
        return _is_standby_cluster(self.get_standby_cluster_config())

    def is_leader(self):
        with self._is_leader_lock:
            return self._is_leader > time.time()

    def set_is_leader(self, value):
        with self._is_leader_lock:
            self._is_leader = time.time() + self.dcs.ttl if value else 0

    def load_cluster_from_dcs(self):
        cluster = self.dcs.get_cluster()

        # We want to keep the state of cluster when it was healthy
        if not cluster.is_unlocked() or not self.old_cluster:
            self.old_cluster = cluster
        self.cluster = cluster

        if self.cluster.is_unlocked() and self.is_failsafe_mode():
            # If failsafe mode is enabled we want to inject the "real" leader to the cluster
            self.cluster = cluster = self._failsafe.update_cluster(cluster)

        if not self.has_lock(False):
            self.set_is_leader(False)

        self._leader_timeline = None if cluster.is_unlocked() else cluster.leader.timeline

    def acquire_lock(self):
        try:
            ret = self.dcs.attempt_to_acquire_leader()
        except DCSError:
            raise
        except Exception:
            logger.exception('Unexpected exception raised from attempt_to_acquire_leader, please report it as a BUG')
            ret = False
        self.set_is_leader(ret)
        return ret

    def _failsafe_config(self):
        if self.is_failsafe_mode():
            ret = {m.name: m.api_url for m in self.cluster.members}
            if self.state_handler.name not in ret:
                ret[self.state_handler.name] = self.patroni.api.connection_string
            return ret

    def update_lock(self, write_leader_optime=False):
        last_lsn = slots = None
        if write_leader_optime:
            try:
                last_lsn = self.state_handler.last_operation()
                slots = self.state_handler.slots()
            except Exception:
                logger.exception('Exception when called state_handler.last_operation()')
        try:
            ret = self.dcs.update_leader(last_lsn, slots, self._failsafe_config())
        except DCSError:
            raise
        except Exception:
            logger.exception('Unexpected exception raised from update_leader, please report it as a BUG')
            ret = False
        self.set_is_leader(ret)
        if ret:
            self.watchdog.keepalive()
        return ret

    def has_lock(self, info=True):
        lock_owner = self.cluster.leader and self.cluster.leader.name
        if info:
            logger.info('Lock owner: %s; I am %s', lock_owner, self.state_handler.name)
        return lock_owner == self.state_handler.name

    def get_effective_tags(self):
        """Return configuration tags merged with dynamically applied tags."""
        tags = self.patroni.tags.copy()
        # _disable_sync could be modified concurrently, but we don't care as attribute get and set are atomic.
        if self._disable_sync > 0:
            tags['nosync'] = True
        return tags

    def notify_citus_coordinator(self, event):
        if self.state_handler.citus_handler.is_worker():
            coordinator = self.dcs.get_citus_coordinator()
            if coordinator and coordinator.leader and coordinator.leader.conn_kwargs:
                try:
                    data = {'type': event,
                            'group': self.state_handler.citus_handler.group(),
                            'leader': self.state_handler.name,
                            'timeout': self.dcs.ttl,
                            'cooldown': self.patroni.config['retry_timeout']}
                    timeout = self.dcs.ttl if event == 'before_demote' else 2
                    self.patroni.request(coordinator.leader.member, 'post', 'citus', data, timeout=timeout, retries=0)
                except Exception as e:
                    logger.warning('Request to Citus coordinator leader %s %s failed: %r',
                                   coordinator.leader.name, coordinator.leader.member.api_url, e)

    def touch_member(self):
        with self._member_state_lock:
            data = {
                'conn_url': self.state_handler.connection_string,
                'api_url': self.patroni.api.connection_string,
                'state': self.state_handler.state,
                'role': self.state_handler.role,
                'version': self.patroni.version
            }

            proxy_url = self.state_handler.proxy_url
            if proxy_url:
                data['proxy_url'] = proxy_url

            if self.is_leader() and not self._rewind.checkpoint_after_promote():
                data['checkpoint_after_promote'] = False
            tags = self.get_effective_tags()
            if tags:
                data['tags'] = tags
            if self.state_handler.pending_restart:
                data['pending_restart'] = True
            if self._async_executor.scheduled_action in (None, 'promote') \
                    and data['state'] in ['running', 'restarting', 'starting']:
                try:
                    timeline, wal_position, pg_control_timeline = self.state_handler.timeline_wal_position()
                    data['xlog_location'] = wal_position
                    if not timeline:  # try pg_stat_wal_receiver to get the timeline
                        timeline = self.state_handler.received_timeline()
                    if not timeline:
                        # So far the only way to get the current timeline on the standby is from
                        # the replication connection. In order to avoid opening the replication
                        # connection on every iteration of HA loop we will do it only when noticed
                        # that the timeline on the primary has changed.
                        # Unfortunately such optimization isn't possible on the standby_leader,
                        # therefore we will get the timeline from pg_control, either by calling
                        # pg_control_checkpoint() on 9.6+ or by parsing the output of pg_controldata.
                        if self.state_handler.role == 'standby_leader':
                            timeline = pg_control_timeline or self.state_handler.pg_control_timeline()
                        else:
                            timeline = self.state_handler.replica_cached_timeline(self._leader_timeline)
                    if timeline:
                        data['timeline'] = timeline
                except Exception:
                    pass
            if self.patroni.scheduled_restart:
                scheduled_restart_data = self.patroni.scheduled_restart.copy()
                scheduled_restart_data['schedule'] = scheduled_restart_data['schedule'].isoformat()
                data['scheduled_restart'] = scheduled_restart_data

            if self.is_paused():
                data['pause'] = True

            ret = self.dcs.touch_member(data)
            if ret:
                new_state = (data['state'], {'master': 'primary'}.get(data['role'], data['role']))
                if self._last_state != new_state and new_state == ('running', 'primary'):
                    self.notify_citus_coordinator('after_promote')
                self._last_state = new_state
            return ret

    def clone(self, clone_member=None, msg='(without leader)'):
        if self.is_standby_cluster() and not isinstance(clone_member, RemoteMember):
            clone_member = self.get_remote_member(clone_member)

        self._rewind.reset_state()
        if self.state_handler.bootstrap.clone(clone_member):
            logger.info('bootstrapped %s', msg)
            cluster = self.dcs.get_cluster()
            node_to_follow = self._get_node_to_follow(cluster)
            return self.state_handler.follow(node_to_follow) is not False
        else:
            logger.error('failed to bootstrap %s', msg)
            self.state_handler.remove_data_directory()

    def bootstrap(self):
        if not self.cluster.is_unlocked():  # cluster already has leader
            clone_member = self.cluster.get_clone_member(self.state_handler.name)
            member_role = 'leader' if clone_member == self.cluster.leader else 'replica'
            msg = "from {0} '{1}'".format(member_role, clone_member.name)
            ret = self._async_executor.try_run_async('bootstrap {0}'.format(msg), self.clone, args=(clone_member, msg))
            return ret or 'trying to bootstrap {0}'.format(msg)

        # no initialize key and node is allowed to be primary and has 'bootstrap' section in a configuration file
        elif self.cluster.initialize is None and not self.patroni.nofailover and 'bootstrap' in self.patroni.config:
            if self.dcs.initialize(create_new=True):  # race for initialization
                self.state_handler.bootstrapping = True
                with self._async_response:
                    self._async_response.reset()

                if self.is_standby_cluster():
                    ret = self._async_executor.try_run_async('bootstrap_standby_leader', self.bootstrap_standby_leader)
                    return ret or 'trying to bootstrap a new standby leader'
                else:
                    ret = self._async_executor.try_run_async('bootstrap', self.state_handler.bootstrap.bootstrap,
                                                             args=(self.patroni.config['bootstrap'],))
                    return ret or 'trying to bootstrap a new cluster'
            else:
                return 'failed to acquire initialize lock'
        else:
            create_replica_methods = self.get_standby_cluster_config().get('create_replica_methods', []) \
                                     if self.is_standby_cluster() else None
            can_bootstrap = self.state_handler.can_create_replica_without_replication_connection(create_replica_methods)
            concurrent_bootstrap = self.cluster.initialize == ""
            if can_bootstrap and not concurrent_bootstrap:
                msg = 'bootstrap (without leader)'
                return self._async_executor.try_run_async(msg, self.clone) or 'trying to ' + msg
            return 'waiting for {0}leader to bootstrap'.format('standby_' if self.is_standby_cluster() else '')

    def bootstrap_standby_leader(self):
        """ If we found 'standby' key in the configuration, we need to bootstrap
            not a real primary, but a 'standby leader', that will take base backup
            from a remote member and start follow it.
        """
        clone_source = self.get_remote_member()
        msg = 'clone from remote member {0}'.format(clone_source.conn_url)
        result = self.clone(clone_source, msg)
        with self._async_response:  # pretend that post_bootstrap was already executed
            self._async_response.complete(result)
        if result:
            self.state_handler.set_role('standby_leader')

        return result

    def _handle_crash_recovery(self):
        if not self._crash_recovery_executed and (self.cluster.is_unlocked() or self._rewind.can_rewind):
            self._crash_recovery_executed = True
            self._crash_recovery_started = time.time()
            msg = 'doing crash recovery in a single user mode'
            return self._async_executor.try_run_async(msg, self._rewind.ensure_clean_shutdown) or msg

    def _handle_rewind_or_reinitialize(self):
        leader = self.get_remote_member() if self.is_standby_cluster() else self.cluster.leader
        if not self._rewind.rewind_or_reinitialize_needed_and_possible(leader):
            return None

        if self._rewind.can_rewind:
            # rewind is required, but postgres wasn't shut down cleanly.
            if not self.state_handler.is_running() and \
                    self.state_handler.controldata().get('Database cluster state') == 'in archive recovery':
                msg = self._handle_crash_recovery()
                if msg:
                    return msg

            msg = 'running pg_rewind from ' + leader.name
            return self._async_executor.try_run_async(msg, self._rewind.execute, args=(leader,)) or msg

        if self._rewind.should_remove_data_directory_on_diverged_timelines and not self.is_standby_cluster():
            msg = 'reinitializing due to diverged timelines'
            return self._async_executor.try_run_async(msg, self._do_reinitialize, args=(self.cluster,)) or msg

    def recover(self):
        # Postgres is not running and we will restart in standby mode. Watchdog is not needed until we promote.
        self.watchdog.disable()

        if self.has_lock() and self.update_lock():
            timeout = self.patroni.config['primary_start_timeout']
            if timeout == 0:
                # We are requested to prefer failing over to restarting primary. But see first if there
                # is anyone to fail over to.
                if self.is_failover_possible(self.cluster.members):
                    logger.info("Primary crashed. Failing over.")
                    self.demote('immediate')
                    return 'stopped PostgreSQL to fail over after a crash'
        else:
            timeout = None

        data = self.state_handler.controldata()
        logger.info('pg_controldata:\n%s\n', '\n'.join('  {0}: {1}'.format(k, v) for k, v in data.items()))
        if data.get('Database cluster state') in ('in production', 'shutting down', 'in crash recovery'):
            msg = self._handle_crash_recovery()
            if msg:
                return msg

        self.load_cluster_from_dcs()

        role = 'replica'
        if self.is_standby_cluster() or not self.has_lock():
            if not self._rewind.executed:
                self._rewind.trigger_check_diverged_lsn()
            msg = self._handle_rewind_or_reinitialize()
            if msg:
                return msg

            if self.has_lock():  # in standby cluster
                msg = "starting as a standby leader because i had the session lock"
                role = 'standby_leader'
                node_to_follow = self._get_node_to_follow(self.cluster)
            elif self.is_standby_cluster() and self.cluster.is_unlocked():
                msg = "trying to follow a remote member because standby cluster is unhealthy"
                node_to_follow = self.get_remote_member()
            else:
                msg = "starting as a secondary"
                node_to_follow = self._get_node_to_follow(self.cluster)

            if self.is_synchronous_mode():
                self.state_handler.sync_handler.set_synchronous_standby_names([])
        elif self.has_lock():
            msg = "starting as readonly because i had the session lock"
            node_to_follow = None

        if self._async_executor.try_run_async('restarting after failure', self.state_handler.follow,
                                              args=(node_to_follow, role, timeout)) is None:
            self.recovering = True
        return msg

    def _get_node_to_follow(self, cluster):
        # determine the node to follow. If replicatefrom tag is set,
        # try to follow the node mentioned there, otherwise, follow the leader.
        standby_config = self.get_standby_cluster_config()
        is_standby_cluster = _is_standby_cluster(standby_config)
        if is_standby_cluster and (self.cluster.is_unlocked() or self.has_lock(False)):
            node_to_follow = self.get_remote_member()
        elif self.patroni.replicatefrom and self.patroni.replicatefrom != self.state_handler.name:
            node_to_follow = cluster.get_member(self.patroni.replicatefrom)
        else:
            node_to_follow = cluster.leader if cluster.leader and cluster.leader.name else None

        node_to_follow = node_to_follow if node_to_follow and node_to_follow.name != self.state_handler.name else None

        if node_to_follow and not isinstance(node_to_follow, RemoteMember):
            # we are going to abuse Member.data to pass following parameters
            params = ('restore_command', 'archive_cleanup_command')
            for param in params:  # It is highly unlikely to happen, but we want to protect from the case
                node_to_follow.data.pop(param, None)  # when above-mentioned params came from outside.
            if is_standby_cluster:
                node_to_follow.data.update({p: standby_config[p] for p in params if standby_config.get(p)})

        return node_to_follow

    def follow(self, demote_reason, follow_reason, refresh=True):
        if refresh:
            self.load_cluster_from_dcs()

        is_leader = self.state_handler.is_leader()

        node_to_follow = self._get_node_to_follow(self.cluster)

        if self.is_paused():
            if not (self._rewind.is_needed and self._rewind.can_rewind_or_reinitialize_allowed)\
                    or self.cluster.is_unlocked():
                if is_leader:
                    self.state_handler.set_role('master')
                    return 'continue to run as primary without lock'
                elif self.state_handler.role != 'standby_leader':
                    self.state_handler.set_role('replica')

                if not node_to_follow:
                    return 'no action. I am ({0})'.format(self.state_handler.name)
        elif is_leader:
            self.demote('immediate-nolock')
            return demote_reason

        if self.is_standby_cluster() and self._leader_timeline and \
                self.state_handler.get_history(self._leader_timeline + 1):
            self._rewind.trigger_check_diverged_lsn()

        if not self.state_handler.is_starting():
            msg = self._handle_rewind_or_reinitialize()
            if msg:
                return msg

        if not self.is_paused():
            self.state_handler.handle_parameter_change()

        role = 'standby_leader' if isinstance(node_to_follow, RemoteMember) and self.has_lock(False) else 'replica'
        # It might happen that leader key in the standby cluster references non-exiting member.
        # In this case it is safe to continue running without changing recovery.conf
        if self.is_standby_cluster() and role == 'replica' and not (node_to_follow and node_to_follow.conn_url):
            return 'continue following the old known standby leader'
        else:
            change_required, restart_required = self.state_handler.config.check_recovery_conf(node_to_follow)
            if change_required:
                if restart_required:
                    self._async_executor.try_run_async('changing primary_conninfo and restarting',
                                                       self.state_handler.follow, args=(node_to_follow, role))
                else:
                    self.state_handler.follow(node_to_follow, role, do_reload=True)
                self._rewind.trigger_check_diverged_lsn()
            elif role == 'standby_leader' and self.state_handler.role != role:
                self.state_handler.set_role(role)
                self.state_handler.call_nowait(CallbackAction.ON_ROLE_CHANGE)

        return follow_reason

    def is_synchronous_mode(self):
        return self.check_mode('synchronous_mode')

    def is_synchronous_mode_strict(self):
        return self.check_mode('synchronous_mode_strict')

    def is_failsafe_mode(self):
        return self.check_mode('failsafe_mode')

    def process_sync_replication(self):
        """Process synchronous standby beahvior.

        Synchronous standbys are registered in two places postgresql.conf and DCS. The order of updating them must
        be right. The invariant that should be kept is that if a node is primary and sync_standby is set in DCS,
        then that node must have synchronous_standby set to that value. Or more simple, first set in postgresql.conf
        and then in DCS. When removing, first remove in DCS, then in postgresql.conf. This is so we only consider
        promoting standbys that were guaranteed to be replicating synchronously.
        """
        if self.is_synchronous_mode():
            sync_node_count = self.patroni.config['synchronous_node_count']
<<<<<<< HEAD
            synchronous_nodes_additional = self.patroni.config['synchronous_nodes_additional']
            current = self.cluster.sync.leader and self.cluster.sync.members or []
            current_additional = self.cluster.sync.leader and self.cluster.sync.additional_members or []

            picked, allow_promote = self.state_handler.pick_synchronous_standby(self.cluster, sync_node_count,
                                                                                self.patroni.config[
                                                                                    'maximum_lag_on_syncnode'])

            # allow additional_sync_standby_names to be either a list or a single string
            additional = []
            if isinstance(synchronous_nodes_additional, str):
                # we want to append only a single string
                additional.append(synchronous_nodes_additional)
            elif isinstance(synchronous_nodes_additional, list):
                # list might be a list of None values
                if synchronous_nodes_additional != [None] * len(synchronous_nodes_additional):
                    # extend the lists with a list of strings
                    additional.extend(synchronous_nodes_additional)

            if set(picked) != set(current) or set(additional) != set(current_additional):
=======
            current = [] if self.cluster.sync.is_empty else self.cluster.sync.members
            picked, allow_promote = self.state_handler.sync_handler.current_state(self.cluster, sync_node_count,
                                                                                  self.patroni.config[
                                                                                      'maximum_lag_on_syncnode'])
            if set(picked) != set(current):
                # update synchronous standby list in dcs temporarily to point to common nodes in current and picked
>>>>>>> 39875f44
                sync_common = list(set(current).intersection(set(allow_promote)))
                if set(sync_common) != set(current):
                    logger.info("Updating synchronous privilege temporarily from %s to %s", current, sync_common)
                    if not self.dcs.write_sync_state(self.state_handler.name,
                                                     sync_common or None,
                                                     synchronous_nodes_additional=additional,
                                                     index=self.cluster.sync.index):
                        logger.info('Synchronous replication key updated by someone else.')
                        return

                # Update  db param and wait for x secs
                if self.is_synchronous_mode_strict() and not picked:
                    picked = ['*']
                    logger.warning("No standbys available!")

                if len(additional) > 0:
                    logger.info("Assigning additional synchronous standby names: %s", additional)
                    picked.extend(additional)

                logger.info("Assigning synchronous standby status to %s", picked)
                self.state_handler.sync_handler.set_synchronous_standby_names(picked)

                if picked and picked[0] != '*' and set(allow_promote) != set(picked) and not allow_promote:
                    # Wait for PostgreSQL to enable synchronous mode and see if we can immediately set sync_standby
                    time.sleep(2)
<<<<<<< HEAD
                    _, allow_promote = self.state_handler.pick_synchronous_standby(self.cluster,
                                                                                   sync_node_count,
                                                                                   self.patroni.config[
                                                                                       'maximum_lag_on_syncnode'])
                if (allow_promote and set(allow_promote) != set(sync_common) or
                        set(additional) != set(current_additional)):
=======
                    _, allow_promote = self.state_handler.sync_handler.current_state(self.cluster,
                                                                                     sync_node_count,
                                                                                     self.patroni.config[
                                                                                         'maximum_lag_on_syncnode'])
                if allow_promote and set(allow_promote) != set(sync_common):
>>>>>>> 39875f44
                    try:
                        cluster = self.dcs.get_cluster()
                    except DCSError:
                        return logger.warning("Could not get cluster state from DCS during process_sync_replication()")
                    if not cluster.sync.is_empty and cluster.sync.leader != self.state_handler.name:
                        logger.info("Synchronous replication key updated by someone else")
                        return
                    if not self.dcs.write_sync_state(self.state_handler.name,
                                                     allow_promote,
                                                     synchronous_nodes_additional=additional,
                                                     index=cluster.sync.index):
                        logger.info("Synchronous replication key updated by someone else")
                        return
                    logger.info("Synchronous standby status assigned to %s", allow_promote.extend(additional))
        else:
            if not self.cluster.sync.is_empty and self.dcs.delete_sync_state(index=self.cluster.sync.index):
                logger.info("Disabled synchronous replication")
            self.state_handler.sync_handler.set_synchronous_standby_names([])

    def is_sync_standby(self, cluster):
        return cluster.leader and cluster.sync.leader == cluster.leader.name \
            and self.state_handler.name in cluster.sync.members

    def while_not_sync_standby(self, func):
        """Runs specified action while trying to make sure that the node is not assigned synchronous standby status.

        Tags us as not allowed to be a sync standby as we are going to go away, if we currently are wait for
        leader to notice and pick an alternative one or if the leader changes or goes away we are also free.

        If the connection to DCS fails we run the action anyway, as this is only a hint.

        There is a small race window where this function runs between a primary picking us the sync standby and
        publishing it to the DCS. As the window is rather tiny consequences are holding up commits for one cycle
        period we don't worry about it here."""

        if not self.is_synchronous_mode() or self.patroni.nosync:
            return func()

        with self._member_state_lock:
            self._disable_sync += 1
        try:
            if self.touch_member():
                # Primary should notice the updated value during the next cycle. We will wait double that, if primary
                # hasn't noticed the value by then not disabling sync replication is not likely to matter.
                for _ in polling_loop(timeout=self.dcs.loop_wait*2, interval=2):
                    try:
                        if not self.is_sync_standby(self.dcs.get_cluster()):
                            break
                    except DCSError:
                        logger.warning("Could not get cluster state, skipping synchronous standby disable")
                        break
                    logger.info("Waiting for primary to release us from synchronous standby")
            else:
                logger.warning("Updating member state failed, skipping synchronous standby disable")

            return func()
        finally:
            with self._member_state_lock:
                self._disable_sync -= 1

    def update_cluster_history(self):
        primary_timeline = self.state_handler.get_primary_timeline()
        cluster_history = self.cluster.history and self.cluster.history.lines
        if primary_timeline == 1:
            if cluster_history:
                self.dcs.set_history_value('[]')
        elif not cluster_history or cluster_history[-1][0] != primary_timeline - 1 or len(cluster_history[-1]) != 5:
            cluster_history = {line[0]: line for line in cluster_history or []}
            history = self.state_handler.get_history(primary_timeline)
            if history and self.cluster.config:
                history = history[-self.cluster.config.max_timelines_history:]
                for line in history:
                    # enrich current history with promotion timestamps stored in DCS
                    if len(line) == 3 and line[0] in cluster_history \
                            and len(cluster_history[line[0]]) >= 4 \
                            and cluster_history[line[0]][1] == line[1]:
                        line.append(cluster_history[line[0]][3])
                        if len(cluster_history[line[0]]) == 5:
                            line.append(cluster_history[line[0]][4])
                self.dcs.set_history_value(json.dumps(history, separators=(',', ':')))

    def enforce_follow_remote_member(self, message):
        demote_reason = 'cannot be a real primary in standby cluster'
        return self.follow(demote_reason, message)

    def enforce_primary_role(self, message, promote_message):
        """
        Ensure the node that has won the race for the leader key meets criteria
        for promoting its PG server to the 'primary' role.
        """
        if not self.is_paused():
            if not self.watchdog.is_running and not self.watchdog.activate():
                if self.state_handler.is_leader():
                    self.demote('immediate')
                    return 'Demoting self because watchdog could not be activated'
                else:
                    self.release_leader_key_voluntarily()
                    return 'Not promoting self because watchdog could not be activated'

            with self._async_response:
                if self._async_response.result is False:
                    logger.warning("Releasing the leader key voluntarily because the pre-promote script failed")
                    self._released_leader_key_timestamp = time.time()
                    self.release_leader_key_voluntarily()
                    # discard the result of the failed pre-promote script to be able to re-try promote
                    self._async_response.reset()
                    return 'Promotion cancelled because the pre-promote script failed'

        if self.state_handler.is_leader():
            # Inform the state handler about its primary role.
            # It may be unaware of it if postgres is promoted manually.
            self.state_handler.set_role('master')
            self.process_sync_replication()
            self.update_cluster_history()
            self.state_handler.citus_handler.sync_pg_dist_node(self.cluster)
            return message
        elif self.state_handler.role in ('master', 'promoted', 'primary'):
            self.process_sync_replication()
            return message
        else:
            if self.is_synchronous_mode():
                # Just set ourselves as the authoritative source of truth for now. We don't want to wait for standbys
                # to connect. We will try finding a synchronous standby in the next cycle.
                if not self.dcs.write_sync_state(self.state_handler.name, None, index=self.cluster.sync.index):
                    # Somebody else updated sync state, it may be due to us losing the lock. To be safe, postpone
                    # promotion until next cycle. TODO: trigger immediate retry of run_cycle
                    return 'Postponing promotion because synchronous replication state was updated by somebody else'
                self.state_handler.sync_handler.set_synchronous_standby_names(
                    ['*'] if self.is_synchronous_mode_strict() else [])
            if self.state_handler.role not in ('master', 'promoted', 'primary'):
                def on_success():
                    self._rewind.reset_state()
                    logger.info("cleared rewind state after becoming the leader")

                def before_promote():
                    self.notify_citus_coordinator('before_promote')

                with self._async_response:
                    self._async_response.reset()
                self._async_executor.try_run_async('promote', self.state_handler.promote,
                                                   args=(self.dcs.loop_wait, self._async_response,
                                                         before_promote, on_success))
            return promote_message

    def fetch_node_status(self, member):
        """This function perform http get request on member.api_url and fetches its status
        :returns: `_MemberStatus` object
        """

        try:
            response = self.patroni.request(member, timeout=2, retries=0)
            data = response.data.decode('utf-8')
            logger.info('Got response from %s %s: %s', member.name, member.api_url, data)
            return _MemberStatus.from_api_response(member, json.loads(data))
        except Exception as e:
            logger.warning("Request failed to %s: GET %s (%s)", member.name, member.api_url, e)
        return _MemberStatus.unknown(member)

    def fetch_nodes_statuses(self, members):
        pool = ThreadPool(len(members))
        results = pool.map(self.fetch_node_status, members)  # Run API calls on members in parallel
        pool.close()
        pool.join()
        return results

    def update_failsafe(self, data):
        if self.state_handler.state == 'running' and self.state_handler.role in ('master', 'primary'):
            return 'Running as a leader'
        self._failsafe.update(data)

    def failsafe_is_active(self):
        return self._failsafe.is_active()

    def call_failsafe_member(self, data, member):
        try:
            response = self.patroni.request(member, 'post', 'failsafe', data, timeout=2, retries=1)
            data = response.data.decode('utf-8')
            logger.info('Got response from %s %s: %s', member.name, member.api_url, data)
            return response.status == 200 and data == 'Accepted'
        except Exception as e:
            logger.warning("Request failed to %s: POST %s (%s)", member.name, member.api_url, e)
        return False

    def check_failsafe_topology(self):
        failsafe = self.dcs.failsafe
        if not isinstance(failsafe, dict) or self.state_handler.name not in failsafe:
            return False
        data = {
            'name': self.state_handler.name,
            'conn_url': self.state_handler.connection_string,
            'api_url': self.patroni.api.connection_string,
        }
        try:
            data['slots'] = self.state_handler.slots()
        except Exception:
            logger.exception('Exception when called state_handler.slots()')
        members = [RemoteMember(name, {'api_url': url})
                   for name, url in failsafe.items()
                   if name != self.state_handler.name]
        if not members:  # A sinlge node cluster
            return True
        pool = ThreadPool(len(members))
        call_failsafe_member = functools.partial(self.call_failsafe_member, data)
        results = pool.map(call_failsafe_member, members)
        pool.close()
        pool.join()
        return all(results)

    def is_lagging(self, wal_position):
        """Returns if instance with an wal should consider itself unhealthy to be promoted due to replication lag.

        :param wal_position: Current wal position.
        :returns True when node is lagging
        """
        lag = (self.cluster.last_lsn or 0) - wal_position
        return lag > self.patroni.config.get('maximum_lag_on_failover', 0)

    def _is_healthiest_node(self, members, check_replication_lag=True):
        """This method tries to determine whether I am healthy enough to became a new leader candidate or not."""

        my_wal_position = self.state_handler.last_operation()
        if check_replication_lag and self.is_lagging(my_wal_position):
            logger.info('My wal position exceeds maximum replication lag')
            return False  # Too far behind last reported wal position on primary

        if not self.is_standby_cluster() and self.check_timeline():
            cluster_timeline = self.cluster.timeline
            my_timeline = self.state_handler.replica_cached_timeline(cluster_timeline)
            if my_timeline < cluster_timeline:
                logger.info('My timeline %s is behind last known cluster timeline %s', my_timeline, cluster_timeline)
                return False

        # Prepare list of nodes to run check against
        members = [m for m in members if m.name != self.state_handler.name and not m.nofailover and m.api_url]

        if members:
            for st in self.fetch_nodes_statuses(members):
                if st.failover_limitation() is None:
                    if not st.in_recovery:
                        logger.warning('Primary (%s) is still alive', st.member.name)
                        return False
                    if my_wal_position < st.wal_position:
                        logger.info('Wal position of %s is ahead of my wal position', st.member.name)
                        # In synchronous mode the former leader might be still accessible and even be ahead of us.
                        # We should not disqualify himself from the leader race in such a situation.
                        if not self.is_synchronous_mode() or st.member.name != self.cluster.sync.leader:
                            return False
                        logger.info('Ignoring the former leader being ahead of us')
        return True

    def is_failover_possible(self, members, check_synchronous=True, cluster_lsn=None):
        ret = False
        cluster_timeline = self.cluster.timeline
        members = [m for m in members if m.name != self.state_handler.name and not m.nofailover and m.api_url]
        if check_synchronous and self.is_synchronous_mode():
            members = [m for m in members if self.cluster.sync.matches(m.name)]
        if members:
            for st in self.fetch_nodes_statuses(members):
                not_allowed_reason = st.failover_limitation()
                if not_allowed_reason:
                    logger.info('Member %s is %s', st.member.name, not_allowed_reason)
                elif not isinstance(st.wal_position, int):
                    logger.info('Member %s does not report wal_position', st.member.name)
                elif cluster_lsn and st.wal_position < cluster_lsn or\
                        not cluster_lsn and self.is_lagging(st.wal_position):
                    logger.info('Member %s exceeds maximum replication lag', st.member.name)
                elif self.check_timeline() and (not st.timeline or st.timeline < cluster_timeline):
                    logger.info('Timeline %s of member %s is behind the cluster timeline %s',
                                st.timeline, st.member.name, cluster_timeline)
                else:
                    ret = True
        else:
            logger.warning('manual failover: members list is empty')
        return ret

    def manual_failover_process_no_leader(self):
        failover = self.cluster.failover
        if failover.candidate:  # manual failover to specific member
            if failover.candidate == self.state_handler.name:  # manual failover to me
                return True
            elif self.is_paused():
                # Remove failover key if the node to failover has terminated to avoid waiting for it indefinitely
                # In order to avoid attempts to delete this key from all nodes only the primary is allowed to do it.
                if (not self.cluster.get_member(failover.candidate, fallback_to_leader=False) and
                   self.state_handler.is_leader()):
                    logger.warning("manual failover: removing failover key because failover candidate is not running")
                    self.dcs.manual_failover('', '', index=self.cluster.failover.index)
                    return None
                return False

            # in synchronous mode when our name is not in the /sync key
            # we shouldn't take any action even if the candidate is unhealthy
            if self.is_synchronous_mode() and not self.cluster.sync.matches(self.state_handler.name):
                return False

            # find specific node and check that it is healthy
            member = self.cluster.get_member(failover.candidate, fallback_to_leader=False)
            if member:
                st = self.fetch_node_status(member)
                not_allowed_reason = st.failover_limitation()
                if not_allowed_reason is None:  # node is healthy
                    logger.info('manual failover: to %s, i am %s', st.member.name, self.state_handler.name)
                    return False
                # we wanted to failover to specific member but it is not healthy
                logger.warning('manual failover: member %s is %s', st.member.name, not_allowed_reason)

            # at this point we should consider all members as a candidates for failover
            # i.e. we assume that failover.candidate is None
        elif self.is_paused():
            return False

        # try to pick some other members to failover and check that they are healthy
        if failover.leader:
            if self.state_handler.name == failover.leader:  # I was the leader
                # exclude me and desired member which is unhealthy (failover.candidate can be None)
                members = [m for m in self.cluster.members if m.name not in (failover.candidate, failover.leader)]
                if self.is_failover_possible(members):  # check that there are healthy members
                    return False
                else:  # I was the leader and it looks like currently I am the only healthy member
                    return True

            # at this point we assume that our node is a candidate for a failover among all nodes except former leader

        # exclude former leader from the list (failover.leader can be None)
        members = [m for m in self.cluster.members if m.name != failover.leader]
        return self._is_healthiest_node(members, check_replication_lag=False)

    def is_healthiest_node(self):
        if time.time() - self._released_leader_key_timestamp < self.dcs.ttl:
            logger.info('backoff: skip leader race after pre_promote script failure and releasing the lock voluntarily')
            return False

        if self.is_paused() and not self.patroni.nofailover and \
                self.cluster.failover and not self.cluster.failover.scheduled_at:
            ret = self.manual_failover_process_no_leader()
            if ret is not None:  # continue if we just deleted the stale failover key as a leader
                return ret

        if self.state_handler.is_starting():  # postgresql still starting up is unhealthy
            return False

        if self.state_handler.is_leader():
            # in pause leader is the healthiest only when no initialize or sysid matches with initialize!
            return not self.is_paused() or not self.cluster.initialize\
                    or self.state_handler.sysid == self.cluster.initialize

        if self.is_paused():
            return False

        if self.patroni.nofailover:  # nofailover tag makes node always unhealthy
            return False

        if self.cluster.failover:
            # When doing a switchover in synchronous mode only synchronous nodes and former leader are allowed to race
            if self.is_synchronous_mode() and self.cluster.failover.leader and \
                    not self.cluster.sync.matches(self.state_handler.name):
                return False
            return self.manual_failover_process_no_leader()

        if not self.watchdog.is_healthy:
            logger.warning('Watchdog device is not usable')
            return False

        all_known_members = self.old_cluster.members
        if self.is_failsafe_mode():
            failsafe_members = self.dcs.failsafe
            # We want to discard failsafe_mode if the /failsafe key contains garbage or empty.
            if isinstance(failsafe_members, dict):
                # If current node is missing in the /failsafe key we immediately disqualify it from the race.
                if failsafe_members and self.state_handler.name not in failsafe_members:
                    return False
                # Race among not only existing cluster members, but also all known members from the failsafe config
                all_known_members += [RemoteMember(name, {'api_url': url}) for name, url in failsafe_members.items()]
        all_known_members += self.cluster.members

        # When in sync mode, only last known primary and sync standby are allowed to promote automatically.
        if self.is_synchronous_mode() and not self.cluster.sync.is_empty:
            if not self.cluster.sync.matches(self.state_handler.name):
                return False
            # pick between synchronous candidates so we minimize unnecessary failovers/demotions
            members = {m.name: m for m in all_known_members if self.cluster.sync.matches(m.name)}
        else:
            # run usual health check
            members = {m.name: m for m in all_known_members}

        return self._is_healthiest_node(members.values())

    def _delete_leader(self, last_lsn=None):
        self.set_is_leader(False)
        self.dcs.delete_leader(last_lsn)
        self.dcs.reset_cluster()

    def release_leader_key_voluntarily(self, last_lsn=None):
        self._delete_leader(last_lsn)
        self.touch_member()
        logger.info("Leader key released")

    def demote(self, mode):
        """Demote PostgreSQL running as primary.

        :param mode: One of offline, graceful or immediate.
            offline is used when connection to DCS is not available.
            graceful is used when failing over to another node due to user request. May only be called running async.
            immediate is used when we determine that we are not suitable for primary and want to failover quickly
                without regard for data durability. May only be called synchronously.
            immediate-nolock is used when find out that we have lost the lock to be primary. Need to bring down
                PostgreSQL as quickly as possible without regard for data durability. May only be called synchronously.
        """
        mode_control = {
            'offline':          dict(stop='fast', checkpoint=False, release=False, offline=True, async_req=False),
            'graceful':         dict(stop='fast', checkpoint=True, release=True, offline=False, async_req=False),
            'immediate':        dict(stop='immediate', checkpoint=False, release=True, offline=False, async_req=True),
            'immediate-nolock': dict(stop='immediate', checkpoint=False, release=False, offline=False, async_req=True),
        }[mode]

        logger.info('Demoting self (%s)', mode)

        self._rewind.trigger_check_diverged_lsn()

        status = {'released': False}

        def on_shutdown(checkpoint_location):
            # Postmaster is still running, but pg_control already reports clean "shut down".
            # It could happen if Postgres is still archiving the backlog of WAL files.
            # If we know that there are replicas that received the shutdown checkpoint
            # location, we can remove the leader key and allow them to start leader race.
            if self.is_failover_possible(self.cluster.members, cluster_lsn=checkpoint_location):
                self.state_handler.set_role('demoted')
                with self._async_executor:
                    self.release_leader_key_voluntarily(checkpoint_location)
                    status['released'] = True

        def before_shutdown():
            if self.state_handler.citus_handler.is_coordinator():
                self.state_handler.citus_handler.on_demote()
            else:
                self.notify_citus_coordinator('before_demote')

        self.state_handler.stop(mode_control['stop'], checkpoint=mode_control['checkpoint'],
                                on_safepoint=self.watchdog.disable if self.watchdog.is_running else None,
                                on_shutdown=on_shutdown if mode_control['release'] else None,
                                before_shutdown=before_shutdown if mode == 'graceful' else None,
                                stop_timeout=self.primary_stop_timeout())
        self.state_handler.set_role('demoted')
        self.set_is_leader(False)

        if mode_control['release']:
            if not status['released']:
                checkpoint_location = self.state_handler.latest_checkpoint_location() if mode == 'graceful' else None
                with self._async_executor:
                    self.release_leader_key_voluntarily(checkpoint_location)
            time.sleep(2)  # Give a time to somebody to take the leader lock
        if mode_control['offline']:
            node_to_follow, leader = None, None
        else:
            try:
                cluster = self.dcs.get_cluster()
                node_to_follow, leader = self._get_node_to_follow(cluster), cluster.leader
            except Exception:
                node_to_follow, leader = None, None

        if self.is_synchronous_mode():
            self.state_handler.sync_handler.set_synchronous_standby_names([])

        # FIXME: with mode offline called from DCS exception handler and handle_long_action_in_progress
        # there could be an async action already running, calling follow from here will lead
        # to racy state handler state updates.
        if mode_control['async_req']:
            self._async_executor.try_run_async('starting after demotion', self.state_handler.follow, (node_to_follow,))
        else:
            if self._rewind.rewind_or_reinitialize_needed_and_possible(leader):
                return False  # do not start postgres, but run pg_rewind on the next iteration
            self.state_handler.follow(node_to_follow)

    def should_run_scheduled_action(self, action_name, scheduled_at, cleanup_fn):
        if scheduled_at and not self.is_paused():
            # If the scheduled action is in the far future, we shouldn't do anything and just return.
            # If the scheduled action is in the past, we consider the value to be stale and we remove
            # the value.
            # If the value is close to now, we initiate the scheduled action
            # Additionally, if the scheduled action cannot be executed altogether, i.e. there is an error
            # or the action is in the past - we take care of cleaning it up.
            now = datetime.datetime.now(tzutc)
            try:
                delta = (scheduled_at - now).total_seconds()

                if delta > self.dcs.loop_wait:
                    logger.info('Awaiting %s at %s (in %.0f seconds)',
                                action_name, scheduled_at.isoformat(), delta)
                    return False
                elif delta < - int(self.dcs.loop_wait * 1.5):
                    # This means that if run_cycle gets delayed for 2.5x loop_wait we skip the
                    # scheduled action. Probably not a problem, if things are that bad we don't
                    # want to be restarting or failing over anyway.
                    logger.warning('Found a stale %s value, cleaning up: %s',
                                   action_name, scheduled_at.isoformat())
                    cleanup_fn()
                    return False

                # The value is very close to now
                time.sleep(max(delta, 0))
                logger.info('Manual scheduled {0} at %s'.format(action_name), scheduled_at.isoformat())
                return True
            except TypeError:
                logger.warning('Incorrect value of scheduled_at: %s', scheduled_at)
                cleanup_fn()
        return False

    def process_manual_failover_from_leader(self):
        """Checks if manual failover is requested and takes action if appropriate.

        Cleans up failover key if failover conditions are not matched.

        :returns: action message if demote was initiated, None if no action was taken"""
        failover = self.cluster.failover
        if not failover or (self.is_paused() and not self.state_handler.is_leader()):
            return

        if (failover.scheduled_at and not
            self.should_run_scheduled_action("failover", failover.scheduled_at, lambda:
                                             self.dcs.manual_failover('', '', index=failover.index))):
            return

        if not failover.leader or failover.leader == self.state_handler.name:
            if not failover.candidate or failover.candidate != self.state_handler.name:
                if not failover.candidate and self.is_paused():
                    logger.warning('Failover is possible only to a specific candidate in a paused state')
                else:
                    if self.is_synchronous_mode():
                        if failover.candidate and not self.cluster.sync.matches(failover.candidate):
                            logger.warning('Failover candidate=%s does not match with sync_standbys=%s',
                                           failover.candidate, self.cluster.sync.sync_standby)
                            members = []
                        else:
                            members = [m for m in self.cluster.members if self.cluster.sync.matches(m.name)]
                    else:
                        members = [m for m in self.cluster.members
                                   if not failover.candidate or m.name == failover.candidate]
                    if self.is_failover_possible(members, False):  # check that there are healthy members
                        ret = self._async_executor.try_run_async('manual failover: demote', self.demote, ('graceful',))
                        return ret or 'manual failover: demoting myself'
                    else:
                        logger.warning('manual failover: no healthy members found, failover is not possible')
            else:
                logger.warning('manual failover: I am already the leader, no need to failover')
        else:
            logger.warning('manual failover: leader name does not match: %s != %s',
                           failover.leader, self.state_handler.name)

        logger.info('Cleaning up failover key')
        self.dcs.manual_failover('', '', index=failover.index)

    def process_unhealthy_cluster(self):
        """Cluster has no leader key"""

        if self.is_healthiest_node():
            if self.acquire_lock():
                failover = self.cluster.failover
                if failover:
                    if self.is_paused() and failover.leader and failover.candidate:
                        logger.info('Updating failover key after acquiring leader lock...')
                        self.dcs.manual_failover('', failover.candidate, failover.scheduled_at, failover.index)
                    else:
                        logger.info('Cleaning up failover key after acquiring leader lock...')
                        self.dcs.manual_failover('', '')
                self.load_cluster_from_dcs()

                if self.is_standby_cluster():
                    # standby leader disappeared, and this is the healthiest
                    # replica, so it should become a new standby leader.
                    # This implies we need to start following a remote member
                    msg = 'promoted self to a standby leader by acquiring session lock'
                    return self.enforce_follow_remote_member(msg)
                else:
                    return self.enforce_primary_role(
                        'acquired session lock as a leader',
                        'promoted self to leader by acquiring session lock'
                    )
            else:
                return self.follow('demoted self after trying and failing to obtain lock',
                                   'following new leader after trying and failing to obtain lock')
        else:
            # when we are doing manual failover there is no guaranty that new leader is ahead of any other node
            # node tagged as nofailover can be ahead of the new leader either, but it is always excluded from elections
            if bool(self.cluster.failover) or self.patroni.nofailover:
                self._rewind.trigger_check_diverged_lsn()
                time.sleep(2)  # Give a time to somebody to take the leader lock

            if self.patroni.nofailover:
                return self.follow('demoting self because I am not allowed to become primary',
                                   'following a different leader because I am not allowed to promote')
            return self.follow('demoting self because i am not the healthiest node',
                               'following a different leader because i am not the healthiest node')

    def process_healthy_cluster(self):
        if self.has_lock():
            if self.is_paused() and not self.state_handler.is_leader():
                if self.cluster.failover and self.cluster.failover.candidate == self.state_handler.name:
                    return 'waiting to become primary after promote...'

                if not self.is_standby_cluster():
                    self._delete_leader()
                    return 'removed leader lock because postgres is not running as primary'

            if self.update_lock(True):
                msg = self.process_manual_failover_from_leader()
                if msg is not None:
                    return msg

                # check if the node is ready to be used by pg_rewind
                self._rewind.ensure_checkpoint_after_promote(self.wakeup)

                if self.is_standby_cluster():
                    # in case of standby cluster we don't really need to
                    # enforce anything, since the leader is not a primary
                    # So just remind the role.
                    msg = 'no action. I am ({0}), the standby leader with the lock'.format(self.state_handler.name) \
                          if self.state_handler.role == 'standby_leader' else \
                          'promoted self to a standby leader because i had the session lock'
                    return self.enforce_follow_remote_member(msg)
                else:
                    return self.enforce_primary_role(
                        'no action. I am ({0}), the leader with the lock'.format(self.state_handler.name),
                        'promoted self to leader because I had the session lock'
                    )
            else:
                # Either there is no connection to DCS or someone else acquired the lock
                logger.error('failed to update leader lock')
                if self.state_handler.is_leader():
                    if self.is_paused():
                        return 'continue to run as primary after failing to update leader lock in DCS'
                    self.demote('immediate-nolock')
                    return 'demoted self because failed to update leader lock in DCS'
                else:
                    return 'not promoting because failed to update leader lock in DCS'
        else:
            logger.debug('does not have lock')
        lock_owner = self.cluster.leader and self.cluster.leader.name
        if self.is_standby_cluster():
            return self.follow('cannot be a real primary in a standby cluster',
                               'no action. I am ({0}), a secondary, and following a standby leader ({1})'.format(
                                    self.state_handler.name, lock_owner), refresh=False)
        return self.follow('demoting self because I do not have the lock and I was a leader',
                           'no action. I am ({0}), a secondary, and following a leader ({1})'.format(
                                self.state_handler.name, lock_owner), refresh=False)

    def evaluate_scheduled_restart(self):
        if self._async_executor.busy:  # Restart already in progress
            return None

        # restart if we need to
        restart_data = self.future_restart_scheduled()
        if restart_data:
            recent_time = self.state_handler.postmaster_start_time()
            request_time = restart_data['postmaster_start_time']
            # check if postmaster start time has changed since the last restart
            if recent_time and request_time and recent_time != request_time:
                logger.info("Cancelling scheduled restart: postgres restart has already happened at %s", recent_time)
                self.delete_future_restart()
                return None

        if (restart_data and
           self.should_run_scheduled_action('restart', restart_data['schedule'], self.delete_future_restart)):
            try:
                ret, message = self.restart(restart_data, run_async=True)
                if not ret:
                    logger.warning("Scheduled restart: %s", message)
                    return None
                return message
            finally:
                self.delete_future_restart()

    def restart_matches(self, role, postgres_version, pending_restart):
        reason_to_cancel = ""
        # checking the restart filters here seem to be less ugly than moving them into the
        # run_scheduled_action.
        if role and role != self.state_handler.role:
            reason_to_cancel = "host role mismatch"

        if postgres_version and postgres_version_to_int(postgres_version) <= int(self.state_handler.server_version):
            reason_to_cancel = "postgres version mismatch"

        if pending_restart and not self.state_handler.pending_restart:
            reason_to_cancel = "pending restart flag is not set"

        if not reason_to_cancel:
            return True
        else:
            logger.info("not proceeding with the restart: %s", reason_to_cancel)
        return False

    def schedule_future_restart(self, restart_data):
        with self._async_executor:
            restart_data['postmaster_start_time'] = self.state_handler.postmaster_start_time()
            if not self.patroni.scheduled_restart:
                self.patroni.scheduled_restart = restart_data
                self.touch_member()
                return True
        return False

    def delete_future_restart(self):
        ret = False
        with self._async_executor:
            if self.patroni.scheduled_restart:
                self.patroni.scheduled_restart = {}
                self.touch_member()
                ret = True
        return ret

    def future_restart_scheduled(self):
        return self.patroni.scheduled_restart.copy() if (self.patroni.scheduled_restart and
                                                         isinstance(self.patroni.scheduled_restart, dict)) else None

    def restart_scheduled(self):
        return self._async_executor.scheduled_action == 'restart'

    def restart(self, restart_data, run_async=False):
        """ conditional and unconditional restart """
        assert isinstance(restart_data, dict)

        if (not self.restart_matches(restart_data.get('role'),
                                     restart_data.get('postgres_version'),
                                     ('restart_pending' in restart_data))):
            return (False, "restart conditions are not satisfied")

        with self._async_executor:
            prev = self._async_executor.schedule('restart')
            if prev is not None:
                return (False, prev + ' already in progress')

            # Make the main loop to think that we were recovering dead postgres. If we fail
            # to start postgres after a specified timeout (see below), we need to remove
            # leader key (if it belong to us) rather than trying to start postgres once again.
            self.recovering = True

        # Now that restart is scheduled we can set timeout for startup, it will get reset
        # once async executor runs and main loop notices PostgreSQL as up.
        timeout = restart_data.get('timeout', self.patroni.config['primary_start_timeout'])
        self.set_start_timeout(timeout)

        def before_shutdown():
            self.notify_citus_coordinator('before_demote')

        def after_start():
            self.notify_citus_coordinator('after_promote')

        # For non async cases we want to wait for restart to complete or timeout before returning.
        do_restart = functools.partial(self.state_handler.restart, timeout, self._async_executor.critical_task,
                                       before_shutdown=before_shutdown if self.has_lock() else None,
                                       after_start=after_start if self.has_lock() else None)
        if self.is_synchronous_mode() and not self.has_lock():
            do_restart = functools.partial(self.while_not_sync_standby, do_restart)

        if run_async:
            self._async_executor.run_async(do_restart)
            return (True, 'restart initiated')
        else:
            res = self._async_executor.run(do_restart)
            if res:
                return (True, 'restarted successfully')
            elif res is None:
                return (False, 'postgres is still starting')
            else:
                return (False, 'restart failed')

    def _do_reinitialize(self, cluster):
        self.state_handler.stop('immediate', stop_timeout=self.patroni.config['retry_timeout'])
        # Commented redundant data directory cleanup here
        # self.state_handler.remove_data_directory()

        clone_member = self.cluster.get_clone_member(self.state_handler.name)
        member_role = 'leader' if clone_member == self.cluster.leader else 'replica'
        return self.clone(clone_member, "from {0} '{1}'".format(member_role, clone_member.name))

    def reinitialize(self, force=False):
        with self._async_executor:
            self.load_cluster_from_dcs()

            if self.cluster.is_unlocked():
                return 'Cluster has no leader, can not reinitialize'

            if self.has_lock(False):
                return 'I am the leader, can not reinitialize'

        if force:
            self._async_executor.cancel()

        with self._async_executor:
            action = self._async_executor.schedule('reinitialize')
            if action is not None:
                return '{0} already in progress'.format(action)

        self._async_executor.run_async(self._do_reinitialize, args=(self.cluster, ))

    def handle_long_action_in_progress(self):
        """
        Figure out what to do with the task AsyncExecutor is performing.
        """
        if self.has_lock() and self.update_lock():
            if self._async_executor.scheduled_action == 'doing crash recovery in a single user mode':
                time_left = self.patroni.config['primary_start_timeout'] - (time.time() - self._crash_recovery_started)
                if time_left <= 0 and self.is_failover_possible(self.cluster.members):
                    logger.info("Demoting self because crash recovery is taking too long")
                    self.state_handler.cancellable.cancel(True)
                    self.demote('immediate')
                    return 'terminated crash recovery because of startup timeout'

            return 'updated leader lock during ' + self._async_executor.scheduled_action
        elif not self.state_handler.bootstrapping and not self.is_paused():
            # Don't have lock, make sure we are not promoting or starting up a primary in the background
            if self._async_executor.scheduled_action == 'promote':
                with self._async_response:
                    cancel = self._async_response.cancel()
                if cancel:
                    self.state_handler.cancellable.cancel()
                    return 'lost leader before promote'

            if self.state_handler.role in ('master', 'primary'):
                logger.info("Demoting primary during " + self._async_executor.scheduled_action)
                if self._async_executor.scheduled_action == 'restart':
                    # Restart needs a special interlocking cancel because postmaster may be just started in a
                    # background thread and has not even written a pid file yet.
                    with self._async_executor.critical_task as task:
                        if not task.cancel():
                            self.state_handler.terminate_starting_postmaster(postmaster=task.result)
                self.demote('immediate-nolock')
                return 'lost leader lock during ' + self._async_executor.scheduled_action
        if self.cluster.is_unlocked():
            logger.info('not healthy enough for leader race')

        return self._async_executor.scheduled_action + ' in progress'

    @staticmethod
    def sysid_valid(sysid):
        # sysid does tv_sec << 32, where tv_sec is the number of seconds sine 1970,
        # so even 1 << 32 would have 10 digits.
        sysid = str(sysid)
        return len(sysid) >= 10 and sysid.isdigit()

    def post_recover(self):
        if not self.state_handler.is_running():
            self.watchdog.disable()
            if self.has_lock():
                if self.state_handler.role in ('master', 'primary', 'standby_leader'):
                    self.state_handler.set_role('demoted')
                self._delete_leader()
                return 'removed leader key after trying and failing to start postgres'
            return 'failed to start postgres'
        return None

    def cancel_initialization(self):
        logger.info('removing initialize key after failed attempt to bootstrap the cluster')
        self.dcs.cancel_initialization()
        self.state_handler.stop('immediate', stop_timeout=self.patroni.config['retry_timeout'])
        self.state_handler.move_data_directory()
        raise PatroniFatalException('Failed to bootstrap cluster')

    def post_bootstrap(self):
        with self._async_response:
            result = self._async_response.result
        # bootstrap has failed if postgres is not running
        if not self.state_handler.is_running() or result is False:
            self.cancel_initialization()

        if result is None:
            if not self.state_handler.is_leader():
                return 'waiting for end of recovery after bootstrap'

            self.state_handler.set_role('master')
            ret = self._async_executor.try_run_async('post_bootstrap', self.state_handler.bootstrap.post_bootstrap,
                                                     args=(self.patroni.config['bootstrap'], self._async_response))
            return ret or 'running post_bootstrap'

        self.state_handler.bootstrapping = False
        if not self.watchdog.activate():
            logger.error('Cancelling bootstrap because watchdog activation failed')
            self.cancel_initialization()

        self._rewind.ensure_checkpoint_after_promote(self.wakeup)
        self.dcs.initialize(create_new=(self.cluster.initialize is None), sysid=self.state_handler.sysid)
        self.dcs.set_config_value(json.dumps(self.patroni.config.dynamic_configuration, separators=(',', ':')))
        self.dcs.take_leader()
        self.set_is_leader(True)
        self.state_handler.call_nowait(CallbackAction.ON_START)
        self.load_cluster_from_dcs()

        return 'initialized a new cluster'

    def handle_starting_instance(self):
        """Starting up PostgreSQL may take a long time. In case we are the leader we may want to
        fail over to."""

        # Check if we are in startup, when paused defer to main loop for manual failovers.
        if not self.state_handler.check_for_startup() or self.is_paused():
            self.set_start_timeout(None)
            if self.is_paused():
                self.state_handler.set_state(self.state_handler.is_running() and 'running' or 'stopped')
            return None

        # state_handler.state == 'starting' here
        if self.has_lock():
            if not self.update_lock():
                logger.info("Lost lock while starting up. Demoting self.")
                self.demote('immediate-nolock')
                return 'stopped PostgreSQL while starting up because leader key was lost'

            timeout = self._start_timeout or self.patroni.config['primary_start_timeout']
            time_left = timeout - self.state_handler.time_in_state()

            if time_left <= 0:
                if self.is_failover_possible(self.cluster.members):
                    logger.info("Demoting self because primary startup is taking too long")
                    self.demote('immediate')
                    return 'stopped PostgreSQL because of startup timeout'
                else:
                    return 'primary start has timed out, but continuing to wait because failover is not possible'
            else:
                msg = self.process_manual_failover_from_leader()
                if msg is not None:
                    return msg

                return 'PostgreSQL is still starting up, {0:.0f} seconds until timeout'.format(time_left)
        else:
            # Use normal processing for standbys
            logger.info("Still starting up as a standby.")
            return None

    def set_start_timeout(self, value):
        """Sets timeout for starting as primary before eligible for failover.

        Must be called when async_executor is busy or in the main thread."""
        self._start_timeout = value

    def _run_cycle(self):
        dcs_failed = False
        try:
            try:
                self.load_cluster_from_dcs()
                self.state_handler.reset_cluster_info_state(self.cluster, self.patroni.nofailover)
            except Exception:
                self.state_handler.reset_cluster_info_state(None, self.patroni.nofailover)
                raise

            if self.is_paused():
                self.watchdog.disable()
                self._was_paused = True
            else:
                if self._was_paused:
                    self.state_handler.schedule_sanity_checks_after_pause()
                self._was_paused = False

            if not self.cluster.has_member(self.state_handler.name):
                self.touch_member()

            # cluster has leader key but not initialize key
            if not (self.cluster.is_unlocked() or self.sysid_valid(self.cluster.initialize)) and self.has_lock():
                self.dcs.initialize(create_new=(self.cluster.initialize is None), sysid=self.state_handler.sysid)

            if not (self.cluster.is_unlocked() or self.cluster.config and self.cluster.config.data) and self.has_lock():
                self.dcs.set_config_value(json.dumps(self.patroni.config.dynamic_configuration, separators=(',', ':')))
                self.cluster = self.dcs.get_cluster()

            if self._async_executor.busy:
                return self.handle_long_action_in_progress()

            msg = self.handle_starting_instance()
            if msg is not None:
                return msg

            # we've got here, so any async action has finished.
            if self.state_handler.bootstrapping:
                return self.post_bootstrap()

            if self.recovering:
                self.recovering = False

                if not self._rewind.is_needed:
                    # Check if we tried to recover from postgres crash and failed
                    msg = self.post_recover()
                    if msg is not None:
                        return msg

                # Reset some states after postgres successfully started up
                self._crash_recovery_executed = False
                if self._rewind.executed and not self._rewind.failed:
                    self._rewind.reset_state()

                # The Raft cluster without a quorum takes a bit of time to stabilize.
                # Therefore we want to postpone the leader race if we just started up.
                if self.cluster.is_unlocked() and self.dcs.__class__.__name__ == 'Raft':
                    return 'started as a secondary'

            # is data directory empty?
            try:
                data_directory_is_empty = self.state_handler.data_directory_empty()
                data_directory_is_accessible = True
            except OSError as e:
                data_directory_is_accessible = False
                data_directory_error = e

            if not data_directory_is_accessible or data_directory_is_empty:
                self.state_handler.set_role('uninitialized')
                self.state_handler.stop('immediate', stop_timeout=self.patroni.config['retry_timeout'])
                # In case datadir went away while we were primary
                self.watchdog.disable()

                # is this instance the leader?
                if self.has_lock():
                    self.release_leader_key_voluntarily()
                    return 'released leader key voluntarily as data dir {0} and currently leader'.format(
                                'empty' if data_directory_is_accessible else 'not accessible')

                if not data_directory_is_accessible:
                    return 'data directory is not accessible: {0}'.format(data_directory_error)
                if self.is_paused():
                    return 'running with empty data directory'
                return self.bootstrap()  # new node
            else:
                # check if we are allowed to join
                data_sysid = self.state_handler.sysid
                if not self.sysid_valid(data_sysid):
                    # data directory is not empty, but no valid sysid, cluster must be broken, suggest reinit
                    return ("data dir for the cluster is not empty, "
                            "but system ID is invalid; consider doing reinitialize")

                if self.sysid_valid(self.cluster.initialize):
                    if self.cluster.initialize != data_sysid:
                        if self.is_paused():
                            logger.warning('system ID has changed while in paused mode. Patroni will exit when resuming'
                                           ' unless system ID is reset: %s != %s', self.cluster.initialize, data_sysid)
                            if self.has_lock():
                                self.release_leader_key_voluntarily()
                                return 'released leader key voluntarily due to the system ID mismatch'
                        else:
                            logger.fatal('system ID mismatch, node %s belongs to a different cluster: %s != %s',
                                         self.state_handler.name, self.cluster.initialize, data_sysid)
                            sys.exit(1)
                elif self.cluster.is_unlocked() and not self.is_paused():
                    # "bootstrap", but data directory is not empty
                    if not self.state_handler.cb_called and self.state_handler.is_running() \
                            and not self.state_handler.is_leader():
                        self._join_aborted = True
                        logger.error('No initialize key in DCS and PostgreSQL is running as replica, aborting start')
                        logger.error('Please first start Patroni on the node running as primary')
                        sys.exit(1)
                    self.dcs.initialize(create_new=(self.cluster.initialize is None), sysid=data_sysid)

            if not self.state_handler.is_healthy():
                if self.is_paused():
                    self.state_handler.set_state('stopped')
                    if self.has_lock():
                        self._delete_leader()
                        return 'removed leader lock because postgres is not running'
                    # Normally we don't start Postgres in a paused state. We make an exception for the demoted primary
                    # that needs to be started after it had been stopped by demote. When there is no need to call rewind
                    # the demote code follows through to starting Postgres right away, however, in the rewind case
                    # it returns from demote and reaches this point to start PostgreSQL again after rewind. In that
                    # case it makes no sense to continue to recover() unless rewind has finished successfully.
                    elif self._rewind.failed or not self._rewind.executed and not \
                            (self._rewind.is_needed and self._rewind.can_rewind_or_reinitialize_allowed):
                        return 'postgres is not running'

                if self.state_handler.state in ('running', 'starting'):
                    self.state_handler.set_state('crashed')
                # try to start dead postgres
                return self.recover()

            if self.cluster.is_unlocked():
                ret = self.process_unhealthy_cluster()
            else:
                msg = self.process_healthy_cluster()
                ret = self.evaluate_scheduled_restart() or msg

            # we might not have a valid PostgreSQL connection here if another thread
            # stops PostgreSQL, therefore, we only reload replication slots if no
            # asynchronous processes are running (should be always the case for the primary)
            if not self._async_executor.busy and not self.state_handler.is_starting():
                create_slots = self._sync_replication_slots(False)
                if not self.state_handler.cb_called:
                    if not self.state_handler.is_leader():
                        self._rewind.trigger_check_diverged_lsn()
                    self.state_handler.call_nowait(CallbackAction.ON_START)
                if create_slots and self.cluster.leader:
                    err = self._async_executor.try_run_async('copy_logical_slots',
                                                             self.state_handler.slots_handler.copy_logical_slots,
                                                             args=(self.cluster, create_slots))
                    if not err:
                        ret = 'Copying logical slots {0} from the primary'.format(create_slots)
            return ret
        except DCSError:
            dcs_failed = True
            logger.error('Error communicating with DCS')
            return self._handle_dcs_error()
        except (psycopg.Error, PostgresConnectionException):
            return 'Error communicating with PostgreSQL. Will try again later'
        finally:
            if not dcs_failed:
                if self.is_leader():
                    self._failsafe.set_is_active(0)
                self.touch_member()

    def _handle_dcs_error(self):
        if not self.is_paused() and self.state_handler.is_running():
            if self.state_handler.is_leader():
                if self.is_failsafe_mode() and self.check_failsafe_topology():
                    self.set_is_leader(True)
                    self._failsafe.set_is_active(time.time())
                    self.watchdog.keepalive()
                    return 'continue to run as a leader because failsafe mode is enabled and all members are accessible'
                self._failsafe.set_is_active(0)
                msg = 'demoting self because DCS is not accessible and I was a leader'
                if not self._async_executor.try_run_async(msg, self.demote, ('offline',)):
                    return msg
                logger.warning('AsyncExecutor is busy, demoting from the main thread')
                self.demote('offline')
                return 'demoted self because DCS is not accessible and I was a leader'
            else:
                self._sync_replication_slots(True)
        return 'DCS is not accessible'

    def _sync_replication_slots(self, dcs_failed):
        """Handles replication slots.

        :param dcs_failed: bool, indicates that communication with DCS failed (get_cluster() or update_leader())
        :returns: list[str], replication slots names that should be copied from the primary"""

        slots = []

        # If dcs_failed we don't want to touch replication slots on a leader or replicas if failsafe_mode isn't enabled.
        if not self.cluster or dcs_failed and (self.is_leader() or not self.is_failsafe_mode()):
            return slots

        # It could be that DCS is read-only, or only the leader can't access it.
        # Only the second one could be handled by `load_cluster_from_dcs()`.
        # The first one affects advancing logical replication slots on replicas, therefore we rely on
        # Failsafe.update_cluster(), that will return "modified" Cluster if failsafe mode is active.
        cluster = self._failsafe.update_cluster(self.cluster)\
            if self.is_failsafe_mode() and not self.is_leader() else self.cluster
        if cluster:
            slots = self.state_handler.slots_handler.sync_replication_slots(cluster,
                                                                            self.patroni.nofailover,
                                                                            self.patroni.replicatefrom,
                                                                            self.is_paused())
        # Don't copy replication slots if failsafe_mode is active
        return [] if self.failsafe_is_active() else slots

    def run_cycle(self):
        with self._async_executor:
            try:
                info = self._run_cycle()
                return (self.is_paused() and 'PAUSE: ' or '') + info
            except PatroniFatalException:
                raise
            except Exception:
                logger.exception('Unexpected exception')
                return 'Unexpected exception raised, please report it as a BUG'

    def shutdown(self):
        if self.is_paused():
            logger.info('Leader key is not deleted and Postgresql is not stopped due paused state')
            self.watchdog.disable()
        elif not self._join_aborted:
            # FIXME: If stop doesn't reach safepoint quickly enough keepalive is triggered. If shutdown checkpoint
            # takes longer than ttl, then leader key is lost and replication might not have sent out all WAL.
            # This might not be the desired behavior of users, as a graceful shutdown of the host can mean lost data.
            # We probably need to something smarter here.
            disable_wd = self.watchdog.disable if self.watchdog.is_running else None

            status = {'deleted': False}

            def _on_shutdown(checkpoint_location):
                if self.is_leader():
                    # Postmaster is still running, but pg_control already reports clean "shut down".
                    # It could happen if Postgres is still archiving the backlog of WAL files.
                    # If we know that there are replicas that received the shutdown checkpoint
                    # location, we can remove the leader key and allow them to start leader race.
                    if self.is_failover_possible(self.cluster.members, cluster_lsn=checkpoint_location):
                        self.dcs.delete_leader(checkpoint_location)
                        status['deleted'] = True
                    else:
                        self.dcs.write_leader_optime(checkpoint_location)

            def _before_shutdown():
                self.notify_citus_coordinator('before_demote')

            on_shutdown = _on_shutdown if self.is_leader() else None
            before_shutdown = _before_shutdown if self.is_leader() else None
            self.while_not_sync_standby(lambda: self.state_handler.stop(checkpoint=False, on_safepoint=disable_wd,
                                                                        on_shutdown=on_shutdown,
                                                                        before_shutdown=before_shutdown,
                                                                        stop_timeout=self.primary_stop_timeout()))
            if not self.state_handler.is_running():
                if self.is_leader() and not status['deleted']:
                    checkpoint_location = self.state_handler.latest_checkpoint_location()
                    self.dcs.delete_leader(checkpoint_location)
                self.touch_member()
            else:
                # XXX: what about when Patroni is started as the wrong user that has access to the watchdog device
                # but cannot shut down PostgreSQL. Root would be the obvious example. Would be nice to not kill the
                # system due to a bad config.
                logger.error("PostgreSQL shutdown failed, leader key not removed." +
                             (" Leaving watchdog running." if self.watchdog.is_running else ""))

    def watch(self, timeout):
        # watch on leader key changes if the postgres is running and leader is known and current node is not lock owner
        if self._async_executor.busy or not self.cluster or self.cluster.is_unlocked() or self.has_lock(False):
            leader_index = None
        else:
            leader_index = self.cluster.leader.index

        return self.dcs.watch(leader_index, timeout)

    def wakeup(self):
        """Call of this method will trigger the next run of HA loop if there is
        no "active" leader watch request in progress.
        This usually happens on the leader or if the node is running async action"""
        self.dcs.event.set()

    def get_remote_member(self, member=None):
        """ In case of standby cluster this will tel us from which remote
            member to stream. Config can be both patroni config or
            cluster.config.data
        """
        cluster_params = self.get_standby_cluster_config()

        if cluster_params:
            name = member.name if member else 'remote_member:{}'.format(uuid.uuid1())

            data = {k: v for k, v in cluster_params.items() if k in RemoteMember.allowed_keys()}
            data['no_replication_slot'] = 'primary_slot_name' not in cluster_params
            conn_kwargs = member.conn_kwargs() if member else \
                {k: cluster_params[k] for k in ('host', 'port') if k in cluster_params}
            if conn_kwargs:
                data['conn_kwargs'] = conn_kwargs

            return RemoteMember(name, data)<|MERGE_RESOLUTION|>--- conflicted
+++ resolved
@@ -590,14 +590,13 @@
         """
         if self.is_synchronous_mode():
             sync_node_count = self.patroni.config['synchronous_node_count']
-<<<<<<< HEAD
             synchronous_nodes_additional = self.patroni.config['synchronous_nodes_additional']
-            current = self.cluster.sync.leader and self.cluster.sync.members or []
+            current = [] if self.cluster.sync.is_empty else self.cluster.sync.members
             current_additional = self.cluster.sync.leader and self.cluster.sync.additional_members or []
 
-            picked, allow_promote = self.state_handler.pick_synchronous_standby(self.cluster, sync_node_count,
-                                                                                self.patroni.config[
-                                                                                    'maximum_lag_on_syncnode'])
+            picked, allow_promote = self.state_handler.sync_handler.current_state(self.cluster, sync_node_count,
+                                                                                  self.patroni.config[
+                                                                                      'maximum_lag_on_syncnode'])
 
             # allow additional_sync_standby_names to be either a list or a single string
             additional = []
@@ -611,14 +610,7 @@
                     additional.extend(synchronous_nodes_additional)
 
             if set(picked) != set(current) or set(additional) != set(current_additional):
-=======
-            current = [] if self.cluster.sync.is_empty else self.cluster.sync.members
-            picked, allow_promote = self.state_handler.sync_handler.current_state(self.cluster, sync_node_count,
-                                                                                  self.patroni.config[
-                                                                                      'maximum_lag_on_syncnode'])
-            if set(picked) != set(current):
                 # update synchronous standby list in dcs temporarily to point to common nodes in current and picked
->>>>>>> 39875f44
                 sync_common = list(set(current).intersection(set(allow_promote)))
                 if set(sync_common) != set(current):
                     logger.info("Updating synchronous privilege temporarily from %s to %s", current, sync_common)
@@ -644,20 +636,12 @@
                 if picked and picked[0] != '*' and set(allow_promote) != set(picked) and not allow_promote:
                     # Wait for PostgreSQL to enable synchronous mode and see if we can immediately set sync_standby
                     time.sleep(2)
-<<<<<<< HEAD
-                    _, allow_promote = self.state_handler.pick_synchronous_standby(self.cluster,
-                                                                                   sync_node_count,
-                                                                                   self.patroni.config[
-                                                                                       'maximum_lag_on_syncnode'])
-                if (allow_promote and set(allow_promote) != set(sync_common) or
-                        set(additional) != set(current_additional)):
-=======
                     _, allow_promote = self.state_handler.sync_handler.current_state(self.cluster,
                                                                                      sync_node_count,
                                                                                      self.patroni.config[
                                                                                          'maximum_lag_on_syncnode'])
-                if allow_promote and set(allow_promote) != set(sync_common):
->>>>>>> 39875f44
+                if (allow_promote and set(allow_promote) != set(sync_common) or
+                        set(additional) != set(current_additional)):
                     try:
                         cluster = self.dcs.get_cluster()
                     except DCSError:
