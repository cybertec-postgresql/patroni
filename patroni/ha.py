--- conflicted
+++ resolved
@@ -281,17 +281,7 @@
 
     def is_standby_cluster(self) -> bool:
         """:returns: `True` if global configuration has a valid "standby_cluster" section."""
-<<<<<<< HEAD
-        return self.patroni.multisite.is_active and not self.patroni.multisite.is_leader_site() \
-            or self.global_config.is_standby_cluster
-
-    def get_standby_cluster_config(self):
-        if self.patroni.multisite.is_active:
-            return self.patroni.multisite.get_active_standby_config()
-        return self.global_config.get_standby_cluster_config()
-=======
         return global_config.is_standby_cluster
->>>>>>> 6b685036
 
     def is_leader(self) -> bool:
         """:returns: `True` if the current node is the leader, based on expiration set when it last held the key."""
@@ -565,11 +555,7 @@
             return ret or 'trying to bootstrap {0}'.format(msg)
 
         # no leader, but configuration may allowed replica creation using backup tools
-<<<<<<< HEAD
-        create_replica_methods = self.get_standby_cluster_config().get('create_replica_methods', []) \
-=======
         create_replica_methods = global_config.get_standby_cluster_config().get('create_replica_methods', []) \
->>>>>>> 6b685036
             if self.is_standby_cluster() else None
         can_bootstrap = self.state_handler.can_create_replica_without_replication_connection(create_replica_methods)
         concurrent_bootstrap = self.cluster.initialize == ""
@@ -744,11 +730,7 @@
             for param in params:  # It is highly unlikely to happen, but we want to protect from the case
                 node_to_follow.data.pop(param, None)  # when above-mentioned params came from outside.
             if self.is_standby_cluster():
-<<<<<<< HEAD
-                standby_config = self.get_standby_cluster_config()
-=======
                 standby_config = global_config.get_standby_cluster_config()
->>>>>>> 6b685036
                 node_to_follow.data.update({p: standby_config[p] for p in params if standby_config.get(p)})
 
         return node_to_follow
@@ -2409,11 +2391,7 @@
         config or cluster.config.data.
         """
         data: Dict[str, Any] = {}
-<<<<<<< HEAD
-        cluster_params = self.get_standby_cluster_config()
-=======
         cluster_params = global_config.get_standby_cluster_config()
->>>>>>> 6b685036
 
         if cluster_params:
             data.update({k: v for k, v in cluster_params.items() if k in RemoteMember.ALLOWED_KEYS})
