--- conflicted
+++ resolved
@@ -2,8 +2,4 @@
 
 :var __version__: the current Patroni version.
 """
-<<<<<<< HEAD
-__version__ = '4.0.2.1'
-=======
-__version__ = '4.0.4'
->>>>>>> fb0fcc85
+__version__ = '4.0.4.1'