--- conflicted
+++ resolved
@@ -34,11 +34,7 @@
             tag value.
         """
         return {tag: value for tag, value in tags.items()
-<<<<<<< HEAD
-                if any((tag not in ('clonefrom', 'nofailover', 'noloadbalance', 'nosync'),
-=======
                 if any((tag not in ('clonefrom', 'nofailover', 'noloadbalance', 'nosync', 'nostream'),
->>>>>>> 6b685036
                         value,
                         tag == 'nofailover' and 'failover_priority' in tags))}
 
