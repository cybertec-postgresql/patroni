--- conflicted
+++ resolved
@@ -831,16 +831,11 @@
         ret['members'].append(member)
 
     # sort members by name for consistency
-<<<<<<< HEAD
-    ret['members'].sort(key=lambda m: m['name'])
+    cmp: Callable[[Dict[str, Any]], bool] = lambda m: m['name']
+    ret['members'].sort(key=cmp)
     if cluster.sync and cluster.sync.synchronous_nodes_additional:
         ret['synchronous_nodes_additional'] = cluster.sync.synchronous_nodes_additional
-    if cluster.is_paused():
-=======
-    cmp: Callable[[Dict[str, Any]], bool] = lambda m: m['name']
-    ret['members'].sort(key=cmp)
     if global_config.is_paused:
->>>>>>> c8e32775
         ret['pause'] = True
     if cluster.failover and cluster.failover.scheduled_at:
         ret['scheduled_switchover'] = {'at': cluster.failover.scheduled_at.isoformat()}
