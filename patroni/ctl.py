--- conflicted
+++ resolved
@@ -261,8 +261,6 @@
     return config
 
 
-<<<<<<< HEAD
-=======
 def _get_configuration() -> Dict[str, Any]:
     """Get configuration object.
 
@@ -271,7 +269,6 @@
     return click.get_current_context().obj['__config']
 
 
->>>>>>> 805bdcfe
 option_format = click.option('--format', '-f', 'fmt', help='Output format', default='pretty',
                              type=click.Choice(['pretty', 'tsv', 'json', 'yaml', 'yml']))
 option_watchrefresh = click.option('-w', '--watch', type=float, help='Auto update the screen every X seconds')
@@ -1193,13 +1190,8 @@
                 wait_on_members.remove(member)
 
 
-<<<<<<< HEAD
-def _do_failover_or_switchover(obj: Dict[str, Any], action: str, cluster_name: str,
-                               group: Optional[int], switchover_leader: Optional[str], candidate: Optional[str],
-=======
 def _do_failover_or_switchover(action: str, cluster_name: str, group: Optional[int],
                                switchover_leader: Optional[str], candidate: Optional[str],
->>>>>>> 805bdcfe
                                force: bool, scheduled: Optional[str] = None) -> None:
     """Perform a failover or a switchover operation in the cluster.
 
@@ -1256,11 +1248,7 @@
             if force:
                 switchover_leader = cluster_leader
             else:
-<<<<<<< HEAD
-                prompt = 'Standby Leader' if global_config.is_standby_cluster else 'Primary'
-=======
                 prompt = 'Standby Leader' if config.is_standby_cluster else 'Primary'
->>>>>>> 805bdcfe
                 switchover_leader = click.prompt(prompt, type=str, default=cluster_leader)
 
         if cluster_leader != switchover_leader:
