"""Implement ``patronictl``: a command-line application which utilises the REST API to perform cluster operations.

:var CONFIG_DIR_PATH: path to Patroni configuration directory as per :func:`click.get_app_dir` output.
:var CONFIG_FILE_PATH: default path to ``patronictl.yaml`` configuration file.
:var DCS_DEFAULTS: auxiliary dictionary to build the DCS section of the configuration file. Mainly used to help parsing
    ``--dcs-url`` command-line option of ``patronictl``.

.. note::
    Most of the ``patronictl`` commands (``restart``/``reinit``/``pause``/``resume``/``show-config``/``edit-config`` and
    similar) require the ``group`` argument and work only for that specific Citus ``group``.
    If not specified in the command line the ``group`` might be taken from the configuration file.
    If it is also missing in the configuration file we assume that this is just a normal Patroni cluster (not Citus).
"""

import codecs
import copy
import datetime
import difflib
import io
import json
import logging
import os
import random
import shutil
import subprocess
import sys
import tempfile
import time

from collections import defaultdict
from contextlib import contextmanager
from typing import Any, Dict, Iterator, List, Optional, Tuple, TYPE_CHECKING, Union
from urllib.parse import urlparse

import click
import dateutil.parser
import dateutil.tz
import urllib3
import yaml

from prettytable import ALL, FRAME, PrettyTable

if TYPE_CHECKING:  # pragma: no cover
    from psycopg import Cursor
    from psycopg2 import cursor

try:  # pragma: no cover
    from ydiff import markup_to_pager  # pyright: ignore [reportMissingModuleSource]
    try:
        from ydiff import PatchStream  # pyright: ignore [reportMissingModuleSource]
    except ImportError:
        PatchStream = iter
except ImportError:  # pragma: no cover
    from cdiff import markup_to_pager, PatchStream  # pyright: ignore [reportMissingModuleSource]

from . import global_config
from .config import Config
from .dcs import AbstractDCS, Cluster, get_dcs as _get_dcs, Member
from .exceptions import PatroniException
from .postgresql.misc import postgres_version_to_int
from .postgresql.mpp import get_mpp
from .request import PatroniRequest
from .utils import cluster_as_json, patch_config, polling_loop
from .version import __version__

CONFIG_DIR_PATH = click.get_app_dir('patroni')
CONFIG_FILE_PATH = os.path.join(CONFIG_DIR_PATH, 'patronictl.yaml')
DCS_DEFAULTS: Dict[str, Dict[str, Any]] = {
    'zookeeper': {'port': 2181, 'template': "zookeeper:\n hosts: ['{host}:{port}']"},
    'exhibitor': {'port': 8181, 'template': "exhibitor:\n hosts: [{host}]\n port: {port}"},
    'consul': {'port': 8500, 'template': "consul:\n host: '{host}:{port}'"},
    'etcd': {'port': 2379, 'template': "etcd:\n host: '{host}:{port}'"},
    'etcd3': {'port': 2379, 'template': "etcd3:\n host: '{host}:{port}'"}}


class PatroniCtlException(click.ClickException):
    """Raised upon issues faced by ``patronictl`` utility."""

    pass


class PatronictlPrettyTable(PrettyTable):
    """Utilitary class to print pretty tables.

    Extend :class:`~prettytable.PrettyTable` to make it print custom information in the header line. The idea is to
    print a header line like this:

    ```
    + Cluster: batman --------+--------+---------+----+-----------+
    ```

    Instead of the default header line which would contain only dash and plus characters.
    """

    def __init__(self, header: str, *args: Any, **kwargs: Any) -> None:
        """Create a :class:`PatronictlPrettyTable` instance with the given *header*.

        :param header: custom string to be put in the first header line of the table.
        :param args: positional arguments to be passed to :class:`~prettytable.PrettyTable` constructor.
        :param kwargs: keyword arguments to be passed to :class:`~prettytable.PrettyTable` constructor.
        """
        super(PatronictlPrettyTable, self).__init__(*args, **kwargs)
        self.__table_header = header
        self.__hline_num = 0
        self.__hline: str

    def __build_header(self, line: str) -> str:
        """Build the custom header line for the table.

        .. note::
            Expected to be called only against the very first header line of the table.

        :param line: the original header line.

        :returns: the modified header line.
        """
        header = self.__table_header[:len(line) - 2]
        return "".join([line[0], header, line[1 + len(header):]])

    def _stringify_hrule(self, *args: Any, **kwargs: Any) -> str:
        """Get the string representation of a header line.

        Inject the custom header line, if processing the first header line.

        .. note::
            New implementation for injecting a custom header line, which is used from :mod:`prettytable` 2.2.0 onwards.

        :returns: string representation of a header line.
        """
        ret = super(PatronictlPrettyTable, self)._stringify_hrule(*args, **kwargs)
        where = args[1] if len(args) > 1 else kwargs.get('where')
        if where == 'top_' and self.__table_header:
            ret = self.__build_header(ret)
            self.__hline_num += 1
        return ret

    def _is_first_hline(self) -> bool:
        """Check if the current line being processed is the very first line of the header.

        :returns: ``True`` if processing the first header line, ``False`` otherwise.
        """
        return self.__hline_num == 0

    def _set_hline(self, value: str) -> None:
        """Set header line string representation.

        :param value: string representing a header line.
        """
        self.__hline = value

    def _get_hline(self) -> str:
        """Get string representation of a header line.

        Inject the custom header line, if processing the first header line.

        .. note::
            Original implementation for injecting a custom header line, and is used up to :mod:`prettytable` 2.2.0. From
            :mod:`prettytable` 2.2.0 onwards :func:`_stringify_hrule` is used instead.

        :returns: string representing a header line.
        """
        ret = self.__hline

        # Inject nice table header
        if self._is_first_hline() and self.__table_header:
            ret = self.__build_header(ret)

        self.__hline_num += 1
        return ret

    _hrule = property(_get_hline, _set_hline)


def parse_dcs(dcs: Optional[str]) -> Optional[Dict[str, Any]]:
    """Parse a DCS URL.

    :param dcs: the DCS URL in the format ``DCS://HOST:PORT/NAMESPACE``. ``DCS`` can be one among:

        * ``consul``
        * ``etcd``
        * ``etcd3``
        * ``exhibitor``
        * ``zookeeper``

        If ``DCS`` is not specified, assume ``etcd`` by default. If ``HOST`` is not specified, assume ``localhost`` by
        default. If ``PORT`` is not specified, assume the default port of the given ``DCS``. If ``NAMESPACE`` is not
        specified, use whatever is in config.

    :returns: ``None`` if *dcs* is ``None``, otherwise a dictionary. The dictionary represents *dcs* as if it were
        parsed from the Patroni configuration file. Additionally, if a namespace is specified in *dcs*, return a
        ``namespace`` key with the parsed value.

    :raises:
        :class:`PatroniCtlException`: if the DCS name in *dcs* is not valid.

    :Example:

        >>> parse_dcs('')
        {'etcd': {'host': 'localhost:2379'}}

        >>> parse_dcs('etcd://:2399')
        {'etcd': {'host': 'localhost:2399'}}

        >>> parse_dcs('etcd://test')
        {'etcd': {'host': 'test:2379'}}

        >>> parse_dcs('etcd3://random.com:2399')
        {'etcd3': {'host': 'random.com:2399'}}

        >>> parse_dcs('etcd3://random.com:2399/customnamespace')
        {'etcd3': {'host': 'random.com:2399'}, 'namespace': '/customnamespace'}
    """
    if dcs is None:
        return None
    elif '//' not in dcs:
        dcs = '//' + dcs

    parsed = urlparse(dcs)
    scheme = parsed.scheme
    port = int(parsed.port) if parsed.port else None

    if scheme == '':
        scheme = ([k for k, v in DCS_DEFAULTS.items() if v['port'] == port] or ['etcd'])[0]
    elif scheme not in DCS_DEFAULTS:
        raise PatroniCtlException('Unknown dcs scheme: {}'.format(scheme))

    default = DCS_DEFAULTS[scheme]
    ret = yaml.safe_load(default['template'].format(host=parsed.hostname or 'localhost', port=port or default['port']))

    if parsed.path and parsed.path.strip() != '/':
        ret['namespace'] = parsed.path.strip()

    return ret


def load_config(path: str, dcs_url: Optional[str]) -> Dict[str, Any]:
    """Load configuration file from *path* and optionally override its DCS configuration with *dcs_url*.

    :param path: path to the configuration file.
    :param dcs_url: the DCS URL in the format ``DCS://HOST:PORT/NAMESPACE``, e.g. ``etcd3://random.com:2399/service``.
        If given, override whatever DCS and ``namespace`` that are set in the configuration file. See :func:`parse_dcs`
        for more information.

    :returns: a dictionary representing the configuration.

    :raises:
        :class:`PatroniCtlException`: if *path* does not exist or is not readable.
    """
    if not (os.path.exists(path) and os.access(path, os.R_OK)):
        if path != CONFIG_FILE_PATH:    # bail if non-default config location specified but file not found / readable
            raise PatroniCtlException('Provided config file {0} not existing or no read rights.'
                                      ' Check the -c/--config-file parameter'.format(path))
        else:
            logging.debug('Ignoring configuration file "%s". It does not exists or is not readable.', path)
    else:
        logging.debug('Loading configuration from file %s', path)
    config = Config(path, validator=None).copy()

    dcs_kwargs = parse_dcs(dcs_url) or {}
    if dcs_kwargs:
        for d in DCS_DEFAULTS:
            config.pop(d, None)
        config.update(dcs_kwargs)
    return config


<<<<<<< HEAD
=======
def _get_configuration() -> Dict[str, Any]:
    """Get configuration object.

    :returns: configuration object from the current context.
    """
    return click.get_current_context().obj['__config']


>>>>>>> 6b685036
option_format = click.option('--format', '-f', 'fmt', help='Output format', default='pretty',
                             type=click.Choice(['pretty', 'tsv', 'json', 'yaml', 'yml']))
option_watchrefresh = click.option('-w', '--watch', type=float, help='Auto update the screen every X seconds')
option_watch = click.option('-W', is_flag=True, help='Auto update the screen every 2 seconds')
option_force = click.option('--force', is_flag=True, help='Do not ask for confirmation at any point')
arg_cluster_name = click.argument('cluster_name', required=False,
                                  default=lambda: _get_configuration().get('scope'))
option_default_citus_group = click.option('--group', required=False, type=int, help='Citus group',
                                          default=lambda: _get_configuration().get('citus', {}).get('group'))
option_citus_group = click.option('--group', required=False, type=int, help='Citus group')
role_choice = click.Choice(['leader', 'primary', 'standby-leader', 'replica', 'standby', 'any'])


@click.group(cls=click.Group)
@click.option('--config-file', '-c', help='Configuration file',
              envvar='PATRONICTL_CONFIG_FILE', default=CONFIG_FILE_PATH)
@click.option('--dcs-url', '--dcs', '-d', 'dcs_url', help='The DCS connect url', envvar='DCS_URL')
@click.option('-k', '--insecure', is_flag=True, help='Allow connections to SSL sites without certs')
@click.pass_context
def ctl(ctx: click.Context, config_file: str, dcs_url: Optional[str], insecure: bool) -> None:
    """Command-line interface for interacting with Patroni.
    \f
    Entry point of ``patronictl`` utility.

    Load the configuration file.

    .. note::
        Besides *dcs_url* and *insecure*, which are used to override DCS configuration section and ``ctl.insecure``
        setting, you can also override the value of ``log.level``, by default ``WARNING``, through either of these
        environemnt variables:
            * ``LOGLEVEL``
            * ``PATRONI_LOGLEVEL``
            * ``PATRONI_LOG_LEVEL``

    :param ctx: click context to be passed to sub-commands.
    :param config_file: path to the configuration file.
    :param dcs_url: the DCS URL in the format ``DCS://HOST:PORT``, e.g. ``etcd3://random.com:2399``. If given override
        whatever DCS is set in the configuration file.
    :param insecure: if ``True`` allow SSL connections without client certiticates. Override what is configured through
        ``ctl.insecure` in the configuration file.
    """
    level = 'WARNING'
    for name in ('LOGLEVEL', 'PATRONI_LOGLEVEL', 'PATRONI_LOG_LEVEL'):
        level = os.environ.get(name, level)
    logging.basicConfig(format='%(asctime)s - %(levelname)s - %(message)s', level=level)
    logging.captureWarnings(True)  # Capture eventual SSL warning
    config = load_config(config_file, dcs_url)
    # backward compatibility for configuration file where ctl section is not defined
    config.setdefault('ctl', {})['insecure'] = config.get('ctl', {}).get('insecure') or insecure
    ctx.obj = {'__config': config, '__mpp': get_mpp(config)}


def is_citus_cluster() -> bool:
    """Check if we are working with Citus cluster.

    :returns: ``True`` if configuration has ``citus`` section, otherwise ``False``.
    """
    return click.get_current_context().obj['__mpp'].is_enabled()


def get_dcs(scope: str, group: Optional[int]) -> AbstractDCS:
    """Get the DCS object.

    :param scope: cluster name.
    :param group: if *group* is defined, use it to select which alternative Citus group this DCS refers to. If *group*
        is ``None`` and a Citus configuration exists, assume this is the coordinator. Coordinator has the group ``0``.
        Refer to the module note for more details.

    :returns: a subclass of :class:`~patroni.dcs.AbstractDCS`, according to the DCS technology that is configured.

    :raises:
        :class:`PatroniCtlException`: if not suitable DCS configuration could be found.
    """
    config = _get_configuration()
    config.update({'scope': scope, 'patronictl': True})
    if group is not None:
        config['citus'] = {'group': group, 'database': 'postgres'}
    config.setdefault('name', scope)
    try:
        dcs = _get_dcs(config)
        if is_citus_cluster() and group is None:
            dcs.is_mpp_coordinator = lambda: True
        click.get_current_context().obj['__mpp'] = dcs.mpp
        return dcs
    except PatroniException as e:
        raise PatroniCtlException(str(e))


def request_patroni(member: Member, method: str = 'GET',
                    endpoint: Optional[str] = None, data: Optional[Any] = None) -> urllib3.response.HTTPResponse:
    """Perform a request to Patroni REST API.

    :param member: DCS member, used to get the base URL of its REST API server.
    :param method: HTTP method to be used, e.g. ``GET``.
    :param endpoint: URL path of the request, e.g. ``patroni``.
    :param data: anything to be used as the request body.

    :returns: the response for the request.
    """
    ctx = click.get_current_context()  # the current click context
    request_executor = ctx.obj.get('__request_patroni')
    if not request_executor:
        request_executor = ctx.obj['__request_patroni'] = PatroniRequest(_get_configuration())
    return request_executor(member, method, endpoint, data)


def print_output(columns: Optional[List[str]], rows: List[List[Any]], alignment: Optional[Dict[str, str]] = None,
                 fmt: str = 'pretty', header: str = '', delimiter: str = '\t') -> None:
    """Print tabular information.

    :param columns: list of column names.
    :param rows: list of rows. Each item is a list of values for the columns.
    :param alignment: alignment to be applied to column values. Each key is the name of a column to be aligned, and the
        corresponding value can be one among:

        * ``l``: left-aligned
        * ``c``: center-aligned
        * ``r``: right-aligned

        A key in the dictionary is only required for a column that needs a specific alignment. Only apply when *fmt* is
        either ``pretty`` or ``topology``.
    :param fmt: the printing format. Can be one among:

        * ``json``: to print as a JSON string -- array of objects;
        * ``yaml`` or ``yml``: to print as a YAML string;
        * ``tsv``: to print a table of separated values, by default by tab;
        * ``pretty``: to print a pretty table;
        * ``topology``: similar to *pretty*, but with a topology view when printing cluster members.
    :param header: a string to be included in the first line of the table header, typically the cluster name. Only
        apply when *fmt* is either ``pretty`` or ``topology``.
    :param delimiter: the character to be used as delimiter when *fmt* is ``tsv``.
    """
    if fmt in {'json', 'yaml', 'yml'}:
        elements = [{k: v for k, v in zip(columns or [], r) if not header or str(v)} for r in rows]
        func = json.dumps if fmt == 'json' else format_config_for_editing
        click.echo(func(elements))
    elif fmt in {'pretty', 'tsv', 'topology'}:
        list_cluster = bool(header and columns and columns[0] == 'Cluster')
        if list_cluster and columns and 'Tags' in columns:  # we want to format member tags as YAML
            i = columns.index('Tags')
            for row in rows:
                if row[i]:
                    # Member tags are printed in YAML block format if *fmt* is ``pretty``. If *fmt* is either ``tsv``
                    # or ``topology``, then write in the YAML flow format, which is similar to JSON
                    row[i] = format_config_for_editing(row[i], fmt != 'pretty').strip()
        if list_cluster and header and fmt != 'tsv':  # skip cluster name and maybe Citus group if pretty-printing
            skip_cols = 2 if ' (group: ' in header else 1
            columns = columns[skip_cols:] if columns else []
            rows = [row[skip_cols:] for row in rows]

        # In ``tsv`` format print cluster name in every row as the first column
        if fmt == 'tsv':
            for r in ([columns] if columns else []) + rows:
                click.echo(delimiter.join(map(str, r)))
        # In ``pretty`` and ``topology`` formats print the cluster name only once, in the very first header line
        else:
            # If any value is multi-line, then add horizontal between all table rows while printing to get a clear
            # visual separation of rows.
            hrules = ALL if any(any(isinstance(c, str) and '\n' in c for c in r) for r in rows) else FRAME
            table = PatronictlPrettyTable(header, columns, hrules=hrules)
            table.align = 'l'
            for k, v in (alignment or {}).items():
                table.align[k] = v
            for r in rows:
                table.add_row(r)
            click.echo(table)


def watching(w: bool, watch: Optional[int], max_count: Optional[int] = None, clear: bool = True) -> Iterator[int]:
    """Yield a value every ``watch`` seconds.

    Used to run a command with a watch-based approach.

    :param w: if ``True`` and *watch* is ``None``, then *watch* assumes the value ``2``.
    :param watch: amount of seconds to wait before yielding another value.
    :param max_count: maximum number of yielded values. If ``None`` keep yielding values indefinitely.
    :param clear: if the screen should be cleared out at each iteration.

    :yields: ``0`` each time *watch* seconds have passed.

    :Example:

        >>> len(list(watching(True, 1, 0)))
        1
        >>> len(list(watching(True, 1, 1)))
        2
        >>> len(list(watching(True, None, 0)))
        1
    """
    if w and not watch:
        watch = 2
    if watch and clear:
        click.clear()
    yield 0

    if max_count is not None and max_count < 1:
        return

    counter = 1
    while watch and counter <= (max_count or counter):
        time.sleep(watch)
        counter += 1
        if clear:
            click.clear()
        yield 0


def get_all_members(cluster: Cluster, group: Optional[int], role: str = 'leader') -> Iterator[Member]:
    """Get all cluster members that have the given *role*.

    :param cluster: the Patroni cluster.
    :param group: filter which Citus group we should get members from. If ``None`` get from all groups.
    :param role: role to filter members. Can be one among:

        * ``primary``: the primary PostgreSQL instance;
        * ``replica`` or ``standby``: a standby PostgreSQL instance;
        * ``leader``: the leader of a Patroni cluster. Can also be used to get the leader of a Patroni standby cluster;
        * ``standby-leader``: the leader of a Patroni standby cluster;
        * ``any``: matches any node independent of its role.

    :yields: members that have the given *role*.
    """
    clusters = {0: cluster}
    if is_citus_cluster() and group is None:
        clusters.update(cluster.workers)
    if role in ('leader', 'primary', 'standby-leader'):
        # In the DCS the members' role can be one among: ``primary``, ``master``, ``replica`` or ``standby_leader``.
        # ``primary`` and ``master`` are the same thing.
        role = {'standby-leader': 'standby_leader'}.get(role, role)
        for cluster in clusters.values():
            if cluster.leader is not None and cluster.leader.name and\
                    (role == 'leader'
                     or cluster.leader.data.get('role') not in ('primary', 'master') and role == 'standby_leader'
                     or cluster.leader.data.get('role') != 'standby_leader' and role == 'primary'):
                yield cluster.leader.member
        return

    for cluster in clusters.values():
        leader_name = (cluster.leader.member.name if cluster.leader else None)
        for m in cluster.members:
            if role == 'any' or role in ('replica', 'standby') and m.name != leader_name:
                yield m


def get_any_member(cluster: Cluster, group: Optional[int],
                   role: Optional[str] = None, member: Optional[str] = None) -> Optional[Member]:
    """Get the first found cluster member that has the given *role*.

    :param cluster: the Patroni cluster.
    :param group: filter which Citus group we should get members from. If ``None`` get from all groups.
    :param role: role to filter members. See :func:`get_all_members` for available options.
    :param member: if specified, then besides having the given *role*, the cluster member's name should be *member*.

    :returns: the first found cluster member that has the given *role*.

    :raises:
        :class:`PatroniCtlException`: if both *role* and *member* are provided.
    """
    if member is not None:
        if role is not None:
            raise PatroniCtlException('--role and --member are mutually exclusive options')
        role = 'any'
    elif role is None:
        role = 'leader'

    for m in get_all_members(cluster, group, role):
        if member is None or m.name == member:
            return m


def get_all_members_leader_first(cluster: Cluster) -> Iterator[Member]:
    """Get all cluster members, with the cluster leader being yielded first.

    .. note::
        Only yield members that have a ``restapi.connect_address`` configured.

    :yields: all cluster members, with the leader first.
    """
    leader_name = cluster.leader.member.name if cluster.leader and cluster.leader.member.api_url else None
    if leader_name and cluster.leader:
        yield cluster.leader.member
    for member in cluster.members:
        if member.api_url and member.name != leader_name:
            yield member


def get_cursor(cluster: Cluster, group: Optional[int], connect_parameters: Dict[str, Any],
               role: Optional[str] = None, member_name: Optional[str] = None) -> Union['cursor', 'Cursor[Any]', None]:
    """Get a cursor object to execute queries against a member that has the given *role* or *member_name*.

    .. note::
        Besides what is passed through *connect_parameters*, this function also sets the following parameters:
            * ``fallback_application_name``: as ``Patroni ctl``;
            * ``connect_timeout``: as ``5``.

    :param cluster: the Patroni cluster.
    :param group: filter which Citus group we should get members to create a cursor against. If ``None`` consider
        members from all groups.
    :param connect_parameters: database connection parameters.
    :param role: role to filter members. See :func:`get_all_members` for available options.
    :param member_name: if specified, then besides having the given *role*, the cluster member's name should be
        *member_name*.

    :returns: a cursor object to execute queries against the database. Can be either:

        * A :class:`psycopg.Cursor` if using :mod:`psycopg`; or
        * A :class:`psycopg2.extensions.cursor` if using :mod:`psycopg2`;
        * ``None`` if not able to get a cursor that attendees *role* and *member_name*.
    """
    member = get_any_member(cluster, group, role=role, member=member_name)
    if member is None:
        return None

    params = member.conn_kwargs(connect_parameters)
    params.update({'fallback_application_name': 'Patroni ctl', 'connect_timeout': '5'})
    if 'dbname' in connect_parameters:
        params['dbname'] = connect_parameters['dbname']
    else:
        params.pop('dbname')

    from . import psycopg
    conn = psycopg.connect(**params)
    cursor = conn.cursor()
    # If we want ``any`` node we are fine to return the cursor. ``None`` is similar to ``any`` at this point, as it's
    # been dealt with through :func:`get_any_member`.
    # If we want the Patroni leader node, :func:`get_any_member` already checks that for us
    if role in (None, 'any', 'leader'):
        return cursor

    # If we want something other than ``any`` or ``leader``, then we do not rely only on the DCS information about
    # members, but rather double check the underlying Postgres status.
    cursor.execute('SELECT pg_catalog.pg_is_in_recovery()')
    row = cursor.fetchone()
    in_recovery = not row or row[0]

    if in_recovery and role in ('replica', 'standby', 'standby-leader') or not in_recovery and role == 'primary':
        return cursor

    conn.close()

    return None


def get_members(cluster: Cluster, cluster_name: str, member_names: List[str], role: str,
                force: bool, action: str, ask_confirmation: bool = True, group: Optional[int] = None) -> List[Member]:
    """Get the list of members based on the given filters.

    .. note::
        Contain some filtering and checks processing that are common to several actions that are exposed
        by `patronictl`, like:

            * Get members of *cluster* that respect the given *member_names*, *role*, and *group*;
            * Bypass confirmations;
            * Prompt user for information that has not been passed through the command-line options;
            * etc.

        Designed to handle both attended and unattended ``patronictl`` commands execution that need to retrieve and
        validate the members before doing anything.

        In the very end may call :func:`confirm_members_action` to ask if the user would like to proceed with *action*
        over the retrieved members. That won't actually perform the action, but it works as the "last confirmation"
        before the *action* is processed by the caller method.

        Additional checks can also be implemented in the caller method, in which case you might want to pass
        ``ask_confirmation=False``, and later call :func:`confirm_members_action` manually in the caller method. That
        way the workflow won't look broken to the user that is interacting with ``patronictl``.

    :param cluster: Patroni cluster.
    :param cluster_name: name of the Patroni cluster.
    :param member_names: used to filter which members should take the *action* based on their names. Each item is the
        name of a Patroni member, as per ``name`` configuration. If *member_names* is an empty :class:`tuple` no filters
        are applied based on names.
    :param role: used to filter which members should take the *action* based on their role. See :func:`get_all_members`
        for available options.
    :param force: if ``True``, then it won't ask for confirmations at any point nor prompt the user to select values
        for options that were not specified through the command-line.
    :param action: the action that is being processed, one among:

        * ``reload``: reload PostgreSQL configuration; or
        * ``restart``: restart PostgreSQL; or
        * ``reinitialize``: reinitialize PostgreSQL data directory; or
        * ``flush``: discard scheduled actions.
    :param ask_confirmation: if ``False``, then it won't ask for the final confirmation regarding the *action* before
        returning the list of members. Usually useful as ``False`` if you want to perform additional checks in
        the caller method besides the checks that are performed through this generic method.
    :param group: filter which Citus group we should get members from. If ``None`` consider members from all groups.

    :returns: a list of members that respect the given filters.

    :raises:
        :class:`PatroniCtlException`: if
            * Cluster does not have members that match the given *role*; or
            * Cluster does not have members that match the given *member_names*; or
            * No member with given *role* is found among the specified *member_names*.
    """
    members = list(get_all_members(cluster, group, role))

    candidates = {m.name for m in members}
    if not force or role:
        if not member_names and not candidates:
            raise PatroniCtlException('{0} cluster doesn\'t have any members'.format(cluster_name))
        output_members(cluster, cluster_name, group=group)

    if member_names:
        member_names = list(set(member_names) & candidates)
        if not member_names:
            raise PatroniCtlException('No {0} among provided members'.format(role))
    elif action != 'reinitialize':
        member_names = list(candidates)

    if not member_names and not force:
        member_names = [click.prompt('Which member do you want to {0} [{1}]?'.format(action,
                        ', '.join(candidates)), type=str, default='')]

    for member_name in member_names:
        if member_name not in candidates:
            raise PatroniCtlException('{0} is not a member of cluster'.format(member_name))

    members = [m for m in members if m.name in member_names]
    if ask_confirmation:
        confirm_members_action(members, force, action)
    return members


def confirm_members_action(members: List[Member], force: bool, action: str,
                           scheduled_at: Optional[datetime.datetime] = None) -> None:
    """Ask for confirmation if *action* should be taken by *members*.

    :param members: list of member which will take the *action*.
    :param force: if ``True`` skip the confirmation prompt and allow the *action* to proceed.
    :param action: the action that is being processed, one among:

        * ``reload``: reload PostgreSQL configuration; or
        * ``restart``: restart PostgreSQL; or
        * ``reinitialize``: reinitialize PostgreSQL data directory; or
        * ``flush``: discard scheduled actions.
    :param scheduled_at: timestamp at which the *action* should be scheduled to. If ``None``  *action* is taken
        immediately.

    :raises:
        :class:`PatroniCtlException`: if the user aborted the *action*.
    """
    if scheduled_at:
        if not force:
            confirm = click.confirm('Are you sure you want to schedule {0} of members {1} at {2}?'
                                    .format(action, ', '.join([m.name for m in members]), scheduled_at))
            if not confirm:
                raise PatroniCtlException('Aborted scheduled {0}'.format(action))
    else:
        if not force:
            confirm = click.confirm('Are you sure you want to {0} members {1}?'
                                    .format(action, ', '.join([m.name for m in members])))
            if not confirm:
                raise PatroniCtlException('Aborted {0}'.format(action))


@ctl.command('dsn', help='Generate a dsn for the provided member, defaults to a dsn of the leader')
@click.option('--role', '-r', help='Give a dsn of any member with this role', type=role_choice, default=None)
@click.option('--member', '-m', help='Generate a dsn for this member', type=str)
@arg_cluster_name
@option_citus_group
def dsn(cluster_name: str, group: Optional[int], role: Optional[str], member: Optional[str]) -> None:
    """Process ``dsn`` command of ``patronictl`` utility.

    Get DSN to connect to *member*.

    .. note::
        If no *role* nor *member* is given assume *role* as ``leader``.

    :param cluster_name: name of the Patroni cluster.
    :param group: filter which Citus group we should get members to get DSN from. Refer to the module note for more
        details.
    :param role: filter which members to get DSN from based on their role. See :func:`get_all_members` for available
        options.
    :param member: filter which member to get DSN from based on its name.

    :raises:
        :class:`PatroniCtlException`: if
            * both *role* and *member* are provided; or
            * No member matches requested *member* or *role*.
    """
    cluster = get_dcs(cluster_name, group).get_cluster()
    m = get_any_member(cluster, group, role=role, member=member)
    if m is None:
        raise PatroniCtlException('Can not find a suitable member')

    params = m.conn_kwargs()
    click.echo('host={host} port={port}'.format(**params))


@ctl.command('query', help='Query a Patroni PostgreSQL member')
@arg_cluster_name
@option_citus_group
@click.option('--format', 'fmt', help='Output format (pretty, tsv, json, yaml)', default='tsv')
@click.option('--file', '-f', 'p_file', help='Execute the SQL commands from this file', type=click.File('rb'))
@click.option('--password', help='force password prompt', is_flag=True)
@click.option('-U', '--username', help='database user name', type=str)
@option_watch
@option_watchrefresh
@click.option('--role', '-r', help='The role of the query', type=role_choice, default=None)
@click.option('--member', '-m', help='Query a specific member', type=str)
@click.option('--delimiter', help='The column delimiter', default='\t')
@click.option('--command', '-c', help='The SQL commands to execute')
@click.option('-d', '--dbname', help='database name to connect to', type=str)
def query(
    cluster_name: str,
    group: Optional[int],
    role: Optional[str],
    member: Optional[str],
    w: bool,
    watch: Optional[int],
    delimiter: str,
    command: Optional[str],
    p_file: Optional[io.BufferedReader],
    password: Optional[bool],
    username: Optional[str],
    dbname: Optional[str],
    fmt: str = 'tsv'
) -> None:
    """Process ``query`` command of ``patronictl`` utility.

    Perform a Postgres query in a Patroni node.

    :param cluster_name: name of the Patroni cluster.
    :param group: filter which Citus group we should get members from to perform the query. Refer to the module note for
        more details.
    :param role: filter which members to perform the query against based on their role. See :func:`get_all_members` for
        available options.
    :param member: filter which member to perform the query against based on its name.
    :param w: perform query with watch-based approach every 2 seconds.
    :param watch: perform query with watch-based approach every *watch* seconds.
    :param delimiter: column delimiter when *fmt* is ``tsv``.
    :param command: SQL query to execute.
    :param p_file: path to file containing SQL query to execute.
    :param password: if ``True`` then prompt for password.
    :param username: name of the database user.
    :param dbname: name of the database.
    :param fmt: the output table printing format. See :func:`print_output` for available options.

    :raises:
        :class:`PatroniCtlException`: if:
            * if * both *role* and *member* are provided; or
            * both *file* and *command* are provided; or
            * neither *file* nor *command* is provided.
    """
    if p_file is not None:
        if command is not None:
            raise PatroniCtlException('--file and --command are mutually exclusive options')
        sql = p_file.read().decode('utf-8')
    else:
        if command is None:
            raise PatroniCtlException('You need to specify either --command or --file')
        sql = command

    connect_parameters: Dict[str, str] = {}
    if username:
        connect_parameters['username'] = username
    if password:
        connect_parameters['password'] = click.prompt('Password', hide_input=True, type=str)
    if dbname:
        connect_parameters['dbname'] = dbname

    dcs = get_dcs(cluster_name, group)

    cluster = cursor = None
    for _ in watching(w, watch, clear=False):
        if cluster is None:
            cluster = dcs.get_cluster()

        output, header = query_member(cluster, group, cursor, member, role, sql, connect_parameters)
        print_output(header, output, fmt=fmt, delimiter=delimiter)


def query_member(cluster: Cluster, group: Optional[int], cursor: Union['cursor', 'Cursor[Any]', None],
                 member: Optional[str], role: Optional[str], command: str,
                 connect_parameters: Dict[str, Any]) -> Tuple[List[List[Any]], Optional[List[Any]]]:
    """Execute SQL *command* against a member.

    :param cluster: the Patroni cluster.
    :param group: filter which Citus group we should get members from to perform the query. Refer to the module note for
        more details.
    :param cursor: cursor through which *command* is executed. If ``None`` a new cursor is instantiated through
        :func:`get_cursor`.
    :param member: filter which member to create a cursor against based on its name, if *cursor* is ``None``.
    :param role: filter which member to create a cursor against based on their role, if *cursor* is ``None``. See
        :func:`get_all_members` for available options.
    :param command: SQL command to be executed.
    :param connect_parameters: connection parameters to be passed down to :func:`get_cursor`, if *cursor* is ``None``.

    :returns: a tuple composed of two items:

        * List of rows returned by the executed *command*;
        * List of columns related to the rows returned by the executed *command*.

        If an error occurs while executing *command*, then returns the following values in the tuple:

        * List with 2 items:

          * Current timestamp;
          * Error message.

        * ``None``.
    """
    from . import psycopg
    try:
        if cursor is None:
            cursor = get_cursor(cluster, group, connect_parameters, role=role, member_name=member)

        if cursor is None:
            if member is not None:
                message = f'No connection to member {member} is available'
            elif role is not None:
                message = f'No connection to role {role} is available'
            else:
                message = 'No connection is available'
            logging.debug(message)
            return [[timestamp(0), message]], None

        cursor.execute(command.encode('utf-8'))
        return [list(row) for row in cursor], cursor.description and [d.name for d in cursor.description]
    except psycopg.DatabaseError as de:
        logging.debug(de)
        if cursor is not None and not cursor.connection.closed:
            cursor.connection.close()
        message = de.diag.sqlstate or str(de)
        message = message.replace('\n', ' ')
        return [[timestamp(0), 'ERROR, SQLSTATE: {0}'.format(message)]], None


@ctl.command('remove', help='Remove cluster from DCS')
@click.argument('cluster_name')
@option_citus_group
@option_format
def remove(cluster_name: str, group: Optional[int], fmt: str) -> None:
    """Process ``remove`` command of ``patronictl`` utility.

    Remove cluster *cluster_name* from the DCS.

    :param cluster_name: name of the cluster which information will be wiped out of the DCS.
    :param group: which Citus group should have its information wiped out of the DCS. Refer to the module note for more
        details.
    :param fmt: the output table printing format. See :func:`print_output` for available options.

    :raises:
        :class:`PatroniCtlException`: if:
            * Patroni is running on a Citus cluster, but no *group* was specified; or
            * *cluster_name* does not exist; or
            * user did not type the expected confirmation message when prompted for confirmation; or
            * use did not type the correct leader name when requesting removal of a healthy cluster.

    """
    dcs = get_dcs(cluster_name, group)
    cluster = dcs.get_cluster()

    if is_citus_cluster() and group is None:
        raise PatroniCtlException('For Citus clusters the --group must me specified')
    output_members(cluster, cluster_name, fmt=fmt)

    confirm = click.prompt('Please confirm the cluster name to remove', type=str)
    if confirm != cluster_name:
        raise PatroniCtlException('Cluster names specified do not match')

    message = 'Yes I am aware'
    confirm = \
        click.prompt('You are about to remove all information in DCS for {0}, please type: "{1}"'.format(cluster_name,
                     message), type=str)
    if message != confirm:
        raise PatroniCtlException('You did not exactly type "{0}"'.format(message))

    if cluster.leader and cluster.leader.name:
        confirm = click.prompt('This cluster currently is healthy. Please specify the leader name to continue')
        if confirm != cluster.leader.name:
            raise PatroniCtlException('You did not specify the current leader of the cluster')

    dcs.delete_cluster()


def check_response(response: urllib3.response.HTTPResponse, member_name: str,
                   action_name: str, silent_success: bool = False) -> bool:
    """Check an HTTP response and print a status message.

    :param response: the response to be checked.
    :param member_name: name of the member associated with the *response*.
    :param action_name: action associated with the *response*.
    :param silent_success: if a status message should be skipped upon a successful *response*.

    :returns: ``True`` if the response indicates a sucessful operation (HTTP status < ``400``), ``False`` otherwise.
    """
    if response.status >= 400:
        click.echo('Failed: {0} for member {1}, status code={2}, ({3})'.format(
            action_name, member_name, response.status, response.data.decode('utf-8')
        ))
        return False
    elif not silent_success:
        click.echo('Success: {0} for member {1}'.format(action_name, member_name))
    return True


def parse_scheduled(scheduled: Optional[str]) -> Optional[datetime.datetime]:
    """Parse a string *scheduled* timestamp as a :class:`~datetime.datetime` object.

    :param scheduled: string representation of the timestamp. May also be ``now``.

    :returns: the corresponding :class:`~datetime.datetime` object, if *scheduled* is not ``now``, otherwise ``None``.

    :raises:
        :class:`PatroniCtlException`: if unable to parse *scheduled* from :class:`str` to :class:`~datetime.datetime`.

    :Example:

        >>> parse_scheduled(None) is None
        True

        >>> parse_scheduled('now') is None
        True

        >>> parse_scheduled('2023-05-29T04:32:31')
        datetime.datetime(2023, 5, 29, 4, 32, 31, tzinfo=tzlocal())

        >>> parse_scheduled('2023-05-29T04:32:31-3')
        datetime.datetime(2023, 5, 29, 4, 32, 31, tzinfo=tzoffset(None, -10800))
    """
    if scheduled is not None and (scheduled or 'now') != 'now':
        try:
            scheduled_at = dateutil.parser.parse(scheduled)
            if scheduled_at.tzinfo is None:
                scheduled_at = scheduled_at.replace(tzinfo=dateutil.tz.tzlocal())
        except (ValueError, TypeError):
            message = 'Unable to parse scheduled timestamp ({0}). It should be in an unambiguous format (e.g. ISO 8601)'
            raise PatroniCtlException(message.format(scheduled))
        return scheduled_at

    return None


@ctl.command('reload', help='Reload cluster member configuration')
@click.argument('cluster_name')
@click.argument('member_names', nargs=-1)
@option_citus_group
@click.option('--role', '-r', help='Reload only members with this role', type=role_choice, default='any')
@option_force
def reload(cluster_name: str, member_names: List[str], group: Optional[int], force: bool, role: str) -> None:
    """Process ``reload`` command of ``patronictl`` utility.

    Reload configuration of cluster members based on given filters.

    :param cluster_name: name of the Patroni cluster.
    :param member_names: name of the members which configuration should be reloaded.
    :param group: filter which Citus group we should reload members. Refer to the module note for more details.
    :param force: perform the reload without asking for confirmations.
    :param role: role to filter members. See :func:`get_all_members` for available options.
    """
    dcs = get_dcs(cluster_name, group)
    cluster = dcs.get_cluster()

    members = get_members(cluster, cluster_name, member_names, role, force, 'reload', group=group)

    for member in members:
        r = request_patroni(member, 'post', 'reload')
        if r.status == 200:
            click.echo('No changes to apply on member {0}'.format(member.name))
        elif r.status == 202:
            config = global_config.from_cluster(cluster)
            click.echo('Reload request received for member {0} and will be processed within {1} seconds'.format(
                member.name, config.get('loop_wait') or dcs.loop_wait)
            )
        else:
            click.echo('Failed: reload for member {0}, status code={1}, ({2})'.format(
                member.name, r.status, r.data.decode('utf-8'))
            )


@ctl.command('restart', help='Restart cluster member')
@click.argument('cluster_name')
@click.argument('member_names', nargs=-1)
@option_citus_group
@click.option('--role', '-r', help='Restart only members with this role', type=role_choice, default='any')
@click.option('--any', 'p_any', help='Restart a single member only', is_flag=True)
@click.option('--scheduled', help='Timestamp of a scheduled restart in unambiguous format (e.g. ISO 8601)',
              default=None)
@click.option('--pg-version', 'version', help='Restart if the PostgreSQL version is less than provided (e.g. 9.5.2)',
              default=None)
@click.option('--pending', help='Restart if pending', is_flag=True)
@click.option('--timeout', help='Return error and fail over if necessary when restarting takes longer than this.')
@option_force
def restart(cluster_name: str, group: Optional[int], member_names: List[str],
            force: bool, role: str, p_any: bool, scheduled: Optional[str], version: Optional[str],
            pending: bool, timeout: Optional[str]) -> None:
    """Process ``restart`` command of ``patronictl`` utility.

    Restart Postgres on cluster members based on given filters.

    :param cluster_name: name of the Patroni cluster.
    :param group: filter which Citus group we should restart members. Refer to the module note for more details.
    :param member_names: name of the members that should be restarted.
    :param force: perform the restart without asking for confirmations.
    :param role: role to filter members. See :func:`get_all_members` for available options.
    :param p_any: restart a single and random member among the ones that match the given filters.
    :param scheduled: timestamp when the restart should be scheduled to occur. If ``now`` restart immediately.
    :param version: restart only members which Postgres version is less than *version*.
    :param pending: restart only members that are flagged as ``pending restart``.
    :param timeout: timeout for the restart operation. If timeout is reached a failover may occur in the cluster.

    :raises:
        :class:`PatroniCtlException`: if:
            * *scheduled* could not be parsed; or
            * *version* could not be parsed; or
            * a restart is attempted against a cluster that is in maintenance mode.
    """
    cluster = get_dcs(cluster_name, group).get_cluster()

    members = get_members(cluster, cluster_name, member_names, role, force, 'restart', False, group=group)
    if scheduled is None and not force:
        next_hour = (datetime.datetime.now() + datetime.timedelta(hours=1)).strftime('%Y-%m-%dT%H:%M')
        scheduled = click.prompt('When should the restart take place (e.g. ' + next_hour + ') ',
                                 type=str, default='now')

    scheduled_at = parse_scheduled(scheduled)
    confirm_members_action(members, force, 'restart', scheduled_at)

    if p_any:
        random.shuffle(members)
        members = members[:1]

    if version is None and not force:
        version = click.prompt('Restart if the PostgreSQL version is less than provided (e.g. 9.5.2) ',
                               type=str, default='')

    content: Dict[str, Any] = {}
    if pending:
        content['restart_pending'] = True

    if version:
        try:
            postgres_version_to_int(version)
        except PatroniException as e:
            raise PatroniCtlException(e.value)

        content['postgres_version'] = version

    if scheduled_at:
        if global_config.from_cluster(cluster).is_paused:
            raise PatroniCtlException("Can't schedule restart in the paused state")
        content['schedule'] = scheduled_at.isoformat()

    if timeout is not None:
        content['timeout'] = timeout

    for member in members:
        if 'schedule' in content:
            if force and member.data.get('scheduled_restart'):
                r = request_patroni(member, 'delete', 'restart')
                check_response(r, member.name, 'flush scheduled restart', True)

        r = request_patroni(member, 'post', 'restart', content)
        if r.status == 200:
            click.echo('Success: restart on member {0}'.format(member.name))
        elif r.status == 202:
            click.echo('Success: restart scheduled on member {0}'.format(member.name))
        elif r.status == 409:
            click.echo('Failed: another restart is already scheduled on member {0}'.format(member.name))
        else:
            click.echo('Failed: restart for member {0}, status code={1}, ({2})'.format(
                member.name, r.status, r.data.decode('utf-8'))
            )


@ctl.command('reinit', help='Reinitialize cluster member')
@click.argument('cluster_name')
@option_citus_group
@click.argument('member_names', nargs=-1)
@option_force
@click.option('--wait', help='Wait until reinitialization completes', is_flag=True)
def reinit(cluster_name: str, group: Optional[int], member_names: List[str], force: bool, wait: bool) -> None:
    """Process ``reinit`` command of ``patronictl`` utility.

    Reinitialize cluster members based on given filters.

    .. note::
        Only reinitialize replica members, not a leader.

    :param cluster_name: name of the Patroni cluster.
    :param group: filter which Citus group we should reinit members. Refer to the module note for more details.
    :param member_names: name of the members that should be reinitialized.
    :param force: perform the restart without asking for confirmations.
    :param wait: wait for the operation to complete.
    """
    cluster = get_dcs(cluster_name, group).get_cluster()
    members = get_members(cluster, cluster_name, member_names, 'replica', force, 'reinitialize', group=group)

    wait_on_members: List[Member] = []
    for member in members:
        body: Dict[str, bool] = {'force': force}
        while True:
            r = request_patroni(member, 'post', 'reinitialize', body)
            started = check_response(r, member.name, 'reinitialize')
            if not started and r.data.endswith(b' already in progress') \
                    and not force and click.confirm('Do you want to cancel it and reinitialize anyway?'):
                body['force'] = True
                continue
            break
        if started and wait:
            wait_on_members.append(member)

    last_display = []
    while wait_on_members:
        if wait_on_members != last_display:
            click.echo('Waiting for reinitialize to complete on: {0}'.format(
                ", ".join(member.name for member in wait_on_members))
            )
            last_display[:] = wait_on_members
        time.sleep(2)
        for member in wait_on_members:
            data = json.loads(request_patroni(member, 'get', 'patroni').data.decode('utf-8'))
            if data.get('state') != 'creating replica':
                click.echo('Reinitialize is completed on: {0}'.format(member.name))
                wait_on_members.remove(member)


<<<<<<< HEAD
def _do_failover_or_switchover(obj: Dict[str, Any], action: str, cluster_name: str,
                               group: Optional[int], switchover_leader: Optional[str], candidate: Optional[str],
                               force: bool, scheduled: Optional[str] = None) -> None:
=======
def _do_failover_or_switchover(action: str, cluster_name: str, group: Optional[int], candidate: Optional[str],
                               force: bool, switchover_leader: Optional[str] = None,
                               switchover_scheduled: Optional[str] = None) -> None:
>>>>>>> 6b685036
    """Perform a failover or a switchover operation in the cluster.

    Informational messages are printed in the console during the operation, as well as the list of members before and
    after the operation, so the user can follow the operation status.

    .. note::
        If not able to perform the operation through the REST API, write directly to the DCS as a fall back.

    :param action: action to be taken -- ``failover`` or ``switchover``.
    :param cluster_name: name of the Patroni cluster.
    :param group: filter Citus group within we should perform a failover or switchover. If ``None``, user will be
        prompted for filling it -- unless *force* is ``True``, in which case an exception is raised.
<<<<<<< HEAD
    :param switchover_leader: name of the leader member passed as switchover option.
=======
>>>>>>> 6b685036
    :param candidate: name of a standby member to be promoted. Nodes that are tagged with ``nofailover`` cannot be used.
    :param force: perform the failover or switchover without asking for confirmations.
    :param switchover_leader: name of the leader passed to the switchover command if any.
    :param switchover_scheduled: timestamp when the switchover should be scheduled to occur. If ``now``,
        perform immediately.

    :raises:
        :class:`PatroniCtlException`: if:
            * Patroni is running on a Citus cluster, but no *group* was specified; or
            * a switchover was requested by the cluster has no leader; or
            * *switchover_leader* does not match the current leader of the cluster; or
            * cluster has no candidates available for the operation; or
            * no *candidate* is given for a failover operation; or
            * current leader and *candidate* are the same; or
            * *candidate* is tagged as nofailover; or
            * *candidate* is not a member of the cluster; or
            * trying to schedule a switchover in a cluster that is in maintenance mode; or
            * user aborts the operation.
    """
    dcs = get_dcs(cluster_name, group)
    cluster = dcs.get_cluster()
    click.echo('Current cluster topology')
    output_members(cluster, cluster_name, group=group)

    if is_citus_cluster() and group is None:
        if force:
            raise PatroniCtlException('For Citus clusters the --group must me specified')
        else:
            group = click.prompt('Citus group', type=int)
            dcs = get_dcs(cluster_name, group)
            cluster = dcs.get_cluster()

    config = global_config.from_cluster(cluster)

    cluster_leader = cluster.leader and cluster.leader.name
    # leader has to be be defined for switchover only
    if action == 'switchover':
        if not cluster_leader:
            raise PatroniCtlException('This cluster has no leader')

        if switchover_leader is None:
            if force:
                switchover_leader = cluster_leader
            else:
<<<<<<< HEAD
                prompt = 'Standby Leader' if global_config.is_standby_cluster else 'Primary'
=======
                prompt = 'Standby Leader' if config.is_standby_cluster else 'Primary'
>>>>>>> 6b685036
                switchover_leader = click.prompt(prompt, type=str, default=cluster_leader)

        if cluster_leader != switchover_leader:
            raise PatroniCtlException(f'Member {switchover_leader} is not the leader of cluster {cluster_name}')

    # excluding members with nofailover tag
    candidate_names = [str(m.name) for m in cluster.members if m.name != cluster_leader and not m.nofailover]
    # We sort the names for consistent output to the client
    candidate_names.sort()

    if not candidate_names:
        raise PatroniCtlException('No candidates found to {0} to'.format(action))

    if candidate is None and not force:
        candidate = click.prompt('Candidate ' + str(candidate_names), type=str, default='')

    if action == 'failover' and not candidate:
        raise PatroniCtlException('Failover could be performed only to a specific candidate')

    if candidate and candidate not in candidate_names:
        if candidate == cluster_leader:
            raise PatroniCtlException(
                f'Member {candidate} is already the leader of cluster {cluster_name}')
        raise PatroniCtlException(
            f'Member {candidate} does not exist in cluster {cluster_name} or is tagged as nofailover')

    if all((not force,
            action == 'failover',
            config.is_synchronous_mode,
            not cluster.sync.is_empty,
            not cluster.sync.matches(candidate, True))):
        if not click.confirm(f'Are you sure you want to failover to the asynchronous node {candidate}?'):
            raise PatroniCtlException('Aborting ' + action)

    scheduled_at_str = None
    scheduled_at = None

    if action == 'switchover':
        if switchover_scheduled is None and not force:
            next_hour = (datetime.datetime.now() + datetime.timedelta(hours=1)).strftime('%Y-%m-%dT%H:%M')
            switchover_scheduled = click.prompt('When should the switchover take place (e.g. ' + next_hour + ' ) ',
                                                type=str, default='now')

        scheduled_at = parse_scheduled(switchover_scheduled)
        if scheduled_at:
            if config.is_paused:
                raise PatroniCtlException("Can't schedule switchover in the paused state")
            scheduled_at_str = scheduled_at.isoformat()

    failover_value = {'candidate': candidate}
    if action == 'switchover':
        failover_value['leader'] = switchover_leader
    if scheduled_at_str:
        failover_value['scheduled_at'] = scheduled_at_str

    logging.debug(failover_value)

    # By now we have established that the leader exists and the candidate exists
    if not force:
        demote_msg = f', demoting current leader {cluster_leader}' if cluster_leader else ''
        if scheduled_at_str:
            # only switchover can be scheduled
            if not click.confirm(f'Are you sure you want to schedule switchover of cluster '
                                 f'{cluster_name} at {scheduled_at_str}{demote_msg}?'):
                # action as a var to catch a regression in the tests
                raise PatroniCtlException('Aborting scheduled ' + action)
        else:
            if not click.confirm(f'Are you sure you want to {action} cluster {cluster_name}{demote_msg}?'):
                raise PatroniCtlException('Aborting ' + action)

    r = None
    try:
        member = cluster.leader.member if cluster.leader else candidate and cluster.get_member(candidate, False)
        if TYPE_CHECKING:  # pragma: no cover
            assert isinstance(member, Member)
        r = request_patroni(member, 'post', action, failover_value)

        # probably old patroni, which doesn't support switchover yet
        if r.status == 501 and action == 'switchover' and b'Server does not support this operation' in r.data:
            r = request_patroni(member, 'post', 'failover', failover_value)

        if r.status in (200, 202):
            logging.debug(r)
            cluster = dcs.get_cluster()
            logging.debug(cluster)
            click.echo('{0} {1}'.format(timestamp(), r.data.decode('utf-8')))
        else:
            click.echo('{0} failed, details: {1}, {2}'.format(action.title(), r.status, r.data.decode('utf-8')))
            return
    except Exception:
        logging.exception(r)
        logging.warning('Failing over to DCS')
        click.echo('{0} Could not {1} using Patroni api, falling back to DCS'.format(timestamp(), action))
        dcs.manual_failover(switchover_leader, candidate, scheduled_at=scheduled_at)

    output_members(cluster, cluster_name, group=group)


@ctl.command('failover', help='Failover to a replica')
@arg_cluster_name
@option_citus_group
@click.option('--candidate', help='The name of the candidate', default=None)
@option_force
def failover(cluster_name: str, group: Optional[int], candidate: Optional[str], force: bool) -> None:
    """Process ``failover`` command of ``patronictl`` utility.

    Perform a failover operation immediately in the cluster.
    .. seealso::
        Refer to :func:`_do_failover_or_switchover` for details.

    :param cluster_name: name of the Patroni cluster.
    :param group: filter Citus group within we should perform a failover or switchover. If ``None``, user will be
        prompted for filling it -- unless *force* is ``True``, in which case an exception is raised by
        :func:`_do_failover_or_switchover`.
    :param candidate: name of a standby member to be promoted. Nodes that are tagged with ``nofailover`` cannot be used.
    :param force: perform the failover or switchover without asking for confirmations.
    """
    _do_failover_or_switchover('failover', cluster_name, group, candidate, force)


@ctl.command('switchover', help='Switchover to a replica')
@arg_cluster_name
@option_citus_group
@click.option('--leader', '--primary', 'leader', help='The name of the current leader', default=None)
@click.option('--candidate', help='The name of the candidate', default=None)
@click.option('--scheduled', help='Timestamp of a scheduled switchover in unambiguous format (e.g. ISO 8601)',
              default=None)
@option_force
def switchover(cluster_name: str, group: Optional[int], leader: Optional[str],
               candidate: Optional[str], force: bool, scheduled: Optional[str]) -> None:
    """Process ``switchover`` command of ``patronictl`` utility.

    Perform a switchover operation in the cluster.

    .. seealso::
        Refer to :func:`_do_failover_or_switchover` for details.

    :param cluster_name: name of the Patroni cluster.
    :param group: filter Citus group within we should perform a switchover. If ``None``, user will be prompted for
        filling it -- unless *force* is ``True``, in which case an exception is raised by
        :func:`_do_failover_or_switchover`.
    :param leader: name of the current leader member.
    :param candidate: name of a standby member to be promoted. Nodes that are tagged with ``nofailover`` cannot be used.
    :param force: perform the switchover without asking for confirmations.
    :param scheduled: timestamp when the switchover should be scheduled to occur. If ``now`` perform immediately.
    """
    _do_failover_or_switchover('switchover', cluster_name, group, candidate, force, leader, scheduled)


def generate_topology(level: int, member: Dict[str, Any],
                      topology: Dict[Optional[str], List[Dict[str, Any]]]) -> Iterator[Dict[str, Any]]:
    """Recursively yield members with their names adjusted according to their *level* in the cluster topology.

    .. note::
        The idea is to get a tree view of the members when printing their names. For example, suppose you have a
        cascading replication composed of 3 nodes, say ``postgresql0``, ``postgresql1``, and ``postgresql2``. This
        function would adjust their names to be like this:

        * ``'postgresql0'`` -> ``'postgresql0'``
        * ``'postgresql1'`` -> ``'+ postgresql1'``
        * ``'postgresql2'`` -> ``'  + postgresql2'``

        So, if you ever print their names line by line, you would see something like this:

        .. code-block::

            postgresql0
            + postgresql1
              + postgresql2

    :param level: the current level being inspected in the *topology*.
    :param member: information about the current member being inspected in *level* of *topology*. Should countain at
        least this key:
        * ``name``: name of the node, according to ``name`` configuration;

        But may contain others, which although ignored by this function, will be yielded as part of the resulting
        object. The value of key ``name`` is changed as explained in the note.

    :param topology: each key is the name of a node which has at least one replica attached to it. The corresponding
        value is a list of the attached replicas, each of them with the same structure described for *member*.

    :yields: the current member with its name changed. Besides that reyield values from recursive calls.
    """
    members = topology.get(member['name'], [])

    if level > 0:
        member['name'] = '{0}+ {1}'.format((' ' * (level - 1) * 2), member['name'])

    if member['name']:
        yield member

    for member in members:
        yield from generate_topology(level + 1, member, topology)


def topology_sort(members: List[Dict[str, Any]]) -> Iterator[Dict[str, Any]]:
    """Sort *members* according to their level in the replication topology tree.

    :param members: list of members in the cluster. Each item should countain at least these keys:

        * ``name``: name of the node, according to ``name`` configuration;
        * ``role``: ``leader``, ``standby_leader`` or ``replica``.

        Cascading replicas are identified through ``tags`` -> ``replicatefrom`` value -- if that is set, and they are
        in fact attached to another replica.

        Besides ``name``, ``role`` and ``tags`` keys, it may contain other keys, which although ignored by this
        function, will be yielded as part of the resulting object. The value of key ``name`` is changed through
        :func:`generate_topology`.

    :yields: *members* sorted by level in the topology, and with a new ``name`` value according to their level
        in the topology.
    """
    topology: Dict[Optional[str], List[Dict[str, Any]]] = defaultdict(list)
    leader = next((m for m in members if m['role'].endswith('leader')), {'name': None})
    replicas = set(member['name'] for member in members if not member['role'].endswith('leader'))
    for member in members:
        if not member['role'].endswith('leader'):
            parent = member.get('tags', {}).get('replicatefrom')
            parent = parent if parent and parent != member['name'] and parent in replicas else leader['name']
            topology[parent].append(member)
    for member in generate_topology(0, leader, topology):
        yield member


def get_cluster_service_info(cluster: Dict[str, Any]) -> List[str]:
    """Get complementary information about the cluster.

    :param cluster: a Patroni cluster represented as an object created through :func:`~patroni.utils.cluster_as_json`.

    :returns: a list of 0 or more informational messages. They can be about:

        * Cluster in maintenance mode;
        * Scheduled switchovers.
    """
    service_info: List[str] = []

    leader_name = cluster['leader']['name'] if cluster.get('leader') else None
    for m in cluster['members']:
        if m['name'] == leader_name:
            try:
                response = request_patroni(m, endpoint="multisite")
                msdata = json.loads(response.data.decode('utf-8'))
                if 'status' in msdata:
                    service_info.append(f"Multisite {msdata['status']}")
            except Exception:
                pass

    if cluster.get('pause'):
        service_info.append('Maintenance mode: on')

    if 'scheduled_switchover' in cluster:
        info = 'Switchover scheduled at: ' + cluster['scheduled_switchover']['at']
        for name in ('from', 'to'):
            if name in cluster['scheduled_switchover']:
                info += '\n{0:>24}: {1}'.format(name, cluster['scheduled_switchover'][name])
        service_info.append(info)
    return service_info


def output_members(cluster: Cluster, name: str, extended: bool = False,
                   fmt: str = 'pretty', group: Optional[int] = None) -> None:
    """Print information about the Patroni cluster and its members.

    Information is printed to console through :func:`print_output`, and contains:

        * ``Cluster``: name of the Patroni cluster, as per ``scope`` configuration;
        * ``Member``: name of the Patroni node, as per ``name`` configuration;
        * ``Host``: hostname (or IP) and port, as per ``postgresql.listen`` configuration;
        * ``Role``: ``Leader``, ``Standby Leader``, ``Sync Standby`` or ``Replica``;
        * ``State``: ``stopping``, ``stopped``, ``stop failed``, ``crashed``, ``running``, ``starting``,
          ``start failed``, ``restarting``, ``restart failed``, ``initializing new cluster``, ``initdb failed``,
          ``running custom bootstrap script``, ``custom bootstrap failed``, ``creating replica``, ``streaming``,
          ``in archive recovery``, and so on;
        * ``TL``: current timeline in Postgres;
          ``Lag in MB``: replication lag.

    Besides that it may also have:
        * ``Group``: Citus group ID -- showed only if Citus is enabled.
        * ``Pending restart``: if the node is pending a restart -- showed only if *extended*;
        * ``Scheduled restart``: timestamp for scheduled restart, if any -- showed only if *extended*;
        * ``Tags``: node tags, if any -- showed only if *extended*.

    The 3 extended columns are always included if *extended*, even if the member has no value for a given column.
    If not *extended*, these columns may still be shown if any of the members has any information for them.

    :param cluster: Patroni cluster.
    :param name: name of the Patroni cluster.
    :param extended: if extended information (pending restarts, scheduled restarts, node tags) should be printed, if
        available.
    :param fmt: the output table printing format. See :func:`print_output` for available options. If *fmt* is neither
        ``topology`` nor ``pretty``, then complementary information gathered through :func:`get_cluster_service_info` is
        not printed.
    :param group: filter which Citus group we should get members from. If ``None`` get from all groups.
    """
    rows: List[List[Any]] = []
    logging.debug(cluster)

    initialize = {None: 'uninitialized', '': 'initializing'}.get(cluster.initialize, cluster.initialize)
    columns = ['Cluster', 'Member', 'Host', 'Role', 'State', 'TL', 'Lag in MB']

    clusters = {group or 0: cluster_as_json(cluster)}

    if is_citus_cluster():
        columns.insert(1, 'Group')
        if group is None:
            clusters.update({g: cluster_as_json(c) for g, c in cluster.workers.items()})

    all_members = [m for c in clusters.values() for m in c['members'] if 'host' in m]

    for c in ('Pending restart', 'Pending restart reason', 'Scheduled restart', 'Tags'):
        if extended or any(m.get(c.lower().replace(' ', '_')) for m in all_members):
            columns.append(c)

    # Show Host as 'host:port' if somebody is running on non-standard port or two nodes are running on the same host
    append_port = any('port' in m and m['port'] != 5432 for m in all_members) or\
        len(set(m['host'] for m in all_members)) < len(all_members)

    sort = topology_sort if fmt == 'topology' else iter
    for g, c in sorted(clusters.items()):
        for member in sort(c['members']):
            logging.debug(member)

            lag = member.get('lag', '')

            def format_diff(param: str, values: Dict[str, str], hide_long: bool):
                full_diff = param + ': ' + values['old_value'] + '->' + values['new_value']
                return full_diff if not hide_long or len(full_diff) <= 50 else param + ': [hidden - too long]'
            restart_reason = '\n'.join([format_diff(k, v, fmt in ('pretty', 'topology'))
                                        for k, v in member.get('pending_restart_reason', {}).items()]) or ''

            member.update(cluster=name, member=member['name'], group=g,
                          host=member.get('host', ''), tl=member.get('timeline', ''),
                          role=member['role'].replace('_', ' ').title(),
                          lag_in_mb=round(lag / 1024 / 1024) if isinstance(lag, int) else lag,
                          pending_restart='*' if member.get('pending_restart') else '',
                          pending_restart_reason=restart_reason)

            if append_port and member['host'] and member.get('port'):
                member['host'] = ':'.join([member['host'], str(member['port'])])

            if 'scheduled_restart' in member:
                value = member['scheduled_restart']['schedule']
                if 'postgres_version' in member['scheduled_restart']:
                    value += ' if version < {0}'.format(member['scheduled_restart']['postgres_version'])
                member['scheduled_restart'] = value

            rows.append([member.get(n.lower().replace(' ', '_'), '') for n in columns])

    if is_citus_cluster():
        title = 'Citus cluster'
        title_details = '' if group is None else f' (group: {group}, {initialize})'
    else:
        title = 'Cluster'
        title_details = f' ({initialize})'

    title = f' {title}: {name}{title_details} '
    print_output(columns, rows, {'Group': 'r', 'Lag in MB': 'r', 'TL': 'r'}, fmt, title)

    if fmt not in ('pretty', 'topology'):  # Omit service info when using machine-readable formats
        return

    for g, c in sorted(clusters.items()):
        service_info = get_cluster_service_info(c)
        if service_info:
            if is_citus_cluster() and group is None:
                click.echo('Citus group: {0}'.format(g))
            click.echo(' ' + '\n '.join(service_info))


@ctl.command('list', help='List the Patroni members for a given Patroni')
@click.argument('cluster_names', nargs=-1)
@option_citus_group
@click.option('--extended', '-e', help='Show some extra information', is_flag=True)
@click.option('--timestamp', '-t', 'ts', help='Print timestamp', is_flag=True)
@option_format
@option_watch
@option_watchrefresh
def members(cluster_names: List[str], group: Optional[int], fmt: str,
            watch: Optional[int], w: bool, extended: bool, ts: bool) -> None:
    """Process ``list`` command of ``patronictl`` utility.

    Print information about the Patroni cluster through :func:`output_members`.

    :param cluster_names: name of clusters that should be printed. If ``None`` consider only the cluster present in
        ``scope`` key of the configuration.
    :param group: filter which Citus group we should get members from. Refer to the module note for more details.
    :param fmt: the output table printing format. See :func:`print_output` for available options.
    :param watch: if given print output every *watch* seconds.
    :param w: if ``True`` print output every 2 seconds.
    :param extended: if extended information should be printed. See ``extended`` argument of :func:`output_members` for
        more details.
    :param ts: if timestamp should be included in the output.
    """
    config = _get_configuration()
    if not cluster_names:
        if 'scope' in config:
            cluster_names = [config['scope']]
        if not cluster_names:
            return logging.warning('Listing members: No cluster names were provided')

    for _ in watching(w, watch):
        if ts:
            click.echo(timestamp(0))

        for cluster_name in cluster_names:
            dcs = get_dcs(cluster_name, group)

            cluster = dcs.get_cluster()
            output_members(cluster, cluster_name, extended, fmt, group)


@ctl.command('topology', help='Prints ASCII topology for given cluster')
@click.argument('cluster_names', nargs=-1)
@option_citus_group
@option_watch
@option_watchrefresh
@click.pass_context
def topology(ctx: click.Context, cluster_names: List[str], group: Optional[int], watch: Optional[int], w: bool) -> None:
    """Process ``topology`` command of ``patronictl`` utility.

    Print information about the cluster in ``topology`` format through :func:`members`.

    :param ctx: click context to be passed to :func:`members`.
    :param cluster_names: name of clusters that should be printed. See ``cluster_names`` argument of
        :func:`output_members` for more details.
    :param group: filter which Citus group we should get members from. See ``group`` argument of :func:`output_members`
        for more details.
    :param watch: if given print output every *watch* seconds.
    :param w: if ``True`` print output every 2 seconds.
    """
    ctx.forward(members, fmt='topology')


def timestamp(precision: int = 6) -> str:
    """Get current timestamp with given *precision* as a string.

    :param precision: Amount of digits to be present in the precision.

    :returns: the current timestamp with given *precision*.
    """
    return datetime.datetime.now().strftime('%Y-%m-%d %H:%M:%S.%f')[:precision - 7]


@ctl.command('flush', help='Discard scheduled events')
@click.argument('cluster_name')
@option_citus_group
@click.argument('member_names', nargs=-1)
@click.argument('target', type=click.Choice(['restart', 'switchover']))
@click.option('--role', '-r', help='Flush only members with this role', type=role_choice, default='any')
@option_force
def flush(cluster_name: str, group: Optional[int],
          member_names: List[str], force: bool, role: str, target: str) -> None:
    """Process ``flush`` command of ``patronictl`` utility.

    Discard scheduled restart or switchover events.

    :param cluster_name: name of the Patroni cluster.
    :param group: filter which Citus group we should flush an event. Refer to the module note for more details.
    :param member_names: name of the members which events should be flushed.
    :param force: perform the operation without asking for confirmations.
    :param role: role to filter members. See :func:`get_all_members` for available options.
    :param target: the event that should be flushed -- ``restart`` or ``switchover``.
    """
    dcs = get_dcs(cluster_name, group)
    cluster = dcs.get_cluster()

    if target == 'restart':
        for member in get_members(cluster, cluster_name, member_names, role, force, 'flush', group=group):
            if member.data.get('scheduled_restart'):
                r = request_patroni(member, 'delete', 'restart')
                check_response(r, member.name, 'flush scheduled restart')
            else:
                click.echo('No scheduled restart for member {0}'.format(member.name))
    elif target == 'switchover':
        failover = cluster.failover
        if not failover or not failover.scheduled_at:
            return click.echo('No pending scheduled switchover')
        for member in get_all_members_leader_first(cluster):
            try:
                r = request_patroni(member, 'delete', 'switchover')
                if r.status in (200, 404):
                    prefix = 'Success' if r.status == 200 else 'Failed'
                    return click.echo('{0}: {1}'.format(prefix, r.data.decode('utf-8')))

                click.echo('Failed: member={0}, status_code={1}, ({2})'.format(
                    member.name, r.status, r.data.decode('utf-8')))
            except Exception as err:
                logging.warning(str(err))
                logging.warning('Member %s is not accessible', member.name)

        logging.warning('Failing over to DCS')
        click.echo('{0} Could not find any accessible member of cluster {1}'.format(timestamp(), cluster_name))
        dcs.manual_failover('', '', version=failover.version)


def wait_until_pause_is_applied(dcs: AbstractDCS, paused: bool, old_cluster: Cluster) -> None:
    """Wait for all members in the cluster to have ``pause`` state set to *paused*.

    :param dcs: DCS object from where to get fresh cluster information.
    :param paused: the desired state for ``pause`` in all nodes.
    :param old_cluster: original cluster information before pause or unpause has been requested. Used to report which
        nodes are still pending to have ``pause`` equal *paused* at a given point in time.
    """
    config = global_config.from_cluster(old_cluster)

    click.echo("'{0}' request sent, waiting until it is recognized by all nodes".format(paused and 'pause' or 'resume'))
    old = {m.name: m.version for m in old_cluster.members if m.api_url}
    loop_wait = config.get('loop_wait') or dcs.loop_wait

    cluster = None
    for _ in polling_loop(loop_wait + 1):
        cluster = dcs.get_cluster()
        if all(m.data.get('pause', False) == paused for m in cluster.members if m.name in old):
            break
    else:
        if TYPE_CHECKING:  # pragma: no cover
            assert cluster is not None
        remaining = [m.name for m in cluster.members if m.data.get('pause', False) != paused
                     and m.name in old and old[m.name] != m.version]
        if remaining:
            return click.echo("{0} members didn't recognized pause state after {1} seconds"
                              .format(', '.join(remaining), loop_wait))
    return click.echo('Success: cluster management is {0}'.format(paused and 'paused' or 'resumed'))


def toggle_pause(cluster_name: str, group: Optional[int], paused: bool, wait: bool) -> None:
    """Toggle the ``pause`` state in the cluster members.

    :param cluster_name: name of the Patroni cluster.
    :param group: filter which Citus group we should toggle the pause state of. Refer to the module note for more
        details.
    :param paused: the desired state for ``pause`` in all nodes.
    :param wait: ``True`` if it should block until the operation is finished or ``false`` for returning immediately.

    :raises:
        PatroniCtlException: if
            * ``pause`` state is already *paused*; or
            * cluster contains no accessible members.
    """
    dcs = get_dcs(cluster_name, group)
    cluster = dcs.get_cluster()
    if global_config.from_cluster(cluster).is_paused == paused:
        raise PatroniCtlException('Cluster is {0} paused'.format(paused and 'already' or 'not'))

    for member in get_all_members_leader_first(cluster):
        try:
            r = request_patroni(member, 'patch', 'config', {'pause': paused or None})
        except Exception as err:
            logging.warning(str(err))
            logging.warning('Member %s is not accessible', member.name)
            continue

        if r.status == 200:
            if wait:
                wait_until_pause_is_applied(dcs, paused, cluster)
            else:
                click.echo('Success: cluster management is {0}'.format(paused and 'paused' or 'resumed'))
        else:
            click.echo('Failed: {0} cluster management status code={1}, ({2})'.format(
                       paused and 'pause' or 'resume', r.status, r.data.decode('utf-8')))
        break
    else:
        raise PatroniCtlException('Can not find accessible cluster member')


@ctl.command('pause', help='Disable auto failover')
@arg_cluster_name
@option_default_citus_group
@click.option('--wait', help='Wait until pause is applied on all nodes', is_flag=True)
def pause(cluster_name: str, group: Optional[int], wait: bool) -> None:
    """Process ``pause`` command of ``patronictl`` utility.

    Put the cluster in maintenance mode.

    :param cluster_name: name of the Patroni cluster.
    :param group: filter which Citus group we should pause. Refer to the module note for more details.
    :param wait: ``True`` if it should block until the operation is finished or ``false`` for returning immediately.
    """
    return toggle_pause(cluster_name, group, True, wait)


@ctl.command('resume', help='Resume auto failover')
@arg_cluster_name
@option_default_citus_group
@click.option('--wait', help='Wait until pause is cleared on all nodes', is_flag=True)
def resume(cluster_name: str, group: Optional[int], wait: bool) -> None:
    """Process ``unpause`` command of ``patronictl`` utility.

    Put the cluster out of maintenance mode.

    :param cluster_name: name of the Patroni cluster.
    :param group: filter which Citus group we should unpause. Refer to the module note for more details.
    :param wait: ``True`` if it should block until the operation is finished or ``false`` for returning immediately.
    """
    return toggle_pause(cluster_name, group, False, wait)


@contextmanager
def temporary_file(contents: bytes, suffix: str = '', prefix: str = 'tmp') -> Iterator[str]:
    """Create a temporary file with specified contents that persists for the context.

    :param contents: binary string that will be written to the file.
    :param prefix: will be prefixed to the filename.
    :param suffix: will be appended to the filename.

    :yields: path of the created file.
    """
    tmp = tempfile.NamedTemporaryFile(suffix=suffix, prefix=prefix, delete=False)
    with tmp:
        tmp.write(contents)

    try:
        yield tmp.name
    finally:
        os.unlink(tmp.name)


def show_diff(before_editing: str, after_editing: str) -> None:
    """Show a diff between two strings.

    Inputs are expected to be unicode strings.

    If the output is to a tty the diff will be colored.

    .. note::
        If tty it requires a pager program, and uses first found among:
            * Program given by ``PAGER`` environment variable; or
            * ``less``; or
            * ``more``.

    :param before_editing: string to be compared with *after_editing*.
    :param after_editing: string to be compared with *before_editing*.

    :raises:
        :class:`PatroniCtlException`: if no suitable pager can be found when printing diff output to a tty.
    """
    def listify(string: str) -> List[str]:
        return [line + '\n' for line in string.rstrip('\n').split('\n')]

    unified_diff = difflib.unified_diff(listify(before_editing), listify(after_editing))

    if sys.stdout.isatty():
        buf = io.StringIO()
        for line in unified_diff:
            buf.write(str(line))
        buf.seek(0)

        class opts:
            side_by_side = False
            width = 80
            tab_width = 8
            wrap = True
            pager = next(
                (
                    os.path.basename(p)
                    for p in (os.environ.get('PAGER'), "less", "more")
                    if p is not None and bool(shutil.which(p))
                ),
                None,
            )
            pager_options = None

        if opts.pager is None:
            raise PatroniCtlException(
                'No pager could be found. Either set PAGER environment variable with '
                'your pager or install either "less" or "more" in the host.'
            )

        # if we end up selecting "less" as "pager" then we set "pager" attribute
        # to "None". "less" is the default pager for "ydiff" module, and that
        # module adds some command-line options to "less" when "pager" is "None"
        if opts.pager == 'less':
            opts.pager = None

        markup_to_pager(PatchStream(buf), opts)
    else:
        for line in unified_diff:
            click.echo(line.rstrip('\n'))


def format_config_for_editing(data: Any, default_flow_style: bool = False) -> str:
    """Format configuration as YAML for human consumption.

    :param data: configuration as nested dictionaries.
    :param default_flow_style: passed down as ``default_flow_style`` argument of :func:`yaml.safe_dump`.

    :returns: unicode YAML of the configuration.
    """
    return yaml.safe_dump(data, default_flow_style=default_flow_style, encoding=None, allow_unicode=True, width=200)


def apply_config_changes(before_editing: str, data: Dict[str, Any], kvpairs: List[str]) -> Tuple[str, Dict[str, Any]]:
    """Apply config changes specified as a list of key-value pairs.

    Keys are interpreted as dotted paths into the configuration data structure. Except for paths beginning with
    ``postgresql.parameters`` where rest of the path is used directly to allow for PostgreSQL GUCs containing dots.
    Values are interpreted as YAML values.

    :param before_editing: human representation before editing.
    :param data: configuration data structure.
    :param kvpairs: list of strings containing key value pairs separated by ``=``.

    :returns: tuple of human-readable, parsed data structure after changes.

    :raises:
        :class:`PatroniCtlException`: if any entry in *kvpairs* is ``None`` or not in the expected format.
    """
    changed_data = copy.deepcopy(data)

    def set_path_value(config: Dict[str, Any], path: List[str], value: Any, prefix: Tuple[str, ...] = ()) -> None:
        """Recursively walk through *config* and update setting specified by *path* with *value*.

        :param config: configuration data structure with all settings found under *prefix* path.
        :param path: dotted path split by dot as delimiter into a list. Used to control the recursive calls and identify
            when a leaf node is reached.
        :param value: value for configuration described by *path*. If ``None`` the configuration key is removed from
            *config*.
        :param prefix: previous parts of *path* that have already been opened by parent recursive calls. Used to know
            if we are changing a Postgres related setting or not. *prefix* plus *path* compose the original *path* given
            on the root call.
        """
        # Postgresql GUCs can't be nested, but can contain dots so we re-flatten the structure for this case
        if prefix == ('postgresql', 'parameters'):
            path = ['.'.join(path)]

        key = path[0]
        # When *path* contains a single item it means we reached a leaf node in the configuration, so we can remove or
        # update the configuration based on what has been requested by the user.
        if len(path) == 1:
            if value is None:
                config.pop(key, None)
            else:
                config[key] = value
        # Otherwise we need to keep navigating down in the configuration structure.
        else:
            if not isinstance(config.get(key), dict):
                config[key] = {}
            set_path_value(config[key], path[1:], value, prefix + (key,))
            if config[key] == {}:
                del config[key]

    for pair in kvpairs:
        if not pair or "=" not in pair:
            raise PatroniCtlException("Invalid parameter setting {0}".format(pair))
        key_path, value = pair.split("=", 1)
        set_path_value(changed_data, key_path.strip().split("."), yaml.safe_load(value))

    return format_config_for_editing(changed_data), changed_data


def apply_yaml_file(data: Dict[str, Any], filename: str) -> Tuple[str, Dict[str, Any]]:
    """Apply changes from a YAML file to configuration.

    :param data: configuration data structure.
    :param filename: name of the YAML file, ``-`` is taken to mean standard input.

    :returns: tuple of human-readable and parsed data structure after changes.
    """
    changed_data = copy.deepcopy(data)

    if filename == '-':
        new_options = yaml.safe_load(sys.stdin)
    else:
        with open(filename) as fd:
            new_options = yaml.safe_load(fd)

    patch_config(changed_data, new_options)

    return format_config_for_editing(changed_data), changed_data


def invoke_editor(before_editing: str, cluster_name: str) -> Tuple[str, Dict[str, Any]]:
    """Start editor command to edit configuration in human readable format.

    .. note::
        Requires an editor program, and uses first found among:
            * Program given by ``EDITOR`` environemnt variable; or
            * ``editor``; or
            * ``vi``.

    :param before_editing: human representation before editing.
    :param cluster_name: name of the Patroni cluster.

    :returns: tuple of human-readable, parsed data structure after changes.

    :raises:
        :class:`PatroniCtlException`: if
            * No suitable editor can be found; or
            * Editor call exits with unexpected return code.
    """
    editor_cmd = os.environ.get('EDITOR')
    if not editor_cmd:
        for editor in ('editor', 'vi'):
            editor_cmd = shutil.which(editor)
            if editor_cmd:
                logging.debug('Setting fallback editor_cmd=%s', editor)
                break
    if not editor_cmd:
        raise PatroniCtlException('EDITOR environment variable is not set. editor or vi are not available')

    with temporary_file(contents=before_editing.encode('utf-8'),
                        suffix='.yaml',
                        prefix='{0}-config-'.format(cluster_name)) as tmpfile:
        ret = subprocess.call([editor_cmd, tmpfile])
        if ret:
            raise PatroniCtlException("Editor exited with return code {0}".format(ret))

        with codecs.open(tmpfile, encoding='utf-8') as fd:
            after_editing = fd.read()

        return after_editing, yaml.safe_load(after_editing)


@ctl.command('edit-config', help="Edit cluster configuration")
@arg_cluster_name
@option_default_citus_group
@click.option('--quiet', '-q', is_flag=True, help='Do not show changes')
@click.option('--set', '-s', 'kvpairs', multiple=True,
              help='Set specific configuration value. Can be specified multiple times')
@click.option('--pg', '-p', 'pgkvpairs', multiple=True,
              help='Set specific PostgreSQL parameter value. Shorthand for -s postgresql.parameters. '
                   'Can be specified multiple times')
@click.option('--apply', 'apply_filename', help='Apply configuration from file. Use - for stdin.')
@click.option('--replace', 'replace_filename', help='Apply configuration from file, replacing existing configuration.'
              ' Use - for stdin.')
@option_force
def edit_config(cluster_name: str, group: Optional[int], force: bool, quiet: bool, kvpairs: List[str],
                pgkvpairs: List[str], apply_filename: Optional[str], replace_filename: Optional[str]) -> None:
    """Process ``edit-config`` command of ``patronictl`` utility.

    Update or replace Patroni configuration in the DCS.

    :param cluster_name: name of the Patroni cluster.
    :param group: filter which Citus group configuration we should edit. Refer to the module note for more details.
    :param force: if ``True`` apply config changes without asking for confirmations.
    :param quiet: if ``True`` skip showing config diff in the console.
    :param kvpairs: list of key value general parameters to be changed.
    :param pgkvpairs: list of key value Postgres parameters to be changed.
    :param apply_filename: name of the file which contains with new configuration parameters to be applied. Pass ``-``
        for using stdin instead.
    :param replace_filename: name of the file which contains the new configuration parameters to replace the existing
        configuration. Pass ``-`` for using stdin instead.

    :raises:
        :class:`PatroniCtlException`: if
            * Configuration is absent from DCS; or
            * Detected a concurrent modification of the configuration in the DCS.
    """
    dcs = get_dcs(cluster_name, group)
    cluster = dcs.get_cluster()

    if not cluster.config:
        raise PatroniCtlException('The config key does not exist in the cluster {0}'.format(cluster_name))

    before_editing = format_config_for_editing(cluster.config.data)

    after_editing = None  # Serves as a flag if any changes were requested
    changed_data = cluster.config.data

    if replace_filename:
        after_editing, changed_data = apply_yaml_file({}, replace_filename)

    if apply_filename:
        after_editing, changed_data = apply_yaml_file(changed_data, apply_filename)

    if kvpairs or pgkvpairs:
        all_pairs = list(kvpairs) + ['postgresql.parameters.' + v.lstrip() for v in pgkvpairs]
        after_editing, changed_data = apply_config_changes(before_editing, changed_data, all_pairs)

    # If no changes were specified on the command line invoke editor
    if after_editing is None:
        after_editing, changed_data = invoke_editor(before_editing, cluster_name)

    if cluster.config.data == changed_data:
        if not quiet:
            click.echo("Not changed")
        return

    if not quiet:
        show_diff(before_editing, after_editing)

    if (apply_filename == '-' or replace_filename == '-') and not force:
        click.echo("Use --force option to apply changes")
        return

    if force or click.confirm('Apply these changes?'):
        if not dcs.set_config_value(json.dumps(changed_data, separators=(',', ':')), cluster.config.version):
            raise PatroniCtlException("Config modification aborted due to concurrent changes")
        click.echo("Configuration changed")


@ctl.command('show-config', help="Show cluster configuration")
@arg_cluster_name
@option_default_citus_group
def show_config(cluster_name: str, group: Optional[int]) -> None:
    """Process ``show-config`` command of ``patronictl`` utility.

    Show Patroni configuration stored in the DCS.

    :param cluster_name: name of the Patroni cluster.
    :param group: filter which Citus group configuration we should show. Refer to the module note for more details.
    """
    cluster = get_dcs(cluster_name, group).get_cluster()
    if cluster.config:
        click.echo(format_config_for_editing(cluster.config.data))


@ctl.command('version', help='Output version of patronictl command or a running Patroni instance')
@click.argument('cluster_name', required=False)
@click.argument('member_names', nargs=-1)
@option_citus_group
def version(cluster_name: str, group: Optional[int], member_names: List[str]) -> None:
    """Process ``version`` command of ``patronictl`` utility.

    Show version of:
        * ``patronictl`` on invoker;
        * ``patroni`` on all members of the cluster;
        * ``PostgreSQL`` on all members of the cluster.

    :param cluster_name: name of the Patroni cluster.
    :param group: filter which Citus group we should get members from. Refer to the module note for more details.
    :param member_names: filter which members we should get version information from.
    """
    click.echo("patronictl version {0}".format(__version__))

    if not cluster_name:
        return

    click.echo("")
    cluster = get_dcs(cluster_name, group).get_cluster()
    for m in get_all_members(cluster, group, 'any'):
        if m.api_url:
            if not member_names or m.name in member_names:
                try:
                    response = request_patroni(m)
                    data = json.loads(response.data.decode('utf-8'))
                    version = data.get('patroni', {}).get('version')
                    pg_version = data.get('server_version')
                    pg_version_str = " PostgreSQL {0}".format(format_pg_version(pg_version)) if pg_version else ""
                    click.echo("{0}: Patroni {1}{2}".format(m.name, version, pg_version_str))
                except Exception as e:
                    click.echo("{0}: failed to get version: {1}".format(m.name, e))


@ctl.command('history', help="Show the history of failovers/switchovers")
@arg_cluster_name
@option_default_citus_group
@option_format
def history(cluster_name: str, group: Optional[int], fmt: str) -> None:
    """Process ``history`` command of ``patronictl`` utility.

    Show the history of failover/switchover events in the cluster.

    Information is printed to console through :func:`print_output`, and contains:
        * ``TL``: Postgres timeline when the event occurred;
        * ``LSN``: Postgres LSN, in bytes, when the event occurred;
        * ``Reason``: the reason that motivated the event, if any;
        * ``Timestamp``: timestamp when the event occurred;
        * ``New Leader``: the Postgres node that was promoted during the event.

    :param cluster_name: name of the Patroni cluster.
    :param group: filter which Citus group we should get events from. Refer to the module note for more details.
    :param fmt: the output table printing format. See :func:`print_output` for available options.
    """
    cluster = get_dcs(cluster_name, group).get_cluster()
    cluster_history = cluster.history.lines if cluster.history else []
    history: List[List[Any]] = list(map(list, cluster_history))
    table_header_row = ['TL', 'LSN', 'Reason', 'Timestamp', 'New Leader']
    for line in history:
        if len(line) < len(table_header_row):
            add_column_num = len(table_header_row) - len(line)
            for _ in range(add_column_num):
                line.append('')
    print_output(table_header_row, history, {'TL': 'r', 'LSN': 'r'}, fmt)


def format_pg_version(version: int) -> str:
    """Format Postgres version for human consumption.

    :param version: Postgres version represented as an integer.

    :returns: Postgres version represented as a human-readable string.

    :Example:

        >>> format_pg_version(90624)
        '9.6.24'

        >>> format_pg_version(100000)
        '10.0'

        >>> format_pg_version(140008)
        '14.8'
    """
    if version < 100000:
        return "{0}.{1}.{2}".format(version // 10000, version // 100 % 100, version % 100)
    else:
        return "{0}.{1}".format(version // 10000, version % 100)<|MERGE_RESOLUTION|>--- conflicted
+++ resolved
@@ -264,8 +264,6 @@
     return config
 
 
-<<<<<<< HEAD
-=======
 def _get_configuration() -> Dict[str, Any]:
     """Get configuration object.
 
@@ -274,7 +272,6 @@
     return click.get_current_context().obj['__config']
 
 
->>>>>>> 6b685036
 option_format = click.option('--format', '-f', 'fmt', help='Output format', default='pretty',
                              type=click.Choice(['pretty', 'tsv', 'json', 'yaml', 'yml']))
 option_watchrefresh = click.option('-w', '--watch', type=float, help='Auto update the screen every X seconds')
@@ -1194,15 +1191,9 @@
                 wait_on_members.remove(member)
 
 
-<<<<<<< HEAD
-def _do_failover_or_switchover(obj: Dict[str, Any], action: str, cluster_name: str,
-                               group: Optional[int], switchover_leader: Optional[str], candidate: Optional[str],
-                               force: bool, scheduled: Optional[str] = None) -> None:
-=======
 def _do_failover_or_switchover(action: str, cluster_name: str, group: Optional[int], candidate: Optional[str],
                                force: bool, switchover_leader: Optional[str] = None,
                                switchover_scheduled: Optional[str] = None) -> None:
->>>>>>> 6b685036
     """Perform a failover or a switchover operation in the cluster.
 
     Informational messages are printed in the console during the operation, as well as the list of members before and
@@ -1215,10 +1206,6 @@
     :param cluster_name: name of the Patroni cluster.
     :param group: filter Citus group within we should perform a failover or switchover. If ``None``, user will be
         prompted for filling it -- unless *force* is ``True``, in which case an exception is raised.
-<<<<<<< HEAD
-    :param switchover_leader: name of the leader member passed as switchover option.
-=======
->>>>>>> 6b685036
     :param candidate: name of a standby member to be promoted. Nodes that are tagged with ``nofailover`` cannot be used.
     :param force: perform the failover or switchover without asking for confirmations.
     :param switchover_leader: name of the leader passed to the switchover command if any.
@@ -1263,11 +1250,7 @@
             if force:
                 switchover_leader = cluster_leader
             else:
-<<<<<<< HEAD
-                prompt = 'Standby Leader' if global_config.is_standby_cluster else 'Primary'
-=======
                 prompt = 'Standby Leader' if config.is_standby_cluster else 'Primary'
->>>>>>> 6b685036
                 switchover_leader = click.prompt(prompt, type=str, default=cluster_leader)
 
         if cluster_leader != switchover_leader:
