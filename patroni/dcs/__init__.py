"""Abstract classes for Distributed Configuration Store."""
import abc
import datetime
import json
import logging
import re
import time
from collections import defaultdict
from copy import deepcopy
from random import randint
from threading import Event, Lock
from typing import Any, Callable, Collection, Dict, Iterator, List, \
    NamedTuple, Optional, Set, Tuple, Type, TYPE_CHECKING, Union
from urllib.parse import urlparse, urlunparse, parse_qsl

import dateutil.parser

from .. import global_config
from ..dynamic_loader import iter_classes, iter_modules
from ..exceptions import PatroniFatalException
from ..utils import deep_compare, uri
from ..tags import Tags
from ..utils import parse_int

if TYPE_CHECKING:  # pragma: no cover
    from ..config import Config
    from ..postgresql import Postgresql
    from ..postgresql.mpp import AbstractMPP

SLOT_ADVANCE_AVAILABLE_VERSION = 110000
slot_name_re = re.compile('^[a-z0-9_]{1,63}$')
logger = logging.getLogger(__name__)


def slot_name_from_member_name(member_name: str) -> str:
    """Translate member name to valid PostgreSQL slot name.

    .. note::
        PostgreSQL's replication slot names must be valid PostgreSQL names. This function maps the wider space of
        member names to valid PostgreSQL names. Names have their case lowered, dashes and periods common in hostnames
        are replaced with underscores, other characters are encoded as their unicode codepoint. Name is truncated
        to 64 characters. Multiple different member names may map to a single slot name.

    :param member_name: The string to convert to a slot name.

    :returns: The string converted using the rules described above.
    """

    def replace_char(match: Any) -> str:
        c = match.group(0)
        return '_' if c in '-.' else f"u{ord(c):04d}"

    slot_name = re.sub('[^a-z0-9_]', replace_char, member_name.lower())
    return slot_name[0:63]


def parse_connection_string(value: str) -> Tuple[str, Union[str, None]]:
    """Split and rejoin a URL string into a connection URL and an API URL.

    .. note::
        Original Governor stores connection strings for each cluster members in a following format:

            postgres://{username}:{password}@{connect_address}/postgres

        Since each of our patroni instances provides their own REST API endpoint, it's good to store this information
        in DCS along with PostgreSQL connection string. In order to not introduce new keys and be compatible with
        original Governor we decided to extend original connection string in a following way:

            postgres://{username}:{password}@{connect_address}/postgres?application_name={api_url}

        This way original Governor could use such connection string as it is, because of feature of ``libpq`` library.

    :param value: The URL string to split.

    :returns: the connection string stored in DCS split into two parts, ``conn_url`` and ``api_url``.
    """
    scheme, netloc, path, params, query, fragment = urlparse(value)
    conn_url = urlunparse((scheme, netloc, path, params, '', fragment))
    api_url = ([v for n, v in parse_qsl(query) if n == 'application_name'] or [None])[0]
    return conn_url, api_url


def dcs_modules() -> List[str]:
    """Get names of DCS modules, depending on execution environment.

    :returns: list of known module names with absolute python module path namespace, e.g. ``patroni.dcs.etcd``.
    """
    if TYPE_CHECKING:  # pragma: no cover
        assert isinstance(__package__, str)
    return iter_modules(__package__)


def iter_dcs_classes(
        config: Optional[Union['Config', Dict[str, Any]]] = None
) -> Iterator[Tuple[str, Type['AbstractDCS']]]:
    """Attempt to import DCS modules that are present in the given configuration.

    .. note::
            If a module successfully imports we can assume that all its requirements are installed.

    :param config: configuration information with possible DCS names as keys. If given, only attempt to import DCS
                   modules defined in the configuration. Else, if ``None``, attempt to import any supported DCS module.

    :returns: an iterator of tuples, each containing the module ``name`` and the imported DCS class object.
    """
    if TYPE_CHECKING:  # pragma: no cover
        assert isinstance(__package__, str)
    return iter_classes(__package__, AbstractDCS, config)


def get_dcs(config: Union['Config', Dict[str, Any]]) -> 'AbstractDCS':
    """Attempt to load a Distributed Configuration Store from known available implementations.

    .. note::
        Using the list of available DCS classes returned by :func:`iter_classes` attempt to dynamically
        instantiate the class that implements a DCS using the abstract class :class:`AbstractDCS`.

        Basic top-level configuration parameters retrieved from *config* are propagated to the DCS specific config
        before being passed to the module DCS class.

        If no module is found to satisfy configuration then report and log an error. This will cause Patroni to exit.

    :raises :exc:`PatroniFatalException`: if a load of all available DCS modules have been tried and none succeeded.

    :param config: object or dictionary with Patroni configuration. This is normally a representation of the main
                   Patroni

    :returns: The first successfully loaded DCS module which is an implementation of :class:`AbstractDCS`.
    """
    for name, dcs_class in iter_dcs_classes(config):
        # Propagate some parameters from top level of config if defined to the DCS specific config section.
        config[name].update({
            p: config[p] for p in ('namespace', 'name', 'scope', 'loop_wait',
                                   'patronictl', 'ttl', 'retry_timeout')
            if p in config})

        from patroni.postgresql.mpp import get_mpp
        return dcs_class(config[name], get_mpp(config))

    available_implementations = ', '.join(sorted([n for n, _ in iter_dcs_classes()]))
    raise PatroniFatalException("Can not find suitable configuration of distributed configuration store\n"
                                f"Available implementations: {available_implementations}")


_Version = Union[int, str]
_Session = Union[int, float, str, None]


class Member(Tags, NamedTuple('Member',
                              [('version', _Version),
                               ('name', str),
                               ('session', _Session),
                               ('data', Dict[str, Any])])):
    """Immutable object (namedtuple) which represents single member of PostgreSQL cluster.

    .. note::
        We are using an old-style attribute declaration here because otherwise it is not possible to override
        ``__new__`` method in the :class:`RemoteMember` class.

    .. note::
        These two keys in data are always written to the DCS, but care is taken to maintain consistency and resilience
        from data that is read:

        ``conn_url``: connection string containing host, user and password which could be used to access this member.
        ``api_url``: REST API url of patroni instance

    Consists of the following fields:

    :ivar version: modification version of a given member key in a Configuration Store.
    :ivar name: name of PostgreSQL cluster member.
    :ivar session: either session id or just ttl in seconds.
    :ivar data: dictionary containing arbitrary data i.e. ``conn_url``, ``api_url``, ``xlog_location``, ``state``,
                ``role``, ``tags``, etc...
    """

    @staticmethod
    def from_node(version: _Version, name: str, session: _Session, value: str) -> 'Member':
        """Factory method for instantiating :class:`Member` from a JSON serialised string or object.

        :param version: modification version of a given member key in a Configuration Store.
        :param name: name of PostgreSQL cluster member.
        :param session: either session id or just ttl in seconds.
        :param value: JSON encoded string containing arbitrary data i.e. ``conn_url``, ``api_url``,
                      ``xlog_location``, ``state``, ``role``, ``tags``, etc. OR a connection URL
                      starting with ``postgres://``.

        :returns: an :class:`Member` instance built with the given arguments.

        :Example:

            >>> Member.from_node(-1, '', '', '{"conn_url": "postgres://foo@bar/postgres"}') is not None
            True

            >>> Member.from_node(-1, '', '', '{')
            Member(version=-1, name='', session='', data={})
        """
        if value.startswith('postgres'):
            conn_url, api_url = parse_connection_string(value)
            data = {'conn_url': conn_url, 'api_url': api_url}
        else:
            try:
                data = json.loads(value)
                assert isinstance(data, dict)
            except (AssertionError, TypeError, ValueError):
                data: Dict[str, Any] = {}
        return Member(version, name, session, data)

    @property
    def conn_url(self) -> Optional[str]:
        """The ``conn_url`` value from :attr:`~Member.data` if defined or constructed from ``conn_kwargs``."""
        conn_url = self.data.get('conn_url')
        if conn_url:
            return conn_url

        conn_kwargs = self.data.get('conn_kwargs')
        if conn_kwargs:
            conn_url = uri('postgresql', (conn_kwargs.get('host'), conn_kwargs.get('port', 5432)))
            self.data['conn_url'] = conn_url
            return conn_url

        return None

    def conn_kwargs(self, auth: Union[Any, Dict[str, Any], None] = None) -> Dict[str, Any]:
        """Give keyword arguments used for PostgreSQL connection settings.

        :param auth: Authentication properties - can be defined as anything supported by the ``psycopg2`` or
                     ``psycopg`` modules.
                     Converts a key of ``username`` to ``user`` if supplied.

        :returns: A dictionary containing a merge of default parameter keys ``host``, ``port`` and ``dbname``, with
                 the contents of :attr:`~Member.data` ``conn_kwargs`` key. If those are not defined will
                 parse and reform connection parameters from :attr:`~Member.conn_url`. One of these two attributes
                 needs to have data defined to construct the output dictionary. Finally, *auth* parameters are merged
                 with the dictionary before returned.
        """
        defaults = {
            "host": None,
            "port": None,
            "dbname": None
        }
        ret: Optional[Dict[str, Any]] = self.data.get('conn_kwargs')
        if ret:
            defaults.update(ret)
            ret = defaults
        else:
            conn_url = self.conn_url
            if not conn_url:
                return {}  # due to the invalid conn_url we don't care about authentication parameters
            r = urlparse(conn_url)
            ret = {
                'host': r.hostname,
                'port': r.port or 5432,
                'dbname': r.path[1:]
            }
            self.data['conn_kwargs'] = ret.copy()

        # apply any remaining authentication parameters
        if auth and isinstance(auth, dict):
            ret.update({k: v for k, v in auth.items() if v is not None})
            if 'username' in auth:
                ret['user'] = ret.pop('username')
        return ret

    @property
    def api_url(self) -> Optional[str]:
        """The ``api_url`` value from :attr:`~Member.data` if defined."""
        return self.data.get('api_url')

    @property
    def tags(self) -> Dict[str, Any]:
        """The ``tags`` value from :attr:`~Member.data` if defined, otherwise an empty dictionary."""
        return self.data.get('tags', {})

    @property
    def clonefrom(self) -> bool:
        """``True`` if both ``clonefrom`` tag is ``True`` and a connection URL is defined."""
        return super().clonefrom and bool(self.conn_url)

    @property
    def state(self) -> str:
        """The ``state`` value of :attr:`~Member.data`."""
        return self.data.get('state', 'unknown')

    @property
    def is_running(self) -> bool:
        """``True`` if the member :attr:`~Member.state` is ``running``."""
        return self.state == 'running'

    @property
    def patroni_version(self) -> Optional[Tuple[int, ...]]:
        """The ``version`` string value from :attr:`~Member.data` converted to tuple.

        :Example:

            >>> Member.from_node(1, '', '', '{"version":"1.2.3"}').patroni_version
            (1, 2, 3)

        """
        version = self.data.get('version')
        if version:
            try:
                return tuple(map(int, version.split('.')))
            except Exception:
                logger.debug('Failed to parse Patroni version %s', version)
        return None

    @property
    def lsn(self) -> Optional[int]:
        """Current LSN (receive/flush/replay)."""
        return parse_int(self.data.get('xlog_location'))


class RemoteMember(Member):
    """Represents a remote member (typically a primary) for a standby cluster.

    :cvar ALLOWED_KEYS: Controls access to relevant key names that could be in stored :attr:`~RemoteMember.data`.
    """

    ALLOWED_KEYS: Tuple[str, ...] = (
        'primary_slot_name',
        'create_replica_methods',
        'restore_command',
        'archive_cleanup_command',
        'recovery_min_apply_delay',
        'no_replication_slot',
        'application_name'
    )

    def __new__(cls, name: str, data: Dict[str, Any]) -> 'RemoteMember':
        """Factory method to construct instance from given *name* and *data*.

        :param name: name of the remote member.
        :param data: dictionary of member information, which can contain keys from :const:`~RemoteMember.ALLOWED_KEYS`
                     but also member connection information ``api_url`` and ``conn_kwargs``, and slot information.

        :returns: constructed instance using supplied parameters.
        """
        return super(RemoteMember, cls).__new__(cls, -1, name, None, data)

    def __getattr__(self, name: str) -> Any:
        """Dictionary style key lookup.

        :param name: key to lookup.

        :returns: value of *name* key in :attr:`~RemoteMember.data` if key *name* is in
                  :cvar:`~RemoteMember.ALLOWED_KEYS`, else ``None``.
        """
        return self.data.get(name) if name in RemoteMember.ALLOWED_KEYS else None


class Leader(NamedTuple):
    """Immutable object (namedtuple) which represents leader key.

    Consists of the following fields:

    :ivar version: modification version of a leader key in a Configuration Store
    :ivar session: either session id or just ttl in seconds
    :ivar member: reference to a :class:`Member` object which represents current leader (see :attr:`Cluster.members`)
    """

    version: _Version
    session: _Session
    member: Member

    @property
    def name(self) -> str:
        """The leader "member" name."""
        return self.member.name

    def conn_kwargs(self, auth: Optional[Dict[str, str]] = None) -> Dict[str, str]:
        """Connection keyword arguments.

        :param auth: an optional dictionary containing authentication information.

        :returns: the result of the called :meth:`Member.conn_kwargs` method.
        """
        return self.member.conn_kwargs(auth)

    @property
    def conn_url(self) -> Optional[str]:
        """Connection URL value of the :class:`Member` instance."""
        return self.member.conn_url

    @property
    def data(self) -> Dict[str, Any]:
        """Data value of the :class:`Member` instance."""
        return self.member.data

    @property
    def timeline(self) -> Optional[int]:
        """Timeline value of :attr:`~Member.data`."""
        return self.data.get('timeline')

    @property
    def checkpoint_after_promote(self) -> Optional[bool]:
        """Determine whether a checkpoint has occurred for this leader after promotion.

        :returns: ``True`` if the role is ``master`` or ``primary`` and ``checkpoint_after_promote`` is not set,
                 ``False`` if not a ``master`` or ``primary`` or if the checkpoint hasn't occurred.
                 If the version of Patroni is older than 1.5.6, return ``None``.

        :Example:

            >>> Leader(1, '', Member.from_node(1, '', '', '{"version":"z"}')).checkpoint_after_promote
        """
        version = self.member.patroni_version
        # 1.5.6 is the last version which doesn't expose checkpoint_after_promote: false
        if version and version > (1, 5, 6):
            return self.data.get('role') in ('master', 'primary') and 'checkpoint_after_promote' not in self.data
        return None


class Failover(NamedTuple):
    """Immutable object (namedtuple) representing configuration information required for failover/switchover capability.

    :ivar version: version of the object.
    :ivar leader: name of the leader. If value isn't empty we treat it as a switchover from the specified node.
    :ivar candidate: the name of the member node to be considered as a failover candidate.
    :ivar scheduled_at: in the case of a switchover the :class:`~datetime.datetime` object to perform the scheduled
        switchover.

    :Example:

        >>> 'Failover' in str(Failover.from_node(1, '{"leader": "cluster_leader"}'))
        True

        >>> 'Failover' in str(Failover.from_node(1, {"leader": "cluster_leader"}))
        True

        >>> 'Failover' in str(Failover.from_node(1, '{"leader": "cluster_leader", "member": "cluster_candidate"}'))
        True

        >>> Failover.from_node(1, 'null') is None
        False

        >>> n = '''{"leader": "cluster_leader", "member": "cluster_candidate",
        ...         "scheduled_at": "2016-01-14T10:09:57.1394Z"}'''

        >>> 'tzinfo=' in str(Failover.from_node(1, n))
        True

        >>> Failover.from_node(1, None) is None
        False

        >>> Failover.from_node(1, '{}') is None
        False

        >>> 'abc' in Failover.from_node(1, 'abc:def')
        True
    """

    version: _Version
    leader: Optional[str]
    candidate: Optional[str]
    scheduled_at: Optional[datetime.datetime]

    @staticmethod
    def from_node(version: _Version, value: Union[str, Dict[str, str]]) -> 'Failover':
        """Factory method to parse *value* as failover configuration.

        :param version: version number for the object.
        :param value: JSON serialized data or a dictionary of configuration.
                      Can also be a colon ``:`` delimited list of leader, followed by candidate name (legacy format).
                      If ``scheduled_at`` key is defined the value will be parsed by :func:`dateutil.parser.parse`.

        :returns: constructed :class:`Failover` information object
        """
        if isinstance(value, dict):
            data: Dict[str, Any] = value
        elif value:
            try:
                data = json.loads(value)
                assert isinstance(data, dict)
            except AssertionError:
                data = {}
            except ValueError:
                t = [a.strip() for a in value.split(':')]
                leader = t[0]
                candidate = t[1] if len(t) > 1 else None
                return Failover(version, leader, candidate, None)
        else:
            data = {}

        if data.get('scheduled_at'):
            data['scheduled_at'] = dateutil.parser.parse(data['scheduled_at'])

        return Failover(version, data.get('leader'), data.get('member'), data.get('scheduled_at'))

    def __len__(self) -> int:
        """Implement ``len`` function capability.

        .. note::
           This magic method aids in the evaluation of "emptiness" of a :class:`Failover` instance. For example:

           >>> failover = Failover.from_node(1, None)
           >>> len(failover)
           0
           >>> assert bool(failover) is False

           >>> failover = Failover.from_node(1, {"leader": "cluster_leader"})
           >>> len(failover)
           1
           >>> assert bool(failover) is True

           This makes it easier to write ``if cluster.failover`` rather than the longer statement.

        """
        return int(bool(self.leader)) + int(bool(self.candidate))


class ClusterConfig(NamedTuple):
    """Immutable object (namedtuple) which represents cluster configuration.

    :ivar version: version number for the object.
    :ivar data: dictionary of configuration information.
    :ivar modify_version: modified version number.
    """

    version: _Version
    data: Dict[str, Any]
    modify_version: _Version

    @staticmethod
    def from_node(version: _Version, value: str, modify_version: Optional[_Version] = None) -> 'ClusterConfig':
        """Factory method to parse *value* as configuration information.

        :param version: version number for object.
        :param value: raw JSON serialized data, if not parsable replaced with an empty dictionary.
        :param modify_version: optional modify version number, use *version* if not provided.

        :returns: constructed :class:`ClusterConfig` instance.

        :Example:

            >>> ClusterConfig.from_node(1, '{') is None
            False
        """
        try:
            data = json.loads(value)
            assert isinstance(data, dict)
        except (AssertionError, TypeError, ValueError):
            data: Dict[str, Any] = {}
            modify_version = 0
        return ClusterConfig(version, data, version if modify_version is None else modify_version)


class SyncState(NamedTuple):
    """Immutable object (namedtuple) which represents last observed synchronous replication state.

    :ivar version: modification version of a synchronization key in a Configuration Store.
    :ivar leader: reference to member that was leader.
    :ivar sync_standby: synchronous standby list (comma delimited) which are last synchronized to leader.
    :ivar synchronous_nodes_additional: the additional items that were added to synchronous_standby_names last time.
    """

    version: Optional[_Version]
    leader: Optional[str]
    sync_standby: Optional[str]
    synchronous_nodes_additional: Optional[str]

    @staticmethod
    def from_node(version: Optional[_Version], value: Union[str, Dict[str, Any], None]) -> 'SyncState':
        """Factory method to parse *value* as synchronisation state information.

        :param version: optional *version* number for the object.
        :param value: (optionally JSON serialised) synchronisation state information

        :returns: constructed :class:`SyncState` object.

        :Example:

            >>> SyncState.from_node(1, None).leader is None
            True

            >>> SyncState.from_node(1, '{}').leader is None
            True

            >>> SyncState.from_node(1, '{').leader is None
            True

            >>> SyncState.from_node(1, '[]').leader is None
            True

            >>> SyncState.from_node(1, '{"leader": "leader"}').leader == "leader"
            True

            >>> SyncState.from_node(1, {"leader": "leader"}).leader == "leader"
            True
        """
        try:
            if value and isinstance(value, str):
                value = json.loads(value)
            assert isinstance(value, dict)
            return SyncState(version, value.get('leader'), value.get('sync_standby'),
                             value.get('synchronous_nodes_additional'))
        except (AssertionError, TypeError, ValueError):
            return SyncState.empty(version)

    @staticmethod
    def empty(version: Optional[_Version] = None) -> 'SyncState':
        """Construct an empty :class:`SyncState` instance.

        :param version: optional version number.

        :returns: empty synchronisation state object.
        """
        return SyncState(version, None, None, None)

    @property
    def is_empty(self) -> bool:
        """``True`` if ``/sync`` key is not valid (doesn't have a leader)."""
        return not self.leader

    @staticmethod
    def _str_to_list(value: str) -> List[str]:
        """Splits a string by comma and returns list of strings.

        :param value: a comma separated string.

        :returns: list of non-empty strings after splitting an input value by comma.
        """
        return list(filter(lambda a: a, [s.strip() for s in value.split(',')]))

    @property
    def members(self) -> List[str]:
        """:attr:`~SyncState.sync_standby` as list or an empty list if undefined or object considered ``empty``."""
        return self._str_to_list(self.sync_standby) if not self.is_empty and self.sync_standby else []

    @property
    def additional_members(self) -> List[str]:
        """:attr:`~SyncState.additional_members` as list or an empty list if undefined."""
        return self.synchronous_nodes_additional and self.synchronous_nodes_additional.split(',') or []

    def matches(self, name: Optional[str], check_leader: bool = False) -> bool:
        """Checks if node is presented in the /sync state.

        Since PostgreSQL does case-insensitive checks for synchronous_standby_name we do it also.

        :param name: name of the node.
        :param check_leader: by default the *name* is searched for only in members, a value of ``True`` will include the
                             leader to list.

        :returns: ``True`` if the ``/sync`` key not :func:`is_empty` and the given *name* is among those presented in
                  the sync state.

        :Example:
            >>> s = SyncState(1, 'foo', 'bar,zoo', None)

            >>> s.matches('foo')
            False

            >>> s.matches('fOo', True)
            True

            >>> s.matches('Bar')
            True

            >>> s.matches('zoO')
            True

            >>> s.matches('baz')
            False

            >>> s.matches(None)
            False

            >>> SyncState.empty(1).matches('foo')
            False
        """
        ret = False
        if name and not self.is_empty:
            search_str = (self.sync_standby or '') + (',' + (self.leader or '') if check_leader else '')
            ret = name.lower() in self._str_to_list(search_str.lower())
        return ret

    def leader_matches(self, name: Optional[str]) -> bool:
        """Compare the given *name* to stored leader value.

        :returns: ``True`` if *name* is matching the :attr:`~SyncState.leader` value.
        """
        return bool(name and not self.is_empty and name.lower() == (self.leader or '').lower())


_HistoryTuple = Union[Tuple[int, int, str], Tuple[int, int, str, str], Tuple[int, int, str, str, str]]


class TimelineHistory(NamedTuple):
    """Object representing timeline history file.

    .. note::
        The content held in *lines* deserialized from *value* are lines parsed from PostgreSQL timeline history files,
        consisting of the timeline number, the LSN where the timeline split and any other string held in the file.
        The files are parsed by :func:`~patroni.postgresql.misc.parse_history`.

    :ivar version: version number of the file.
    :ivar value: raw JSON serialised data consisting of parsed lines from history files.
    :ivar lines: ``List`` of ``Tuple`` parsed lines from history files.
    """

    version: _Version
    value: Any
    lines: List[_HistoryTuple]

    @staticmethod
    def from_node(version: _Version, value: str) -> 'TimelineHistory':
        """Parse the given JSON serialized string as a list of timeline history lines.

        :param version: version number
        :param value: JSON serialized string, consisting of parsed lines of PostgreSQL timeline history files,
                      see :class:`TimelineHistory`.

        :returns: composed timeline history object using parsed lines.

        :Example:

            If the passed *value* argument is not parsed an empty list of lines is returned:

            >>> h = TimelineHistory.from_node(1, 2)

            >>> h.lines
            []
        """
        try:
            lines = json.loads(value)
            assert isinstance(lines, list)
        except (AssertionError, TypeError, ValueError):
            lines: List[_HistoryTuple] = []
        return TimelineHistory(version, value, lines)


class Status(NamedTuple):
    """Immutable object (namedtuple) which represents `/status` key.

    Consists of the following fields:

    :ivar last_lsn: :class:`int` object containing position of last known leader LSN.
    :ivar slots: state of permanent replication slots on the primary in the format: ``{"slot_name": int}``.
    """
    last_lsn: int
    slots: Optional[Dict[str, int]]

    @staticmethod
    def empty() -> 'Status':
        """Construct an empty :class:`Status` instance.

        :returns: empty :class:`Status` object.
        """
        return Status(0, None)

    @staticmethod
    def from_node(value: Union[str, Dict[str, Any], None]) -> 'Status':
        """Factory method to parse *value* as :class:`Status` object.

        :param value: JSON serialized string

        :returns: constructed :class:`Status` object.
        """
        try:
            if isinstance(value, str):
                value = json.loads(value)
        except Exception:
            return Status.empty()

        if isinstance(value, int):  # legacy
            return Status(value, None)

        if not isinstance(value, dict):
            return Status.empty()

        try:
            last_lsn = int(value.get('optime', ''))
        except Exception:
            last_lsn = 0

        slots: Union[str, Dict[str, int], None] = value.get('slots')
        if isinstance(slots, str):
            try:
                slots = json.loads(slots)
            except Exception:
                slots = None
        if not isinstance(slots, dict):
            slots = None

        return Status(last_lsn, slots)


class Cluster(NamedTuple('Cluster',
                         [('initialize', Optional[str]),
                          ('config', Optional[ClusterConfig]),
                          ('leader', Optional[Leader]),
                          ('status', Status),
                          ('members', List[Member]),
                          ('failover', Optional[Failover]),
                          ('sync', SyncState),
                          ('history', Optional[TimelineHistory]),
                          ('failsafe', Optional[Dict[str, str]]),
                          ('workers', Dict[int, 'Cluster'])])):
    """Immutable object (namedtuple) which represents PostgreSQL or MPP cluster.

    .. note::
        We are using an old-style attribute declaration here because otherwise it is not possible to override `__new__`
        method. Without it the *workers* by default gets always the same :class:`dict` object that could be mutated.

    Consists of the following fields:

    :ivar initialize: shows whether this cluster has initialization key stored in DC or not.
    :ivar config: global dynamic configuration, reference to `ClusterConfig` object.
    :ivar leader: :class:`Leader` object which represents current leader of the cluster.
    :ivar status: :class:`Status` object which represents the `/status` key.
    :ivar members: list of:class:` Member` objects, all PostgreSQL cluster members including leader
    :ivar failover: reference to :class:`Failover` object.
    :ivar sync: reference to :class:`SyncState` object, last observed synchronous replication state.
    :ivar history: reference to `TimelineHistory` object.
    :ivar failsafe: failsafe topology. Node is allowed to become the leader only if its name is found in this list.
    :ivar workers: dictionary of workers of the MPP cluster, optional. Each key representing the group and the
                   corresponding value is a :class:`Cluster` instance.
    """

    def __new__(cls, *args: Any, **kwargs: Any):
        """Make workers argument optional and set it to an empty dict object."""
        if len(args) < len(cls._fields) and 'workers' not in kwargs:
            kwargs['workers'] = {}
        return super(Cluster, cls).__new__(cls, *args, **kwargs)

    @property
    def last_lsn(self) -> int:
        """Last known leader LSN."""
        return self.status.last_lsn

    @property
    def slots(self) -> Optional[Dict[str, int]]:
        """State of permanent replication slots on the primary in the format: ``{"slot_name": int}``."""
        return self.status.slots

    @staticmethod
    def empty() -> 'Cluster':
        """Produce an empty :class:`Cluster` instance."""
        return Cluster(None, None, None, Status.empty(), [], None, SyncState.empty(), None, None, {})

    def is_empty(self):
        """Validate definition of all attributes of this :class:`Cluster` instance.

        :returns: ``True`` if all attributes of the current :class:`Cluster` are unpopulated.
        """
        return all((self.initialize is None, self.config is None, self.leader is None, self.last_lsn == 0,
                    self.members == [], self.failover is None, self.sync.version is None,
                    self.history is None, self.slots is None, self.failsafe is None, self.workers == {}))

    def __len__(self) -> int:
        """Implement ``len`` function capability.

        .. note::
           This magic method aids in the evaluation of "emptiness" of a ``Cluster`` instance. For example:

           >>> cluster = Cluster.empty()
           >>> len(cluster)
           0

           >>> assert bool(cluster) is False

           >>> cluster = Cluster(None, None, None, Status(0, None), [1, 2, 3], None, SyncState.empty(), None, None, {})
           >>> len(cluster)
           1

           >>> assert bool(cluster) is True

           This makes it easier to write ``if cluster`` rather than the longer statement.

        """
        return int(not self.is_empty())

    @property
    def leader_name(self) -> Optional[str]:
        """The name of the leader if defined otherwise ``None``."""
        return self.leader and self.leader.name

    def is_unlocked(self) -> bool:
        """Check if the cluster does not have the leader.

        :returns: ``True`` if a leader name is not defined.
        """
        return not self.leader_name

    def has_member(self, member_name: str) -> bool:
        """Check if the given member name is present in the cluster.

        :param member_name: name to look up in the :attr:`~Cluster.members`.

        :returns: ``True`` if the member name is found.
        """
        return any(m for m in self.members if m.name == member_name)

    def get_member(self, member_name: str, fallback_to_leader: bool = True) -> Union[Member, Leader, None]:
        """Get :class:`Member` object by name or the :class:`Leader`.

        :param member_name: name of the member to retrieve.
        :param fallback_to_leader: if ``True`` return the :class:`Leader` instead if the member cannot be found.

        :returns: the :class:`Member` if found or :class:`Leader` object.
        """
        return next((m for m in self.members if m.name == member_name),
                    self.leader if fallback_to_leader else None)

    def get_clone_member(self, exclude_name: str) -> Union[Member, Leader, None]:
        """Get member or leader object to use as clone source.

        :param exclude_name: name of a member name to exclude.

        :returns: a randomly selected candidate member from available running members that are configured to as viable
                 sources for cloning (has tag ``clonefrom`` in configuration). If no member is appropriate the current
                 leader is used.
        """
        exclude = [exclude_name] + ([self.leader.name] if self.leader else [])
        candidates = [m for m in self.members if m.clonefrom and m.is_running and m.name not in exclude]
        return candidates[randint(0, len(candidates) - 1)] if candidates else self.leader

    @staticmethod
    def is_physical_slot(value: Union[Any, Dict[str, Any]]) -> bool:
        """Check whether provided configuration is for permanent physical replication slot.

        :param value: configuration of the permanent replication slot.

        :returns: ``True`` if *value* is a physical replication slot, otherwise ``False``.
        """
        return not value \
            or (isinstance(value, dict) and not Cluster.is_logical_slot(value)
                and value.get('type', 'physical') == 'physical')

    @staticmethod
    def is_logical_slot(value: Union[Any, Dict[str, Any]]) -> bool:
        """Check whether provided configuration is for permanent logical replication slot.

        :param value: configuration of the permanent replication slot.

        :returns: ``True`` if *value* is a logical replication slot, otherwise ``False``.
        """
        return isinstance(value, dict) \
            and value.get('type', 'logical') == 'logical' \
            and bool(value.get('database') and value.get('plugin'))

    @property
    def __permanent_slots(self) -> Dict[str, Union[Dict[str, Any], Any]]:
        """Dictionary of permanent replication slots with their known LSN."""
        ret: Dict[str, Union[Dict[str, Any], Any]] = global_config.permanent_slots

        members: Dict[str, int] = {slot_name_from_member_name(m.name): m.lsn or 0 for m in self.members}
        slots: Dict[str, int] = {k: parse_int(v) or 0 for k, v in (self.slots or {}).items()}
        for name, value in list(ret.items()):
            if not value:
                value = ret[name] = {}
            if isinstance(value, dict):
                # for permanent physical slots we want to get MAX LSN from the `Cluster.slots` and from the
                # member with the matching name. It is necessary because we may have the replication slot on
                # the primary that is streaming from the other standby node using the `replicatefrom` tag.
                lsn = max(members.get(name, 0) if self.is_physical_slot(value) else 0, slots.get(name, 0))
                if lsn:
                    value['lsn'] = lsn
                else:
                    # Don't let anyone set 'lsn' in the global configuration :)
                    value.pop('lsn', None)
        return ret

    @property
    def __permanent_physical_slots(self) -> Dict[str, Any]:
        """Dictionary of permanent ``physical`` replication slots."""
        return {name: value for name, value in self.__permanent_slots.items() if self.is_physical_slot(value)}

    @property
    def __permanent_logical_slots(self) -> Dict[str, Any]:
        """Dictionary of permanent ``logical`` replication slots."""
        return {name: value for name, value in self.__permanent_slots.items() if self.is_logical_slot(value)}

    def get_replication_slots(self, postgresql: 'Postgresql', member: Tags, *,
                              role: Optional[str] = None, show_error: bool = False) -> Dict[str, Dict[str, Any]]:
        """Lookup configured slot names in the DCS, report issues found and merge with permanent slots.

        Will log an error if:

            * Any logical slots are disabled, due to version compatibility, and *show_error* is ``True``.

        :param postgresql: reference to :class:`Postgresql` object.
        :param member: reference to an object implementing :class:`Tags` interface.
        :param role: role of the node, if not set will be taken from *postgresql*.
        :param show_error: if ``True`` report error if any disabled logical slots or conflicting slot names are found.

        :returns: final dictionary of slot names, after merging with permanent slots and performing sanity checks.
        """
        name = member.name if isinstance(member, Member) else postgresql.name
        role = role or postgresql.role

        slots: Dict[str, Dict[str, str]] = self._get_members_slots(name, role)
        permanent_slots: Dict[str, Any] = self._get_permanent_slots(postgresql, member, role)

        disabled_permanent_logical_slots: List[str] = self._merge_permanent_slots(
            slots, permanent_slots, name, postgresql.major_version)

        if disabled_permanent_logical_slots and show_error:
            logger.error("Permanent logical replication slots supported by Patroni only starting from PostgreSQL 11. "
                         "Following slots will not be created: %s.", disabled_permanent_logical_slots)

        return slots

    def _merge_permanent_slots(self, slots: Dict[str, Dict[str, str]], permanent_slots: Dict[str, Any], name: str,
                               major_version: int) -> List[str]:
        """Merge replication *slots* for members with *permanent_slots*.

        Perform validation of configured permanent slot name, skipping invalid names.

        Will update *slots* in-line based on ``type`` of slot, ``physical`` or ``logical``, and name of node.
        Type is assumed to be ``physical`` if there are no attributes stored as the slot value.

        :param slots: Slot names with existing attributes if known.
        :param name: name of this node.
        :param permanent_slots: dictionary containing slot name key and slot information values.
        :param major_version: postgresql major version.

        :returns: List of disabled permanent, logical slot names, if postgresql version < 11.
        """
        disabled_permanent_logical_slots: List[str] = []

        for slot_name, value in permanent_slots.items():
            if not slot_name_re.match(slot_name):
                logger.error("Invalid permanent replication slot name '%s'", slot_name)
                logger.error("Slot name may only contain lower case letters, numbers, and the underscore chars")
                continue

            value = deepcopy(value) if value else {'type': 'physical'}
            if isinstance(value, dict):
                if 'type' not in value:
                    value['type'] = 'logical' if value.get('database') and value.get('plugin') else 'physical'

                if value['type'] == 'physical':
                    # Don't try to create permanent physical replication slot for yourself
                    if slot_name != slot_name_from_member_name(name):
                        slots[slot_name] = value
                    continue

                if self.is_logical_slot(value):
                    if major_version < SLOT_ADVANCE_AVAILABLE_VERSION:
                        disabled_permanent_logical_slots.append(slot_name)
                    elif slot_name in slots:
                        logger.error("Permanent logical replication slot {'%s': %s} is conflicting with"
                                     " physical replication slot for cluster member", slot_name, value)
                    else:
                        slots[slot_name] = value
                    continue

            logger.error("Bad value for slot '%s' in permanent_slots: %s", slot_name, permanent_slots[slot_name])
        return disabled_permanent_logical_slots

    def _get_permanent_slots(self, postgresql: 'Postgresql', tags: Tags, role: str) -> Dict[str, Any]:
        """Get configured permanent replication slots.

        .. note::
            Permanent replication slots are only considered if ``use_slots`` configuration is enabled.
            A node that is not supposed to become a leader (*nofailover*) will not have permanent replication slots.
            Also node with disabled streaming (*nostream*) and its cascading followers must not have permanent
            logical slots due to lack of feedback from node to primary, which makes them unsafe to use.

            In a standby cluster we only support physical replication slots.

            The returned dictionary for a non-standby cluster always contains permanent logical replication slots in
            order to show a warning if they are not supported by PostgreSQL before v11.

        :param postgresql: reference to :class:`Postgresql` object.
        :param tags: reference to an object implementing :class:`Tags` interface.
        :param role: role of the node -- ``primary``, ``standby_leader`` or ``replica``.

        :returns: dictionary of permanent slot names mapped to attributes.
        """
        if not global_config.use_slots or tags.nofailover:
            return {}

        if global_config.is_standby_cluster or self.get_slot_name_on_primary(postgresql.name, tags) is None:
            return self.__permanent_physical_slots \
                if postgresql.major_version >= SLOT_ADVANCE_AVAILABLE_VERSION or role == 'standby_leader' else {}

        return self.__permanent_slots if postgresql.major_version >= SLOT_ADVANCE_AVAILABLE_VERSION\
            or role in ('master', 'primary') else self.__permanent_logical_slots

    def _get_members_slots(self, name: str, role: str) -> Dict[str, Dict[str, str]]:
        """Get physical replication slots configuration for members that sourcing from this node.

        If the ``replicatefrom`` tag is set on the member - we should not create the replication slot for it on
        the current primary, because that member would replicate from elsewhere. We still create the slot if
        the ``replicatefrom`` destination member is currently not a member of the cluster (fallback to the
        primary), or if ``replicatefrom`` destination member happens to be the current primary.

        If the ``nostream`` tag is set on the member - we should not create the replication slot for it on
        the current primary or any other member even if ``replicatefrom`` is set, because ``nostream`` disables
        WAL streaming.

        Will log an error if:

            * Conflicting slot names between members are found

        :param name: name of this node.
        :param role: role of this node, if this is a ``primary`` or ``standby_leader`` return list of members
                     replicating from this node. If not then return a list of members replicating as cascaded
                     replicas from this node.

        :returns: dictionary of physical replication slots that should exist on a given node.
        """
        if not global_config.use_slots:
            return {}

        # we always want to exclude the member with our name from the list,
        # also exlude members with disabled WAL streaming
        members = filter(lambda m: m.name != name and not m.nostream, self.members)

        if role in ('master', 'primary', 'standby_leader'):
            members = [m for m in members if m.replicatefrom is None
                       or m.replicatefrom == name or not self.has_member(m.replicatefrom)]
        else:
            # only manage slots for replicas that replicate from this one, except for the leader among them
            members = [m for m in members if m.replicatefrom == name and m.name != self.leader_name]

        slots = {slot_name_from_member_name(m.name): {'type': 'physical'} for m in members}
        if len(slots) < len(members):
            # Find which names are conflicting for a nicer error message
            slot_conflicts: Dict[str, List[str]] = defaultdict(list)
            for member in members:
                slot_conflicts[slot_name_from_member_name(member.name)].append(member.name)
            logger.error("Following cluster members share a replication slot name: %s",
                         "; ".join(f"{', '.join(v)} map to {k}"
                                   for k, v in slot_conflicts.items() if len(v) > 1))
        return slots

    def has_permanent_slots(self, postgresql: 'Postgresql', member: Tags) -> bool:
        """Check if our node has permanent replication slots configured.

        :param postgresql: reference to :class:`Postgresql` object.
        :param member: reference to an object implementing :class:`Tags` interface for
                       the node that we are checking permanent logical replication slots for.

        :returns: ``True`` if there are permanent replication slots configured, otherwise ``False``.
        """
        role = 'replica'
        members_slots: Dict[str, Dict[str, str]] = self._get_members_slots(postgresql.name, role)
        permanent_slots: Dict[str, Any] = self._get_permanent_slots(postgresql, member, role)
        slots = deepcopy(members_slots)
        self._merge_permanent_slots(slots, permanent_slots, postgresql.name, postgresql.major_version)
        return len(slots) > len(members_slots) or any(self.is_physical_slot(v) for v in permanent_slots.values())

    def filter_permanent_slots(self, postgresql: 'Postgresql', slots: Dict[str, int]) -> Dict[str, int]:
        """Filter out all non-permanent slots from provided *slots* dict.

        :param postgresql: reference to :class:`Postgresql` object.
        :param slots: slot names with LSN values.

        :returns: a :class:`dict` object that contains only slots that are known to be permanent.
        """
        if postgresql.major_version < SLOT_ADVANCE_AVAILABLE_VERSION:
            return {}  # for legacy PostgreSQL we don't support permanent slots on standby nodes

        permanent_slots: Dict[str, Any] = self._get_permanent_slots(postgresql, RemoteMember('', {}), 'replica')
        members_slots = {slot_name_from_member_name(m.name) for m in self.members}

        return {name: value for name, value in slots.items() if name in permanent_slots
                and (self.is_physical_slot(permanent_slots[name])
                     or self.is_logical_slot(permanent_slots[name]) and name not in members_slots)}

    def _has_permanent_logical_slots(self, postgresql: 'Postgresql', member: Tags) -> bool:
        """Check if the given member node has permanent ``logical`` replication slots configured.

        :param postgresql: reference to a :class:`Postgresql` object.
        :param member: reference to an object implementing :class:`Tags` interface for
                       the node that we are checking permanent logical replication slots for.

        :returns: ``True`` if any detected replications slots are ``logical``, otherwise ``False``.
        """
        slots = self.get_replication_slots(postgresql, member, role='replica').values()
        return any(v for v in slots if v.get("type") == "logical")

    def should_enforce_hot_standby_feedback(self, postgresql: 'Postgresql', member: Tags) -> bool:
        """Determine whether ``hot_standby_feedback`` should be enabled for the given member.

        The ``hot_standby_feedback`` must be enabled if the current replica has ``logical`` slots,
        or it is working as a cascading replica for the other node that has ``logical`` slots.

        :param postgresql: reference to a :class:`Postgresql` object.
        :param member: reference to an object implementing :class:`Tags` interface for
                       the node that we are checking permanent logical replication slots for.

        :returns: ``True`` if this node or any member replicating from this node has
                  permanent logical slots, otherwise ``False``.
        """
        if self._has_permanent_logical_slots(postgresql, member):
            return True

        if global_config.use_slots:
            name = member.name if isinstance(member, Member) else postgresql.name

            if not self.get_slot_name_on_primary(name, member):
                return False

            members = [m for m in self.members if m.replicatefrom == name and m.name != self.leader_name]
            return any(self.should_enforce_hot_standby_feedback(postgresql, m) for m in members)
        return False

    def get_slot_name_on_primary(self, name: str, tags: Tags) -> Optional[str]:
        """Get the name of physical replication slot for this node on the primary.

        .. note::
            P <-- I <-- L

            In case of cascading replication we have to check not our physical slot, but slot of the replica that
            connects us to the primary.

        :param name: name of the member node to check.
        :param tags: reference to an object implementing :class:`Tags` interface.

        :returns: the slot name on the primary that is in use for physical replication on this node.
        """
        seen_nodes: Set[str] = set()
        while True:
            seen_nodes.add(name)
            if tags.nostream:
                return None
            replicatefrom = self.get_member(tags.replicatefrom, False) \
                if tags.replicatefrom and tags.replicatefrom != name else None
            if not isinstance(replicatefrom, Member):
                return slot_name_from_member_name(name)
            if replicatefrom.name in seen_nodes:
                return None
            name, tags = replicatefrom.name, replicatefrom

    @property
    def timeline(self) -> int:
        """Get the cluster history index from the :attr:`~Cluster.history`.

        :returns: If the recorded history is empty assume timeline is ``1``, if it is not defined or the stored history
                  is not formatted as expected ``0`` is returned and an error will be logged.
                  Otherwise, the last number stored incremented by 1 is returned.

        :Example:

            No history provided:
            >>> Cluster(0, 0, 0, Status.empty(), 0, 0, 0, 0,  None, {}).timeline
            0

            Empty history assume timeline is ``1``:
            >>> Cluster(0, 0, 0, Status.empty(), 0, 0, 0, TimelineHistory.from_node(1, '[]'),  None, {}).timeline
            1

            Invalid history format, a string of ``a``, returns ``0``:
            >>> Cluster(0, 0, 0, Status.empty(), 0, 0, 0, TimelineHistory.from_node(1, '[["a"]]'), None, {}).timeline
            0

            History as a list of strings:
            >>> history = TimelineHistory.from_node(1, '[["3", "2", "1"]]')
            >>> Cluster(0, 0, 0, Status.empty(), 0, 0, 0, history, None, {}).timeline
            4
        """
        if self.history:
            if self.history.lines:
                try:
                    return int(self.history.lines[-1][0]) + 1
                except Exception:
                    logger.error('Failed to parse cluster history from DCS: %s', self.history.lines)
            elif self.history.value == '[]':
                return 1
        return 0

    @property
    def min_version(self) -> Optional[Tuple[int, ...]]:
        """Lowest Patroni software version found in known members of the cluster."""
        return next(iter(sorted(m.patroni_version for m in self.members if m.patroni_version)), None)


class ReturnFalseException(Exception):
    """Exception to be caught by the :func:`catch_return_false_exception` decorator."""


def catch_return_false_exception(func: Callable[..., Any]) -> Any:
    """Decorator function for catching functions raising :exc:`ReturnFalseException`.

    :param func: function to be wrapped.

    :returns: wrapped function.
    """

    def wrapper(*args: Any, **kwargs: Any):
        try:
            return func(*args, **kwargs)
        except ReturnFalseException:
            return False

    return wrapper


class AbstractDCS(abc.ABC):
    """Abstract representation of DCS modules.

    Implementations of a concrete DCS class, using appropriate backend client interfaces, must include the following
    methods and properties.

    Functional methods that are critical in their timing, required to complete within ``retry_timeout`` period in order
    to prevent the DCS considered inaccessible, each perform construction of complex data objects:

        * :meth:`~AbstractDCS._postgresql_cluster_loader`:
            method which processes the structure of data stored in the DCS used to build the :class:`Cluster` object
            with all relevant associated data.
        * :meth:`~AbstractDCS._mpp_cluster_loader`:
            Similar to above but specifically representing MPP group and workers information.
        * :meth:`~AbstractDCS._load_cluster`:
            main method for calling specific ``loader`` method to build the :class:`Cluster` object representing the
            state and topology of the cluster.

    Functional methods that are critical in their timing and must be written with ACID transaction properties in mind:

        * :meth:`~AbstractDCS.attempt_to_acquire_leader`:
            method used in the leader race to attempt to acquire the leader lock by creating the leader key in the DCS,
            if it does not exist.
        * :meth:`~AbstractDCS._update_leader`:
            method to update ``leader`` key in DCS. Relies on Compare-And-Set to ensure the Primary lock key is updated.
            If this fails to update within the ``retry_timeout`` window the Primary will be demoted.

    Functional method that relies on Compare-And-Create to ensure only one member creates the relevant key:

        * :meth:`~AbstractDCS.initialize`:
            method used in the race for cluster initialization which creates the ``initialize`` key in the DCS.

    DCS backend getter and setter methods and properties:

        * :meth:`~AbstractDCS.take_leader`: method to create a new leader key in the DCS.
        * :meth:`~AbstractDCS.set_ttl`: method for setting TTL value in DCS.
        * :meth:`~AbstractDCS.ttl`: property which returns the current TTL.
        * :meth:`~AbstractDCS.set_retry_timeout`: method for setting ``retry_timeout`` in DCS backend.
        * :meth:`~AbstractDCS._write_leader_optime`: compatibility method to write WAL LSN to DCS.
        * :meth:`~AbstractDCS._write_status`: method to write WAL LSN for slots to the DCS.
        * :meth:`~AbstractDCS._write_failsafe`: method to write cluster topology to the DCS, used by failsafe mechanism.
        * :meth:`~AbstractDCS.touch_member`: method to update individual member key in the DCS.
        * :meth:`~AbstractDCS.set_history_value`: method to set the ``history`` key in the DCS.

    DCS setter methods using Compare-And-Set which although important are less critical if they fail, attempts can be
    retried or may result in warning log messages:

        * :meth:`~AbstractDCS.set_failover_value`: method to create and/or update the ``failover`` key in the DCS.
        * :meth:`~AbstractDCS.set_config_value`: method to create and/or update the ``failover`` key in the DCS.
        * :meth:`~AbstractDCS.set_sync_state_value`: method to set the synchronous state ``sync`` key in the DCS.

    DCS data and key removal methods:

        * :meth:`~AbstractDCS.delete_sync_state`:
            likewise, a method to remove synchronous state ``sync`` key from the DCS.
        * :meth:`~AbstractDCS.delete_cluster`:
            method which will remove cluster information from the DCS. Used only from `patronictl`.
        * :meth:`~AbstractDCS._delete_leader`:
            method relies on CAS, used by a member that is the current leader, to remove the ``leader`` key in the DCS.
        * :meth:`~AbstractDCS.cancel_initialization`:
            method to remove the ``initialize`` key for the cluster from the DCS.

    If either of the `sync_state` set or delete methods fail, although not critical, this may result in
    ``Synchronous replication key updated by someone else`` messages being logged.

    Care should be taken to consult each abstract method for any additional information and requirements such as
    expected exceptions that should be raised in certain conditions and the object types for arguments and return from
    methods and properties.
    """

    _INITIALIZE = 'initialize'
    _CONFIG = 'config'
    _LEADER = 'leader'
    _FAILOVER = 'failover'
    _HISTORY = 'history'
    _MEMBERS = 'members/'
    _OPTIME = 'optime'
    _STATUS = 'status'  # JSON, contains "leader_lsn" and confirmed_flush_lsn of logical "slots" on the leader
    _LEADER_OPTIME = _OPTIME + '/' + _LEADER  # legacy
    _SYNC = 'sync'
    _FAILSAFE = 'failsafe'

    def __init__(self, config: Dict[str, Any], mpp: 'AbstractMPP') -> None:
        """Prepare DCS paths, MPP object, initial values for state information and processing dependencies.

        :ivar config: :class:`dict`, reference to config section of selected DCS.
                      i.e.: ``zookeeper`` for zookeeper, ``etcd`` for etcd, etc...
        """
        self._mpp = mpp
        self._name = config['name']
        self._base_path = re.sub('/+', '/', '/'.join(['', config.get('namespace', 'service'), config['scope']]))
        self._set_loop_wait(config.get('loop_wait', 10))

        self._ctl = bool(config.get('patronictl', False))
        self._cluster: Optional[Cluster] = None
        self._cluster_valid_till: float = 0
        self._cluster_thread_lock = Lock()
        self._last_lsn: int = 0
        self._last_seen: int = 0
        self._last_status: Dict[str, Any] = {}
        self._last_failsafe: Optional[Dict[str, str]] = {}
        self.event = Event()

    @property
    def mpp(self) -> 'AbstractMPP':
        """Get the effective underlying MPP, if any has been configured."""
        return self._mpp

    def client_path(self, path: str) -> str:
        """Construct the absolute key name from appropriate parts for the DCS type.

        :param path: The key name within the current Patroni cluster.

        :returns: absolute key name for the current Patroni cluster.
        """
        components = [self._base_path]
        if self._mpp.is_enabled():
            components.append(str(self._mpp.group))
        components.append(path.lstrip('/'))
        return '/'.join(components)

    @property
    def initialize_path(self) -> str:
        """Get the client path for ``initialize``."""
        return self.client_path(self._INITIALIZE)

    @property
    def config_path(self) -> str:
        """Get the client path for ``config``."""
        return self.client_path(self._CONFIG)

    @property
    def members_path(self) -> str:
        """Get the client path for ``members``."""
        return self.client_path(self._MEMBERS)

    @property
    def member_path(self) -> str:
        """Get the client path for ``member`` representing this node."""
        return self.client_path(self._MEMBERS + self._name)

    @property
    def leader_path(self) -> str:
        """Get the client path for ``leader``."""
        return self.client_path(self._LEADER)

    @property
    def failover_path(self) -> str:
        """Get the client path for ``failover``."""
        return self.client_path(self._FAILOVER)

    @property
    def history_path(self) -> str:
        """Get the client path for ``history``."""
        return self.client_path(self._HISTORY)

    @property
    def status_path(self) -> str:
        """Get the client path for ``status``."""
        return self.client_path(self._STATUS)

    @property
    def leader_optime_path(self) -> str:
        """Get the client path for ``optime/leader`` (legacy key, superseded by ``status``)."""
        return self.client_path(self._LEADER_OPTIME)

    @property
    def sync_path(self) -> str:
        """Get the client path for ``sync``."""
        return self.client_path(self._SYNC)

    @property
    def failsafe_path(self) -> str:
        """Get the client path for ``failsafe``."""
        return self.client_path(self._FAILSAFE)

    @abc.abstractmethod
    def set_ttl(self, ttl: int) -> Optional[bool]:
        """Set the new *ttl* value for DCS keys."""

    @property
    @abc.abstractmethod
    def ttl(self) -> int:
        """Get current ``ttl`` value."""

    @abc.abstractmethod
    def set_retry_timeout(self, retry_timeout: int) -> None:
        """Set the new value for *retry_timeout*."""

    def _set_loop_wait(self, loop_wait: int) -> None:
        """Set new *loop_wait* value.

        :param loop_wait: value to set.
        """
        self._loop_wait = loop_wait

    def reload_config(self, config: Union['Config', Dict[str, Any]]) -> None:
        """Load and set relevant values from configuration.

        Sets ``loop_wait``, ``ttl`` and ``retry_timeout`` properties.

        :param config: Loaded configuration information object or dictionary of key value pairs.
        """
        self._set_loop_wait(config['loop_wait'])
        self.set_ttl(config['ttl'])
        self.set_retry_timeout(config['retry_timeout'])

    @property
    def loop_wait(self) -> int:
        """The recorded value for cluster HA loop wait time in seconds."""
        return self._loop_wait

    @property
    def last_seen(self) -> int:
        """The time recorded when the DCS was last reachable."""
        return self._last_seen

    @abc.abstractmethod
    def _postgresql_cluster_loader(self, path: Any) -> Cluster:
        """Load and build the :class:`Cluster` object from DCS, which represents a single PostgreSQL cluster.

        :param path: the path in DCS where to load :class:`Cluster` from.

        :returns: :class:`Cluster` instance.
        """

    @abc.abstractmethod
<<<<<<< HEAD
    def _citus_cluster_loader(self, path: Any) -> Dict[int, Cluster]:
        """Load and build all Patroni clusters from a single Citus cluster.
=======
    def _mpp_cluster_loader(self, path: Any) -> Dict[int, Cluster]:
        """Load and build all PostgreSQL clusters from a single MPP cluster.
>>>>>>> 805bdcfe

        :param path: the path in DCS where to load Cluster(s) from.

        :returns: all MPP groups as :class:`dict`, with group IDs as keys and :class:`Cluster` objects as values.
        """

    @abc.abstractmethod
    def _load_cluster(
            self, path: str, loader: Callable[[Any], Union[Cluster, Dict[int, Cluster]]]
    ) -> Union[Cluster, Dict[int, Cluster]]:
        """Main abstract method that implements the loading of :class:`Cluster` instance.

        .. note::
            Internally this method should call the *loader* method that will build :class:`Cluster` object which
            represents current state and topology of the cluster in DCS. This method supposed to be called only by
            the :meth:`~AbstractDCS.get_cluster` method.

        :param path: the path in DCS where to load Cluster(s) from.
        :param loader: one of :meth:`~AbstractDCS._postgresql_cluster_loader` or
                       :meth:`~AbstractDCS._mpp_cluster_loader`.

        :raise: :exc:`~DCSError` in case of communication problems with DCS. If the current node was running as a
                primary and exception raised, instance would be demoted.
        """

    def __get_postgresql_cluster(self, path: Optional[str] = None) -> Cluster:
        """Low level method to load a :class:`Cluster` object from DCS.

        :param path: optional client path in DCS backend to load from.

        :returns: a loaded :class:`Cluster` instance.
        """
        if path is None:
            path = self.client_path('')
        cluster = self._load_cluster(path, self._postgresql_cluster_loader)
        if TYPE_CHECKING:  # pragma: no cover
            assert isinstance(cluster, Cluster)
        return cluster

    def is_mpp_coordinator(self) -> bool:
        """:class:`Cluster` instance has a Coordinator group ID.

        :returns: ``True`` if the given node is running as the MPP Coordinator.
        """
        return self._mpp.is_coordinator()

    def get_mpp_coordinator(self) -> Optional[Cluster]:
        """Load the PostgreSQL cluster for the MPP Coordinator.

        .. note::
            This method is only executed on the worker nodes to find the coordinator.

        :returns: Select :class:`Cluster` instance associated with the MPP Coordinator group ID.
        """
        try:
            return self.__get_postgresql_cluster(f'{self._base_path}/{self._mpp.coordinator_group_id}/')
        except Exception as e:
            logger.error('Failed to load %s coordinator cluster from %s: %r',
                         self._mpp.type, self.__class__.__name__, e)
        return None

    def _get_mpp_cluster(self) -> Cluster:
        """Load MPP cluster from DCS.

        :returns: A MPP :class:`Cluster` instance for the coordinator with workers clusters in the `Cluster.workers`
                  dict.
        """
        groups = self._load_cluster(self._base_path + '/', self._mpp_cluster_loader)
        if TYPE_CHECKING:  # pragma: no cover
            assert isinstance(groups, dict)
        cluster = groups.pop(self._mpp.coordinator_group_id, Cluster.empty())
        cluster.workers.update(groups)
        return cluster

    def get_cluster(self) -> Cluster:
        """Retrieve a fresh view of DCS.

        .. note::
            Stores copy of time, status and failsafe values for comparison in DCS update decisions.
            Caching is required to avoid overhead placed upon the REST API.

            Returns either a PostgreSQL or MPP implementation of :class:`Cluster` depending on availability.

        :returns:
        """
        try:
            cluster = self._get_mpp_cluster() if self.is_mpp_coordinator() else self.__get_postgresql_cluster()
        except Exception:
            self.reset_cluster()
            raise

        self._last_seen = int(time.time())
        self._last_status = {self._OPTIME: cluster.last_lsn}
        if cluster.slots:
            self._last_status['slots'] = cluster.slots
        self._last_failsafe = cluster.failsafe

        with self._cluster_thread_lock:
            self._cluster = cluster
            self._cluster_valid_till = time.time() + self.ttl
            return cluster

    @property
    def cluster(self) -> Optional[Cluster]:
        """Cached DCS cluster information that has not yet expired."""
        with self._cluster_thread_lock:
            return self._cluster if self._cluster_valid_till > time.time() else None

    def reset_cluster(self) -> None:
        """Clear cached state of DCS."""
        with self._cluster_thread_lock:
            self._cluster = None
            self._cluster_valid_till = 0

    @abc.abstractmethod
    def _write_leader_optime(self, last_lsn: str) -> bool:
        """Write current WAL LSN into ``/optime/leader`` key in DCS.

        :param last_lsn: absolute WAL LSN in bytes.

        :returns: ``True`` if successfully committed to DCS.
        """

    def write_leader_optime(self, last_lsn: int) -> None:
        """Write value for WAL LSN to ``optime/leader`` key in DCS.

        .. note::
            This method abstracts away the required data structure of :meth:`~Cluster.write_status`, so it
            is not needed in the caller. However, the ``optime/leader`` is only written in
            :meth:`~Cluster.write_status` when the cluster has members with a Patroni version that
            is old enough to require it (i.e. the old Patroni version doesn't understand the new format).

        :param last_lsn: absolute WAL LSN in bytes.
        """
        self.write_status({self._OPTIME: last_lsn})

    @abc.abstractmethod
    def _write_status(self, value: str) -> bool:
        """Write current WAL LSN and ``confirmed_flush_lsn`` of permanent slots into the ``/status`` key in DCS.

        :param value: status serialized in JSON format.

        :returns: ``True`` if successfully committed to DCS.
        """

    def write_status(self, value: Dict[str, Any]) -> None:
        """Write cluster status to DCS if changed.

        .. note::
            The DCS key ``/status`` was introduced in Patroni version 2.1.0. Previous to this the position of last known
            leader LSN was stored in ``optime/leader``. This method has detection for backwards compatibility of members
            with a version older than this.

        :param value: JSON serializable dictionary with current WAL LSN and ``confirmed_flush_lsn`` of permanent slots.
        """
        if not deep_compare(self._last_status, value) and self._write_status(json.dumps(value, separators=(',', ':'))):
            self._last_status = value
        cluster = self.cluster
        min_version = cluster and cluster.min_version
        if min_version and min_version < (2, 1, 0) and self._last_lsn != value[self._OPTIME]:
            self._last_lsn = value[self._OPTIME]
            self._write_leader_optime(str(value[self._OPTIME]))

    @abc.abstractmethod
    def _write_failsafe(self, value: str) -> bool:
        """Write current cluster topology to DCS that will be used by failsafe mechanism (if enabled).

        :param value: failsafe topology serialized in JSON format.

        :returns: ``True`` if successfully committed to DCS.
        """

    def write_failsafe(self, value: Dict[str, str]) -> None:
        """Write the ``/failsafe`` key in DCS.

        :param value: dictionary value to set, consisting of the ``name`` and ``api_url`` of members.
        """
        if not (isinstance(self._last_failsafe, dict) and deep_compare(self._last_failsafe, value)) \
                and self._write_failsafe(json.dumps(value, separators=(',', ':'))):
            self._last_failsafe = value

    @property
    def failsafe(self) -> Optional[Dict[str, str]]:
        """Stored value of :attr:`~AbstractDCS._last_failsafe`."""
        return self._last_failsafe

    @abc.abstractmethod
    def _update_leader(self, leader: Leader) -> bool:
        """Update ``leader`` key (or session) ttl.

        .. note::
            You have to use CAS (Compare And Swap) operation in order to update leader key, for example for etcd
            ``prevValue`` parameter must be used.

            If update fails due to DCS not being accessible or because it is not able to process requests (hopefully
            temporary), the :exc:`DCSError` exception should be raised.

        :param leader: a reference to a current :class:`leader` object.

        :returns: ``True`` if ``leader`` key (or session) has been updated successfully.
        """

    def update_leader(self,
                      leader: Leader,
                      last_lsn: Optional[int],
                      slots: Optional[Dict[str, int]] = None,
                      failsafe: Optional[Dict[str, str]] = None) -> bool:
        """Update ``leader`` key (or session) ttl and optime/leader.

        :param leader: :class:`Leader` object with information about the leader.
        :param last_lsn: absolute WAL LSN in bytes.
        :param slots: dictionary with permanent slots ``confirmed_flush_lsn``.
        :param failsafe: if defined dictionary passed to :meth:`~AbstractDCS.write_failsafe`.

        :returns: ``True`` if ``leader`` key (or session) has been updated successfully.
        """
        ret = self._update_leader(leader)
        if ret and last_lsn:
            status: Dict[str, Any] = {self._OPTIME: last_lsn}
            if slots:
                status['slots'] = slots
            self.write_status(status)

        if ret and failsafe is not None:
            self.write_failsafe(failsafe)

        return ret

    @abc.abstractmethod
    def attempt_to_acquire_leader(self) -> bool:
        """Attempt to acquire leader lock.

        .. note::
            This method should create ``/leader`` key with the value :attr:`~AbstractDCS._name`.

            The key must be created atomically. In case the key already exists it should not be
            overwritten and ``False`` must be returned.

            If key creation fails due to DCS not being accessible or because it is not able to
            process requests (hopefully temporary), the :exc:`DCSError` exception should be raised.

        :returns: ``True`` if key has been created successfully.
        """

    @abc.abstractmethod
    def set_failover_value(self, value: str, version: Optional[Any] = None) -> bool:
        """Create or update ``/failover`` key.

        :param value: value to set.
        :param version: for conditional update of the key/object.

        :returns: ``True`` if successfully committed to DCS.
        """

    def manual_failover(self, leader: Optional[str], candidate: Optional[str],
                        scheduled_at: Optional[datetime.datetime] = None, version: Optional[Any] = None) -> bool:
        """Prepare dictionary with given values and set ``/failover`` key in DCS.

        :param leader: value to set for ``leader``.
        :param candidate: value to set for ``member``.
        :param scheduled_at: value converted to ISO date format for ``scheduled_at``.
        :param version: for conditional update of the key/object.

        :returns: ``True`` if successfully committed to DCS.
        """
        failover_value = {}
        if leader:
            failover_value['leader'] = leader

        if candidate:
            failover_value['member'] = candidate

        if scheduled_at:
            failover_value['scheduled_at'] = scheduled_at.isoformat()
        return self.set_failover_value(json.dumps(failover_value, separators=(',', ':')), version)

    @abc.abstractmethod
    def set_config_value(self, value: str, version: Optional[Any] = None) -> bool:
        """Create or update ``/config`` key in DCS.

        :param value: new value to set in the ``config`` key.
        :param version: for conditional update of the key/object.

        :returns: ``True`` if successfully committed to DCS.
        """

    @abc.abstractmethod
    def touch_member(self, data: Dict[str, Any]) -> bool:
        """Update member key in DCS.

        .. note::
            This method should create or update key with the name with ``/members/`` + :attr:`~AbstractDCS._name`
            and the value of *data* in a given DCS.

        :param data: information about an instance (including connection strings).

        :returns: ``True`` if successfully committed to DCS.
        """

    @abc.abstractmethod
    def take_leader(self) -> bool:
        """Establish a new leader in DCS.

        .. note::
            This method should create leader key with value of :attr:`~AbstractDCS._name` and ``ttl`` of
            :attr:`~AbstractDCS.ttl`.

            Since it could be called only on initial cluster bootstrap it could create this key regardless,
            overwriting the key if necessary.

        :returns: ``True`` if successfully committed to DCS.
        """

    @abc.abstractmethod
    def initialize(self, create_new: bool = True, sysid: str = "") -> bool:
        """Race for cluster initialization.

        This method should atomically create ``initialize`` key and return ``True``,
        otherwise it should return ``False``.

        :param create_new: ``False`` if the key should already exist (in the case we are setting the system_id).
        :param sysid: PostgreSQL cluster system identifier, if specified, is written to the key.

        :returns: ``True`` if key has been created successfully.
        """

    @abc.abstractmethod
    def _delete_leader(self, leader: Leader) -> bool:
        """Remove leader key from DCS.

        This method should remove leader key if current instance is the leader.

        :param leader: :class:`Leader` object with information about the leader.

        :returns: ``True`` if successfully committed to DCS.
        """

    def delete_leader(self, leader: Optional[Leader], last_lsn: Optional[int] = None) -> bool:
        """Update ``optime/leader`` and voluntarily remove leader key from DCS.

        This method should remove leader key if current instance is the leader.

        :param leader: :class:`Leader` object with information about the leader.
        :param last_lsn: latest checkpoint location in bytes.

        :returns: boolean result of called abstract :meth:`~AbstractDCS._delete_leader`.
        """
        if last_lsn:
            self.write_status({self._OPTIME: last_lsn})
        return bool(leader) and self._delete_leader(leader)

    @abc.abstractmethod
    def cancel_initialization(self) -> bool:
        """Removes the ``initialize`` key for a cluster.

        :returns: ``True`` if successfully committed to DCS.
        """

    @abc.abstractmethod
    def delete_cluster(self) -> bool:
        """Delete cluster from DCS.

        :returns: ``True`` if successfully committed to DCS.
        """

    @staticmethod
    def sync_state(leader: Optional[str], sync_standby: Optional[Collection[str]],
                   synchronous_nodes_additional: Optional[str] = None) -> Dict[str, Any]:
        """Build ``sync_state`` dictionary.

        :param leader: name of the leader node that manages ``/sync`` key.
        :param sync_standby: collection of currently known synchronous standby node names.

        :returns: dictionary that later could be serialized to JSON or saved directly to DCS.
        """
        return {'leader': leader,
                'sync_standby':
                ','.join(sorted(sync_standby)) if sync_standby else None,
                'synchronous_nodes_additional':
                ','.join(sorted(synchronous_nodes_additional)) if synchronous_nodes_additional else None}

    def write_sync_state(self, leader: Optional[str], sync_standby: Optional[Collection[str]],
                         synchronous_nodes_additional: Optional[Collection[str]] = None,
                         version: Optional[Any] = None) -> Optional[SyncState]:
        """Write the new synchronous state to DCS.

        Calls :meth:`~AbstractDCS.sync_state` to build a dictionary and then calls DCS specific
        :meth:`~AbstractDCS.set_sync_state_value`.

        :param leader: name of the leader node that manages ``/sync`` key.
        :param sync_standby: collection of currently known synchronous standby node names.
        :param version: for conditional update of the key/object.

        :returns: the new :class:`SyncState` object or ``None``.
        """
        sync_value = self.sync_state(leader, sync_standby, synchronous_nodes_additional)
        ret = self.set_sync_state_value(json.dumps(sync_value, separators=(',', ':')), version)
        if not isinstance(ret, bool):
            return SyncState.from_node(ret, sync_value)
        return None

    @abc.abstractmethod
    def set_history_value(self, value: str) -> bool:
        """Set value for ``history`` in DCS.

        :param value: new value of ``history`` key/object.

        :returns: ``True`` if successfully committed to DCS.
        """

    @abc.abstractmethod
    def set_sync_state_value(self, value: str, version: Optional[Any] = None) -> Union[Any, bool]:
        """Set synchronous state in DCS.

        :param value: the new value of ``/sync`` key.
        :param version: for conditional update of the key/object.

        :returns: *version* of the new object or ``False`` in case of error.
        """

    @abc.abstractmethod
    def delete_sync_state(self, version: Optional[Any] = None) -> bool:
        """Delete the synchronous state from DCS.

        :param version: for conditional deletion of the key/object.

        :returns: ``True`` if delete successful.
        """

    def watch(self, leader_version: Optional[Any], timeout: float) -> bool:
        """Sleep if the current node is a leader, otherwise, watch for changes of leader key with a given *timeout*.

        :param leader_version: version of a leader key.
        :param timeout: timeout in seconds.

        :returns: if ``True`` this will reschedule the next run of the HA cycle.
        """
        _ = leader_version
        self.event.wait(timeout)
        return self.event.is_set()<|MERGE_RESOLUTION|>--- conflicted
+++ resolved
@@ -1516,13 +1516,8 @@
         """
 
     @abc.abstractmethod
-<<<<<<< HEAD
-    def _citus_cluster_loader(self, path: Any) -> Dict[int, Cluster]:
-        """Load and build all Patroni clusters from a single Citus cluster.
-=======
     def _mpp_cluster_loader(self, path: Any) -> Dict[int, Cluster]:
         """Load and build all PostgreSQL clusters from a single MPP cluster.
->>>>>>> 805bdcfe
 
         :param path: the path in DCS where to load Cluster(s) from.
 
