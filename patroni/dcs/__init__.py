"""Abstract classes for Distributed Configuration Store."""
import abc
import datetime
import importlib
import inspect
import json
import logging
import os
import pkgutil
import re
import sys
import time
from collections import defaultdict
from copy import deepcopy
from random import randint
from threading import Event, Lock
from types import ModuleType
from typing import Any, Callable, Collection, Dict, List, NamedTuple, Optional, Set, Tuple, Union, TYPE_CHECKING, \
    Type, Iterator
from urllib.parse import urlparse, urlunparse, parse_qsl

import dateutil.parser

from ..exceptions import PatroniFatalException
from ..utils import deep_compare, uri
from ..tags import Tags
from ..utils import parse_int

if TYPE_CHECKING:  # pragma: no cover
    from ..config import Config

SLOT_ADVANCE_AVAILABLE_VERSION = 110000
CITUS_COORDINATOR_GROUP_ID = 0
citus_group_re = re.compile('^(0|[1-9][0-9]*)$')
slot_name_re = re.compile('^[a-z0-9_]{1,63}$')
logger = logging.getLogger(__name__)


def slot_name_from_member_name(member_name: str) -> str:
    """Translate member name to valid PostgreSQL slot name.

    .. note::
        PostgreSQL's replication slot names must be valid PostgreSQL names. This function maps the wider space of
        member names to valid PostgreSQL names. Names have their case lowered, dashes and periods common in hostnames
        are replaced with underscores, other characters are encoded as their unicode codepoint. Name is truncated
        to 64 characters. Multiple different member names may map to a single slot name.

    :param member_name: The string to convert to a slot name.

    :returns: The string converted using the rules described above.
    """

    def replace_char(match: Any) -> str:
        c = match.group(0)
        return '_' if c in '-.' else f"u{ord(c):04d}"

    slot_name = re.sub('[^a-z0-9_]', replace_char, member_name.lower())
    return slot_name[0:63]


def parse_connection_string(value: str) -> Tuple[str, Union[str, None]]:
    """Split and rejoin a URL string into a connection URL and an API URL.

    .. note::
        Original Governor stores connection strings for each cluster members in a following format:

            postgres://{username}:{password}@{connect_address}/postgres

        Since each of our patroni instances provides their own REST API endpoint, it's good to store this information
        in DCS along with PostgreSQL connection string. In order to not introduce new keys and be compatible with
        original Governor we decided to extend original connection string in a following way:

            postgres://{username}:{password}@{connect_address}/postgres?application_name={api_url}

        This way original Governor could use such connection string as it is, because of feature of ``libpq`` library.

    :param value: The URL string to split.

    :returns: the connection string stored in DCS split into two parts, ``conn_url`` and ``api_url``.
    """
    scheme, netloc, path, params, query, fragment = urlparse(value)
    conn_url = urlunparse((scheme, netloc, path, params, '', fragment))
    api_url = ([v for n, v in parse_qsl(query) if n == 'application_name'] or [None])[0]
    return conn_url, api_url


def dcs_modules() -> List[str]:
    """Get names of DCS modules, depending on execution environment.

    .. note::
        If being packaged with PyInstaller, modules aren't discoverable dynamically by scanning source directory because
        :class:`importlib.machinery.FrozenImporter` doesn't implement :func:`iter_modules`. But it is still possible to
        find all potential DCS modules by iterating through ``toc``, which contains list of all "frozen" resources.

    :returns: list of known module names with absolute python module path namespace, e.g. ``patroni.dcs.etcd``.
    """
    dcs_dirname = os.path.dirname(__file__)
    module_prefix = __package__ + '.'

    if getattr(sys, 'frozen', False):
        toc: Set[str] = set()
        # dcs_dirname may contain a dot, which causes pkgutil.iter_importers()
        # to misinterpret the path as a package name. This can be avoided
        # altogether by not passing a path at all, because PyInstaller's
        # FrozenImporter is a singleton and registered as top-level finder.
        for importer in pkgutil.iter_importers():
            if hasattr(importer, 'toc'):
                toc |= getattr(importer, 'toc')
        return [module for module in toc if module.startswith(module_prefix) and module.count('.') == 2]

    return [module_prefix + name for _, name, is_pkg in pkgutil.iter_modules([dcs_dirname]) if not is_pkg]


def iter_dcs_classes(
        config: Optional[Union['Config', Dict[str, Any]]] = None
) -> Iterator[Tuple[str, Type['AbstractDCS']]]:
    """Attempt to import DCS modules that are present in the given configuration.

    .. note::
            If a module successfully imports we can assume that all its requirements are installed.

    :param config: configuration information with possible DCS names as keys. If given, only attempt to import DCS
                   modules defined in the configuration. Else, if ``None``, attempt to import any supported DCS module.

    :yields: a tuple containing the module ``name`` and the imported DCS class object.
    """
    for mod_name in dcs_modules():
        name = mod_name.rpartition('.')[2]
        if config is None or name in config:

            try:
                module = importlib.import_module(mod_name)
                dcs_module = find_dcs_class_in_module(module)
                if dcs_module:
                    yield name, dcs_module

            except ImportError:
                logger.log(logging.DEBUG if config is not None else logging.INFO,
                           'Failed to import %s', mod_name)


def find_dcs_class_in_module(module: ModuleType) -> Optional[Type['AbstractDCS']]:
    """Try to find the implementation of :class:`AbstractDCS` interface in *module* matching the *module* name.

    :param module: Imported DCS module.

    :returns: class with a name matching the name of *module* that implements :class:`AbstractDCS` or ``None`` if not
              found.
    """
    module_name = module.__name__.rpartition('.')[2]
    return next(
        (obj for obj_name, obj in module.__dict__.items()
         if (obj_name.lower() == module_name
             and inspect.isclass(obj) and issubclass(obj, AbstractDCS))),
        None)


def get_dcs(config: Union['Config', Dict[str, Any]]) -> 'AbstractDCS':
    """Attempt to load a Distributed Configuration Store from known available implementations.

    .. note::
        Using the list of available DCS classes returned by :func:`iter_dcs_classes` attempt to dynamically
        instantiate the class that implements a DCS using the abstract class :class:`AbstractDCS`.

        Basic top-level configuration parameters retrieved from *config* are propagated to the DCS specific config
        before being passed to the module DCS class.

        If no module is found to satisfy configuration then report and log an error. This will cause Patroni to exit.

    :raises :exc:`PatroniFatalException`: if a load of all available DCS modules have been tried and none succeeded.

    :param config: object or dictionary with Patroni configuration. This is normally a representation of the main
                   Patroni

    :returns: The first successfully loaded DCS module which is an implementation of :class:`AbstractDCS`.
    """
    for name, dcs_class in iter_dcs_classes(config):
        # Propagate some parameters from top level of config if defined to the DCS specific config section.
        config[name].update({
            p: config[p] for p in ('namespace', 'name', 'scope', 'loop_wait',
                                   'patronictl', 'ttl', 'retry_timeout')
            if p in config})
        # From citus section we only need "group" parameter, but will propagate everything just in case.
        if isinstance(config.get('citus'), dict):
            config[name].update(config['citus'])
        return dcs_class(config[name])

    raise PatroniFatalException(
        f"Can not find suitable configuration of distributed configuration store\n"
        f"Available implementations: {', '.join(sorted([n for n, _ in iter_dcs_classes()]))}")


_Version = Union[int, str]
_Session = Union[int, float, str, None]


class Member(Tags, NamedTuple('Member',
                              [('version', _Version),
                               ('name', str),
                               ('session', _Session),
                               ('data', Dict[str, Any])])):
    """Immutable object (namedtuple) which represents single member of PostgreSQL cluster.

    .. note::
        We are using an old-style attribute declaration here because otherwise it is not possible to override
        ``__new__`` method in the :class:`RemoteMember` class.

    .. note::
        These two keys in data are always written to the DCS, but care is taken to maintain consistency and resilience
        from data that is read:

        ``conn_url``: connection string containing host, user and password which could be used to access this member.
        ``api_url``: REST API url of patroni instance

    Consists of the following fields:

    :ivar version: modification version of a given member key in a Configuration Store.
    :ivar name: name of PostgreSQL cluster member.
    :ivar session: either session id or just ttl in seconds.
    :ivar data: dictionary containing arbitrary data i.e. ``conn_url``, ``api_url``, ``xlog_location``, ``state``,
                ``role``, ``tags``, etc...
    """

    @staticmethod
    def from_node(version: _Version, name: str, session: _Session, value: str) -> 'Member':
        """Factory method for instantiating :class:`Member` from a JSON serialised string or object.

        :param version: modification version of a given member key in a Configuration Store.
        :param name: name of PostgreSQL cluster member.
        :param session: either session id or just ttl in seconds.
        :param value: JSON encoded string containing arbitrary data i.e. ``conn_url``, ``api_url``,
                      ``xlog_location``, ``state``, ``role``, ``tags``, etc. OR a connection URL
                      starting with ``postgres://``.

        :returns: an :class:`Member` instance built with the given arguments.

        :Example:

            >>> Member.from_node(-1, '', '', '{"conn_url": "postgres://foo@bar/postgres"}') is not None
            True

            >>> Member.from_node(-1, '', '', '{')
            Member(version=-1, name='', session='', data={})
        """
        if value.startswith('postgres'):
            conn_url, api_url = parse_connection_string(value)
            data = {'conn_url': conn_url, 'api_url': api_url}
        else:
            try:
                data = json.loads(value)
                assert isinstance(data, dict)
            except (AssertionError, TypeError, ValueError):
                data: Dict[str, Any] = {}
        return Member(version, name, session, data)

    @property
    def conn_url(self) -> Optional[str]:
        """The ``conn_url`` value from :attr:`~Member.data` if defined or constructed from ``conn_kwargs``."""
        conn_url = self.data.get('conn_url')
        if conn_url:
            return conn_url

        conn_kwargs = self.data.get('conn_kwargs')
        if conn_kwargs:
            conn_url = uri('postgresql', (conn_kwargs.get('host'), conn_kwargs.get('port', 5432)))
            self.data['conn_url'] = conn_url
            return conn_url

        return None

    def conn_kwargs(self, auth: Union[Any, Dict[str, Any], None] = None) -> Dict[str, Any]:
        """Give keyword arguments used for PostgreSQL connection settings.

        :param auth: Authentication properties - can be defined as anything supported by the ``psycopg2`` or
                     ``psycopg`` modules.
                     Converts a key of ``username`` to ``user`` if supplied.

        :returns: A dictionary containing a merge of default parameter keys ``host``, ``port`` and ``dbname``, with
                 the contents of :attr:`~Member.data` ``conn_kwargs`` key. If those are not defined will
                 parse and reform connection parameters from :attr:`~Member.conn_url`. One of these two attributes
                 needs to have data defined to construct the output dictionary. Finally, *auth* parameters are merged
                 with the dictionary before returned.
        """
        defaults = {
            "host": None,
            "port": None,
            "dbname": None
        }
        ret: Optional[Dict[str, Any]] = self.data.get('conn_kwargs')
        if ret:
            defaults.update(ret)
            ret = defaults
        else:
            conn_url = self.conn_url
            if not conn_url:
                return {}  # due to the invalid conn_url we don't care about authentication parameters
            r = urlparse(conn_url)
            ret = {
                'host': r.hostname,
                'port': r.port or 5432,
                'dbname': r.path[1:]
            }
            self.data['conn_kwargs'] = ret.copy()

        # apply any remaining authentication parameters
        if auth and isinstance(auth, dict):
            ret.update({k: v for k, v in auth.items() if v is not None})
            if 'username' in auth:
                ret['user'] = ret.pop('username')
        return ret

    @property
    def api_url(self) -> Optional[str]:
        """The ``api_url`` value from :attr:`~Member.data` if defined."""
        return self.data.get('api_url')

    @property
    def tags(self) -> Dict[str, Any]:
        """The ``tags`` value from :attr:`~Member.data` if defined, otherwise an empty dictionary."""
        return self.data.get('tags', {})

    @property
    def clonefrom(self) -> bool:
        """``True`` if both ``clonefrom`` tag is ``True`` and a connection URL is defined."""
        return super().clonefrom and bool(self.conn_url)

    @property
    def state(self) -> str:
        """The ``state`` value of :attr:`~Member.data`."""
        return self.data.get('state', 'unknown')

    @property
    def is_running(self) -> bool:
        """``True`` if the member :attr:`~Member.state` is ``running``."""
        return self.state == 'running'

    @property
    def patroni_version(self) -> Optional[Tuple[int, ...]]:
        """The ``version`` string value from :attr:`~Member.data` converted to tuple.

        :Example:

            >>> Member.from_node(1, '', '', '{"version":"1.2.3"}').patroni_version
            (1, 2, 3)

        """
        version = self.data.get('version')
        if version:
            try:
                return tuple(map(int, version.split('.')))
            except Exception:
                logger.debug('Failed to parse Patroni version %s', version)
        return None

    @property
    def lsn(self) -> Optional[int]:
        """Current LSN (receive/flush/replay)."""
        return parse_int(self.data.get('xlog_location'))


class RemoteMember(Member):
    """Represents a remote member (typically a primary) for a standby cluster.

    :cvar ALLOWED_KEYS: Controls access to relevant key names that could be in stored :attr:`~RemoteMember.data`.
    """

    ALLOWED_KEYS: Tuple[str, ...] = (
        'primary_slot_name',
        'create_replica_methods',
        'restore_command',
        'archive_cleanup_command',
        'recovery_min_apply_delay',
        'no_replication_slot'
    )

    def __new__(cls, name: str, data: Dict[str, Any]) -> 'RemoteMember':
        """Factory method to construct instance from given *name* and *data*.

        :param name: name of the remote member.
        :param data: dictionary of member information, which can contain keys from :const:`~RemoteMember.ALLOWED_KEYS`
                     but also member connection information ``api_url`` and ``conn_kwargs``, and slot information.

        :returns: constructed instance using supplied parameters.
        """
        return super(RemoteMember, cls).__new__(cls, -1, name, None, data)

    def __getattr__(self, name: str) -> Any:
        """Dictionary style key lookup.

        :param name: key to lookup.

        :returns: value of *name* key in :attr:`~RemoteMember.data` if key *name* is in
                  :cvar:`~RemoteMember.ALLOWED_KEYS`, else ``None``.
        """
        return self.data.get(name) if name in RemoteMember.ALLOWED_KEYS else None


class Leader(NamedTuple):
    """Immutable object (namedtuple) which represents leader key.

    Consists of the following fields:

    :ivar version: modification version of a leader key in a Configuration Store
    :ivar session: either session id or just ttl in seconds
    :ivar member: reference to a :class:`Member` object which represents current leader (see :attr:`Cluster.members`)
    """

    version: _Version
    session: _Session
    member: Member

    @property
    def name(self) -> str:
        """The leader "member" name."""
        return self.member.name

    def conn_kwargs(self, auth: Optional[Dict[str, str]] = None) -> Dict[str, str]:
        """Connection keyword arguments.

        :param auth: an optional dictionary containing authentication information.

        :returns: the result of the called :meth:`Member.conn_kwargs` method.
        """
        return self.member.conn_kwargs(auth)

    @property
    def conn_url(self) -> Optional[str]:
        """Connection URL value of the :class:`Member` instance."""
        return self.member.conn_url

    @property
    def data(self) -> Dict[str, Any]:
        """Data value of the :class:`Member` instance."""
        return self.member.data

    @property
    def timeline(self) -> Optional[int]:
        """Timeline value of :attr:`~Member.data`."""
        return self.data.get('timeline')

    @property
    def checkpoint_after_promote(self) -> Optional[bool]:
        """Determine whether a checkpoint has occurred for this leader after promotion.

        :returns: ``True`` if the role is ``master`` or ``primary`` and ``checkpoint_after_promote`` is not set,
                 ``False`` if not a ``master`` or ``primary`` or if the checkpoint hasn't occurred.
                 If the version of Patroni is older than 1.5.6, return ``None``.

        :Example:

            >>> Leader(1, '', Member.from_node(1, '', '', '{"version":"z"}')).checkpoint_after_promote
        """
        version = self.member.patroni_version
        # 1.5.6 is the last version which doesn't expose checkpoint_after_promote: false
        if version and version > (1, 5, 6):
            return self.data.get('role') in ('master', 'primary') and 'checkpoint_after_promote' not in self.data
        return None


<<<<<<< HEAD
class Failover(namedtuple('Failover', 'index,leader,candidate,scheduled_at,target_site')):
=======
class Failover(NamedTuple):
    """Immutable object (namedtuple) representing configuration information required for failover/switchover capability.
>>>>>>> c8e32775

    :ivar version: version of the object.
    :ivar leader: name of the leader. If value isn't empty we treat it as a switchover from the specified node.
    :ivar candidate: the name of the member node to be considered as a failover candidate.
    :ivar scheduled_at: in the case of a switchover the :class:`~datetime.datetime` object to perform the scheduled
        switchover.

    :Example:

        >>> 'Failover' in str(Failover.from_node(1, '{"leader": "cluster_leader"}'))
        True

        >>> 'Failover' in str(Failover.from_node(1, {"leader": "cluster_leader"}))
        True

        >>> 'Failover' in str(Failover.from_node(1, '{"leader": "cluster_leader", "member": "cluster_candidate"}'))
        True

        >>> Failover.from_node(1, 'null') is None
        False

        >>> n = '''{"leader": "cluster_leader", "member": "cluster_candidate",
        ...         "scheduled_at": "2016-01-14T10:09:57.1394Z"}'''

        >>> 'tzinfo=' in str(Failover.from_node(1, n))
        True

        >>> Failover.from_node(1, None) is None
        False

        >>> Failover.from_node(1, '{}') is None
        False

        >>> 'abc' in Failover.from_node(1, 'abc:def')
        True
    """

    version: _Version
    leader: Optional[str]
    candidate: Optional[str]
    scheduled_at: Optional[datetime.datetime]

    @staticmethod
    def from_node(version: _Version, value: Union[str, Dict[str, str]]) -> 'Failover':
        """Factory method to parse *value* as failover configuration.

        :param version: version number for the object.
        :param value: JSON serialized data or a dictionary of configuration.
                      Can also be a colon ``:`` delimited list of leader, followed by candidate name (legacy format).
                      If ``scheduled_at`` key is defined the value will be parsed by :func:`dateutil.parser.parse`.

        :returns: constructed :class:`Failover` information object
        """
        if isinstance(value, dict):
            data: Dict[str, Any] = value
        elif value:
            try:
                data = json.loads(value)
                assert isinstance(data, dict)
            except AssertionError:
                data = {}
            except ValueError:
                t = [a.strip() for a in value.split(':')]
                leader = t[0]
                candidate = t[1] if len(t) > 1 else None
                return Failover(version, leader, candidate, None)
        else:
            data = {}

        if data.get('scheduled_at'):
            data['scheduled_at'] = dateutil.parser.parse(data['scheduled_at'])

<<<<<<< HEAD
        return Failover(index, data.get('leader'), data.get('member'), data.get('scheduled_at'), data.get('target_site'))

    def __len__(self):
        return int(bool(self.leader)) + int(bool(self.candidate)) + int(bool(self.target_site))
=======
        return Failover(version, data.get('leader'), data.get('member'), data.get('scheduled_at'))

    def __len__(self) -> int:
        """Implement ``len`` function capability.

        .. note::
           This magic method aids in the evaluation of "emptiness" of a :class:`Failover` instance. For example:

           >>> failover = Failover.from_node(1, None)
           >>> len(failover)
           0
           >>> assert bool(failover) is False

           >>> failover = Failover.from_node(1, {"leader": "cluster_leader"})
           >>> len(failover)
           1
           >>> assert bool(failover) is True

           This makes it easier to write ``if cluster.failover`` rather than the longer statement.

        """
        return int(bool(self.leader)) + int(bool(self.candidate))
>>>>>>> c8e32775


class ClusterConfig(NamedTuple):
    """Immutable object (namedtuple) which represents cluster configuration.

    :ivar version: version number for the object.
    :ivar data: dictionary of configuration information.
    :ivar modify_version: modified version number.
    """

    version: _Version
    data: Dict[str, Any]
    modify_version: _Version

    @staticmethod
    def from_node(version: _Version, value: str, modify_version: Optional[_Version] = None) -> 'ClusterConfig':
        """Factory method to parse *value* as configuration information.

        :param version: version number for object.
        :param value: raw JSON serialized data, if not parsable replaced with an empty dictionary.
        :param modify_version: optional modify version number, use *version* if not provided.

        :returns: constructed :class:`ClusterConfig` instance.

        :Example:

            >>> ClusterConfig.from_node(1, '{') is None
            False
        """
        try:
            data = json.loads(value)
            assert isinstance(data, dict)
        except (AssertionError, TypeError, ValueError):
            data: Dict[str, Any] = {}
            modify_version = 0
        return ClusterConfig(version, data, version if modify_version is None else modify_version)

    @property
    def permanent_slots(self) -> Dict[str, Any]:
        """Dictionary of permanent slots information looked up from :attr:`~ClusterConfig.data`."""
        return (self.data.get('permanent_replication_slots')
                or self.data.get('permanent_slots')
                or self.data.get('slots')
                or {})

    @property
    def ignore_slots_matchers(self) -> List[Dict[str, Any]]:
        """The value for ``ignore_slots`` from :attr:`~ClusterConfig.data` if defined or an empty list."""
        return self.data.get('ignore_slots') or []

    @property
    def max_timelines_history(self) -> int:
        """The value for ``max_timelines_history`` from :attr:`~ClusterConfig.data` if defined or ``0``."""
        return self.data.get('max_timelines_history', 0)


class SyncState(NamedTuple):
    """Immutable object (namedtuple) which represents last observed synchronous replication state.

    :ivar version: modification version of a synchronization key in a Configuration Store.
    :ivar leader: reference to member that was leader.
    :ivar sync_standby: synchronous standby list (comma delimited) which are last synchronized to leader.
    """

    version: Optional[_Version]
    leader: Optional[str]
    sync_standby: Optional[str]

    @staticmethod
    def from_node(version: Optional[_Version], value: Union[str, Dict[str, Any], None]) -> 'SyncState':
        """Factory method to parse *value* as synchronisation state information.

        :param version: optional *version* number for the object.
        :param value: (optionally JSON serialised) sychronisation state information

        :returns: constructed :class:`SyncState` object.

        :Example:

            >>> SyncState.from_node(1, None).leader is None
            True

            >>> SyncState.from_node(1, '{}').leader is None
            True

            >>> SyncState.from_node(1, '{').leader is None
            True

            >>> SyncState.from_node(1, '[]').leader is None
            True

            >>> SyncState.from_node(1, '{"leader": "leader"}').leader == "leader"
            True

            >>> SyncState.from_node(1, {"leader": "leader"}).leader == "leader"
            True
        """
        try:
            if value and isinstance(value, str):
                value = json.loads(value)
            assert isinstance(value, dict)
            return SyncState(version, value.get('leader'), value.get('sync_standby'))
        except (AssertionError, TypeError, ValueError):
            return SyncState.empty(version)

    @staticmethod
    def empty(version: Optional[_Version] = None) -> 'SyncState':
        """Construct an empty :class:`SyncState` instance.

        :param version: optional version number.

        :returns: empty synchronisation state object.
        """
        return SyncState(version, None, None)

    @property
    def is_empty(self) -> bool:
        """``True`` if ``/sync`` key is not valid (doesn't have a leader)."""
        return not self.leader

    @staticmethod
    def _str_to_list(value: str) -> List[str]:
        """Splits a string by comma and returns list of strings.

        :param value: a comma separated string.

        :returns: list of non-empty strings after splitting an input value by comma.
        """
        return list(filter(lambda a: a, [s.strip() for s in value.split(',')]))

    @property
    def members(self) -> List[str]:
        """:attr:`~SyncState.sync_standby` as list or an empty list if undefined or object considered ``empty``."""
        return self._str_to_list(self.sync_standby) if not self.is_empty and self.sync_standby else []

    def matches(self, name: Optional[str], check_leader: bool = False) -> bool:
        """Checks if node is presented in the /sync state.

        Since PostgreSQL does case-insensitive checks for synchronous_standby_name we do it also.

        :param name: name of the node.
        :param check_leader: by default the *name* is searched for only in members, a value of ``True`` will include the
                             leader to list.

        :returns: ``True`` if the ``/sync`` key not :func:`is_empty` and the given *name* is among those presented in
                  the sync state.

        :Example:
            >>> s = SyncState(1, 'foo', 'bar,zoo')

            >>> s.matches('foo')
            False

            >>> s.matches('fOo', True)
            True

            >>> s.matches('Bar')
            True

            >>> s.matches('zoO')
            True

            >>> s.matches('baz')
            False

            >>> s.matches(None)
            False

            >>> SyncState.empty(1).matches('foo')
            False
        """
        ret = False
        if name and not self.is_empty:
            search_str = (self.sync_standby or '') + (',' + (self.leader or '') if check_leader else '')
            ret = name.lower() in self._str_to_list(search_str.lower())
        return ret

    def leader_matches(self, name: Optional[str]) -> bool:
        """Compare the given *name* to stored leader value.

        :returns: ``True`` if *name* is matching the :attr:`~SyncState.leader` value.
        """
        return bool(name and not self.is_empty and name.lower() == (self.leader or '').lower())


_HistoryTuple = Union[Tuple[int, int, str], Tuple[int, int, str, str], Tuple[int, int, str, str, str]]


class TimelineHistory(NamedTuple):
    """Object representing timeline history file.

    .. note::
        The content held in *lines* deserialized from *value* are lines parsed from PostgreSQL timeline history files,
        consisting of the timeline number, the LSN where the timeline split and any other string held in the file.
        The files are parsed by :func:`~patroni.postgresql.misc.parse_history`.

    :ivar version: version number of the file.
    :ivar value: raw JSON serialised data consisting of parsed lines from history files.
    :ivar lines: ``List`` of ``Tuple`` parsed lines from history files.
    """

    version: _Version
    value: Any
    lines: List[_HistoryTuple]

    @staticmethod
    def from_node(version: _Version, value: str) -> 'TimelineHistory':
        """Parse the given JSON serialized string as a list of timeline history lines.

        :param version: version number
        :param value: JSON serialized string, consisting of parsed lines of PostgreSQL timeline history files,
                      see :class:`TimelineHistory`.

        :returns: composed timeline history object using parsed lines.

        :Example:

            If the passed *value* argument is not parsed an empty list of lines is returned:

            >>> h = TimelineHistory.from_node(1, 2)

            >>> h.lines
            []
        """
        try:
            lines = json.loads(value)
            assert isinstance(lines, list)
        except (AssertionError, TypeError, ValueError):
            lines: List[_HistoryTuple] = []
        return TimelineHistory(version, value, lines)


class Status(NamedTuple):
    """Immutable object (namedtuple) which represents `/status` key.

    Consists of the following fields:

    :ivar last_lsn: :class:`int` object containing position of last known leader LSN.
    :ivar slots: state of permanent replication slots on the primary in the format: ``{"slot_name": int}``.
    """
    last_lsn: int
    slots: Optional[Dict[str, int]]

    @staticmethod
    def empty() -> 'Status':
        """Construct an empty :class:`Status` instance.

        :returns: empty :class:`Status` object.
        """
        return Status(0, None)

    @staticmethod
    def from_node(value: Union[str, Dict[str, Any], None]) -> 'Status':
        """Factory method to parse *value* as :class:`Status` object.

        :param value: JSON serialized string

        :returns: constructed :class:`Status` object.
        """
        try:
            if isinstance(value, str):
                value = json.loads(value)
        except Exception:
            return Status.empty()

        if isinstance(value, int):  # legacy
            return Status(value, None)

        if not isinstance(value, dict):
            return Status.empty()

        try:
            last_lsn = int(value.get('optime', ''))
        except Exception:
            last_lsn = 0

        slots: Union[str, Dict[str, int], None] = value.get('slots')
        if isinstance(slots, str):
            try:
                slots = json.loads(slots)
            except Exception:
                slots = None
        if not isinstance(slots, dict):
            slots = None

        return Status(last_lsn, slots)


class Cluster(NamedTuple('Cluster',
                         [('initialize', Optional[str]),
                          ('config', Optional[ClusterConfig]),
                          ('leader', Optional[Leader]),
                          ('status', Status),
                          ('members', List[Member]),
                          ('failover', Optional[Failover]),
                          ('sync', SyncState),
                          ('history', Optional[TimelineHistory]),
                          ('failsafe', Optional[Dict[str, str]]),
                          ('workers', Dict[int, 'Cluster'])])):
    """Immutable object (namedtuple) which represents PostgreSQL or Citus cluster.

    .. note::
        We are using an old-style attribute declaration here because otherwise it is not possible to override `__new__`
        method. Without it the *workers* by default gets always the same :class:`dict` object that could be mutated.

    Consists of the following fields:

    :ivar initialize: shows whether this cluster has initialization key stored in DC or not.
    :ivar config: global dynamic configuration, reference to `ClusterConfig` object.
    :ivar leader: :class:`Leader` object which represents current leader of the cluster.
    :ivar status: :class:`Status` object which represents the `/status` key.
    :ivar members: list of:class:` Member` objects, all PostgreSQL cluster members including leader
    :ivar failover: reference to :class:`Failover` object.
    :ivar sync: reference to :class:`SyncState` object, last observed synchronous replication state.
    :ivar history: reference to `TimelineHistory` object.
    :ivar failsafe: failsafe topology. Node is allowed to become the leader only if its name is found in this list.
    :ivar workers: dictionary of workers of the Citus cluster, optional. Each key is an :class:`int` representing
                   the group, and the corresponding value is a :class:`Cluster` instance.
    """

    def __new__(cls, *args: Any, **kwargs: Any):
        """Make workers argument optional and set it to an empty dict object."""
        if len(args) < len(cls._fields) and 'workers' not in kwargs:
            kwargs['workers'] = {}
        return super(Cluster, cls).__new__(cls, *args, **kwargs)

    @property
    def last_lsn(self) -> int:
        """Last known leader LSN."""
        return self.status.last_lsn

    @property
    def slots(self) -> Optional[Dict[str, int]]:
        """State of permanent replication slots on the primary in the format: ``{"slot_name": int}``."""
        return self.status.slots

    @staticmethod
    def empty() -> 'Cluster':
        """Produce an empty :class:`Cluster` instance."""
        return Cluster(None, None, None, Status.empty(), [], None, SyncState.empty(), None, None, {})

    def is_empty(self):
        """Validate definition of all attributes of this :class:`Cluster` instance.

        :returns: ``True`` if all attributes of the current :class:`Cluster` are unpopulated.
        """
        return all((self.initialize is None, self.config is None, self.leader is None, self.last_lsn == 0,
                    self.members == [], self.failover is None, self.sync.version is None,
                    self.history is None, self.slots is None, self.failsafe is None, self.workers == {}))

    def __len__(self) -> int:
        """Implement ``len`` function capability.

        .. note::
           This magic method aids in the evaluation of "emptiness" of a ``Cluster`` instance. For example:

           >>> cluster = Cluster.empty()
           >>> len(cluster)
           0

           >>> assert bool(cluster) is False

           >>> cluster = Cluster(None, None, None, Status(0, None), [1, 2, 3], None, SyncState.empty(), None, None, {})
           >>> len(cluster)
           1

           >>> assert bool(cluster) is True

           This makes it easier to write ``if cluster`` rather than the longer statement.

        """
        return int(not self.is_empty())

    @property
    def leader_name(self) -> Optional[str]:
        """The name of the leader if defined otherwise ``None``."""
        return self.leader and self.leader.name

    def is_unlocked(self) -> bool:
        """Check if the cluster does not have the leader.

        :returns: ``True`` if a leader name is not defined.
        """
        return not self.leader_name

    def has_member(self, member_name: str) -> bool:
        """Check if the given member name is present in the cluster.

        :param member_name: name to look up in the :attr:`~Cluster.members`.

        :returns: ``True`` if the member name is found.
        """
        return any(m for m in self.members if m.name == member_name)

    def get_member(self, member_name: str, fallback_to_leader: bool = True) -> Union[Member, Leader, None]:
        """Get :class:`Member` object by name or the :class:`Leader`.

        :param member_name: name of the member to retrieve.
        :param fallback_to_leader: if ``True`` return the :class:`Leader` instead if the member cannot be found.

        :returns: the :class:`Member` if found or :class:`Leader` object.
        """
        return next((m for m in self.members if m.name == member_name),
                    self.leader if fallback_to_leader else None)

    def get_clone_member(self, exclude_name: str) -> Union[Member, Leader, None]:
        """Get member or leader object to use as clone source.

        :param exclude_name: name of a member name to exclude.

        :returns: a randomly selected candidate member from available running members that are configured to as viable
                 sources for cloning (has tag ``clonefrom`` in configuration). If no member is appropriate the current
                 leader is used.
        """
        exclude = [exclude_name] + ([self.leader.name] if self.leader else [])
        candidates = [m for m in self.members if m.clonefrom and m.is_running and m.name not in exclude]
        return candidates[randint(0, len(candidates) - 1)] if candidates else self.leader

    @staticmethod
    def is_physical_slot(value: Union[Any, Dict[str, Any]]) -> bool:
        """Check whether provided configuration is for permanent physical replication slot.

        :param value: configuration of the permanent replication slot.

        :returns: ``True`` if *value* is a physical replication slot, otherwise ``False``.
        """
        return not value or isinstance(value, dict) and value.get('type', 'physical') == 'physical'

    @staticmethod
    def is_logical_slot(value: Union[Any, Dict[str, Any]]) -> bool:
        """Check whether provided configuration is for permanent logical replication slot.

        :param value: configuration of the permanent replication slot.

        :returns: ``True`` if *value* is a logical replication slot, otherwise ``False``.
        """
        return isinstance(value, dict) \
            and value.get('type', 'logical') == 'logical' \
            and bool(value.get('database') and value.get('plugin'))

    @property
    def __permanent_slots(self) -> Dict[str, Union[Dict[str, Any], Any]]:
        """Dictionary of permanent replication slots with their known LSN."""
        ret: Dict[str, Union[Dict[str, Any], Any]] = deepcopy(self.config.permanent_slots if self.config else {})

        members: Dict[str, int] = {slot_name_from_member_name(m.name): m.lsn or 0 for m in self.members}
        slots: Dict[str, int] = {k: parse_int(v) or 0 for k, v in (self.slots or {}).items()}
        for name, value in list(ret.items()):
            if not value:
                value = ret[name] = {}
            if isinstance(value, dict):
                # for permanent physical slots we want to get MAX LSN from the `Cluster.slots` and from the
                # member with the matching name. It is necessary because we may have the replication slot on
                # the primary that is streaming from the other standby node using the `replicatefrom` tag.
                lsn = max(members.get(name, 0) if self.is_physical_slot(value) else 0, slots.get(name, 0))
                if lsn:
                    value['lsn'] = lsn
                else:
                    # Don't let anyone set 'lsn' in the global configuration :)
                    value.pop('lsn', None)
        return ret

    @property
    def __permanent_physical_slots(self) -> Dict[str, Any]:
        """Dictionary of permanent ``physical`` replication slots."""
        return {name: value for name, value in self.__permanent_slots.items() if self.is_physical_slot(value)}

    @property
    def __permanent_logical_slots(self) -> Dict[str, Any]:
        """Dictionary of permanent ``logical`` replication slots."""
        return {name: value for name, value in self.__permanent_slots.items() if self.is_logical_slot(value)}

    @property
    def use_slots(self) -> bool:
        """``True`` if cluster is configured to use replication slots."""
        return bool(self.config and (self.config.data.get('postgresql') or {}).get('use_slots', True))

    def get_replication_slots(self, my_name: str, role: str, nofailover: bool, major_version: int, *,
                              is_standby_cluster: bool = False, show_error: bool = False) -> Dict[str, Dict[str, Any]]:
        """Lookup configured slot names in the DCS, report issues found and merge with permanent slots.

        Will log an error if:

            * Any logical slots are disabled, due to version compatibility, and *show_error* is ``True``.

        :param my_name: name of this node.
        :param role: role of this node.
        :param nofailover: ``True`` if this node is tagged to not be a failover candidate.
        :param major_version: postgresql major version.
        :param is_standby_cluster: ``True`` if it is known that this is a standby cluster. We pass the value from
                                   the outside because we want to protect from the ``/config`` key removal.
        :param show_error: if ``True`` report error if any disabled logical slots or conflicting slot names are found.

        :returns: final dictionary of slot names, after merging with permanent slots and performing sanity checks.
        """
        slots: Dict[str, Dict[str, str]] = self._get_members_slots(my_name, role)
        permanent_slots: Dict[str, Any] = self._get_permanent_slots(is_standby_cluster=is_standby_cluster,
                                                                    role=role, nofailover=nofailover,
                                                                    major_version=major_version)

        disabled_permanent_logical_slots: List[str] = self._merge_permanent_slots(
            slots, permanent_slots, my_name, major_version)

        if disabled_permanent_logical_slots and show_error:
            logger.error("Permanent logical replication slots supported by Patroni only starting from PostgreSQL 11. "
                         "Following slots will not be created: %s.", disabled_permanent_logical_slots)

        return slots

    def _merge_permanent_slots(self, slots: Dict[str, Dict[str, str]], permanent_slots: Dict[str, Any], my_name: str,
                               major_version: int) -> List[str]:
        """Merge replication *slots* for members with *permanent_slots*.

        Perform validation of configured permanent slot name, skipping invalid names.

        Will update *slots* in-line based on ``type`` of slot, ``physical`` or ``logical``, and name of node.
        Type is assumed to be ``physical`` if there are no attributes stored as the slot value.

        :param slots: Slot names with existing attributes if known.
        :param my_name: name of this node.
        :param permanent_slots: dictionary containing slot name key and slot information values.
        :param major_version: postgresql major version.

        :returns: List of disabled permanent, logical slot names, if postgresql version < 11.
        """
        disabled_permanent_logical_slots: List[str] = []

        for name, value in permanent_slots.items():
            if not slot_name_re.match(name):
                logger.error("Invalid permanent replication slot name '%s'", name)
                logger.error("Slot name may only contain lower case letters, numbers, and the underscore chars")
                continue

            value = deepcopy(value) if value else {'type': 'physical'}
            if isinstance(value, dict):
                if 'type' not in value:
                    value['type'] = 'logical' if value.get('database') and value.get('plugin') else 'physical'

                if value['type'] == 'physical':
                    # Don't try to create permanent physical replication slot for yourself
                    if name != slot_name_from_member_name(my_name):
                        slots[name] = value
                    continue

                if self.is_logical_slot(value):
                    if major_version < SLOT_ADVANCE_AVAILABLE_VERSION:
                        disabled_permanent_logical_slots.append(name)
                    elif name in slots:
                        logger.error("Permanent logical replication slot {'%s': %s} is conflicting with"
                                     " physical replication slot for cluster member", name, value)
                    else:
                        slots[name] = value
                    continue

            logger.error("Bad value for slot '%s' in permanent_slots: %s", name, permanent_slots[name])
        return disabled_permanent_logical_slots

    def _get_permanent_slots(self, *, is_standby_cluster: bool, role: str,
                             nofailover: bool, major_version: int) -> Dict[str, Any]:
        """Get configured permanent replication slots.

        .. note::
            Permanent replication slots are only considered if ``use_slots`` configuration is enabled.
            A node that is not supposed to become a leader (*nofailover*) will not have permanent replication slots.

            In a standby cluster we only support physical replication slots.

            The returned dictionary for a non-standby cluster always contains permanent logical replication slots in
            order to show a warning if they are not supported by PostgreSQL before v11.

        :param is_standby_cluster: ``True`` if it is known that this is a standby cluster. We pass the value from
                                   the outside because we want to protect from the ``/config`` key removal.
        :param role: role of this node -- ``primary``, ``standby_leader`` or ``replica``.
        :param nofailover: ``True`` if this node is tagged to not be a failover candidate.
        :param major_version: postgresql major version.

        :returns: dictionary of permanent slot names mapped to attributes.
        """
        if not self.use_slots or nofailover:
            return {}

        if is_standby_cluster:
            return self.__permanent_physical_slots \
                if major_version >= SLOT_ADVANCE_AVAILABLE_VERSION or role == 'standby_leader' else {}

        return self.__permanent_slots if major_version >= SLOT_ADVANCE_AVAILABLE_VERSION\
            or role in ('master', 'primary') else self.__permanent_logical_slots

    def _get_members_slots(self, my_name: str, role: str) -> Dict[str, Dict[str, str]]:
        """Get physical replication slots configuration for members that sourcing from this node.

        If the ``replicatefrom`` tag is set on the member - we should not create the replication slot for it on
        the current primary, because that member would replicate from elsewhere. We still create the slot if
        the ``replicatefrom`` destination member is currently not a member of the cluster (fallback to the
        primary), or if ``replicatefrom`` destination member happens to be the current primary.

        Will log an error if:

            * Conflicting slot names between members are found

        :param my_name: name of this node.
        :param role: role of this node, if this is a ``primary`` or ``standby_leader`` return list of members
                     replicating from this node. If not then return a list of members replicating as cascaded
                     replicas from this node.

        :returns: dictionary of physical replication slots that should exist on a given node.
        """
        if not self.use_slots:
            return {}

        # we always want to exclude the member with our name from the list
        members = filter(lambda m: m.name != my_name, self.members)

        if role in ('master', 'primary', 'standby_leader'):
            members = [m for m in members if m.replicatefrom is None
                       or m.replicatefrom == my_name or not self.has_member(m.replicatefrom)]
        else:
            # only manage slots for replicas that replicate from this one, except for the leader among them
            members = [m for m in members if m.replicatefrom == my_name and m.name != self.leader_name]

        slots = {slot_name_from_member_name(m.name): {'type': 'physical'} for m in members}
        if len(slots) < len(members):
            # Find which names are conflicting for a nicer error message
            slot_conflicts: Dict[str, List[str]] = defaultdict(list)
            for member in members:
                slot_conflicts[slot_name_from_member_name(member.name)].append(member.name)
            logger.error("Following cluster members share a replication slot name: %s",
                         "; ".join(f"{', '.join(v)} map to {k}"
                                   for k, v in slot_conflicts.items() if len(v) > 1))
        return slots

    def has_permanent_slots(self, my_name: str, *, is_standby_cluster: bool = False, nofailover: bool = False,
                            major_version: int = SLOT_ADVANCE_AVAILABLE_VERSION) -> bool:
        """Check if the given member node has permanent replication slots configured.

        :param my_name: name of the member node to check.
        :param is_standby_cluster: ``True`` if it is known that this is a standby cluster. We pass the value from
                                   the outside because we want to protect from the ``/config`` key removal.
        :param nofailover: ``True`` if this node is tagged to not be a failover candidate.
        :param major_version: postgresql major version.

        :returns: ``True`` if there are permanent replication slots configured, otherwise ``False``.
        """
        role = 'replica'
        members_slots: Dict[str, Dict[str, str]] = self._get_members_slots(my_name, role)
        permanent_slots: Dict[str, Any] = self._get_permanent_slots(is_standby_cluster=is_standby_cluster,
                                                                    role=role, nofailover=nofailover,
                                                                    major_version=major_version)
        slots = deepcopy(members_slots)
        self._merge_permanent_slots(slots, permanent_slots, my_name, major_version)
        return len(slots) > len(members_slots) or any(self.is_physical_slot(v) for v in permanent_slots.values())

    def filter_permanent_slots(self, slots: Dict[str, int], is_standby_cluster: bool,
                               major_version: int) -> Dict[str, int]:
        """Filter out all non-permanent slots from provided *slots* dict.

        :param slots: slot names with LSN values
        :param is_standby_cluster: ``True`` if it is known that this is a standby cluster. We pass the value from
                                   the outside because we want to protect from the ``/config`` key removal.
        :param major_version: postgresql major version.

        :returns: a :class:`dict` object that contains only slots that are known to be permanent.
        """
        if major_version < SLOT_ADVANCE_AVAILABLE_VERSION:
            return {}  # for legacy PostgreSQL we don't support permanent slots on standby nodes

        permanent_slots: Dict[str, Any] = self._get_permanent_slots(is_standby_cluster=is_standby_cluster,
                                                                    role='replica',
                                                                    nofailover=False,
                                                                    major_version=major_version)
        members_slots = {slot_name_from_member_name(m.name) for m in self.members}

        return {name: value for name, value in slots.items() if name in permanent_slots
                and (self.is_physical_slot(permanent_slots[name])
                     or self.is_logical_slot(permanent_slots[name]) and name not in members_slots)}

    def _has_permanent_logical_slots(self, my_name: str, nofailover: bool) -> bool:
        """Check if the given member node has permanent ``logical`` replication slots configured.

        :param my_name: name of the member node to check.
        :param nofailover: ``True`` if this node is tagged to not be a failover candidate.

        :returns: ``True`` if any detected replications slots are ``logical``, otherwise ``False``.
        """
        slots = self.get_replication_slots(my_name, 'replica', nofailover, SLOT_ADVANCE_AVAILABLE_VERSION).values()
        return any(v for v in slots if v.get("type") == "logical")

    def should_enforce_hot_standby_feedback(self, my_name: str, nofailover: bool) -> bool:
        """Determine whether ``hot_standby_feedback`` should be enabled for the given member.

        The ``hot_standby_feedback`` must be enabled if the current replica has ``logical`` slots,
        or it is working as a cascading replica for the other node that has ``logical`` slots.

        :param my_name: name of the member node to check.
        :param nofailover: ``True`` if this node is tagged to not be a failover candidate.

        :returns: ``True`` if this node or any member replicating from this node has
                  permanent logical slots, otherwise ``False``.
        """
        if self._has_permanent_logical_slots(my_name, nofailover):
            return True

        if self.use_slots:
            members = [m for m in self.members if m.replicatefrom == my_name and m.name != self.leader_name]
            return any(self.should_enforce_hot_standby_feedback(m.name, m.nofailover) for m in members)
        return False

    def get_my_slot_name_on_primary(self, my_name: str, replicatefrom: Optional[str]) -> str:
        """Canonical slot name for physical replication.

        .. note::
            P <-- I <-- L

            In case of cascading replication we have to check not our physical slot, but slot of the replica that
            connects us to the primary.

        :param my_name: the member node name that is replicating.
        :param replicatefrom: the Intermediate member name that is configured to replicate for cascading replication.

        :returns: The slot name that is in use for physical replication on this no`de.
        """
        m = self.get_member(replicatefrom, False) if replicatefrom else None
        return self.get_my_slot_name_on_primary(m.name, m.replicatefrom) \
            if isinstance(m, Member) else slot_name_from_member_name(my_name)

    @property
    def timeline(self) -> int:
        """Get the cluster history index from the :attr:`~Cluster.history`.

        :returns: If the recorded history is empty assume timeline is ``1``, if it is not defined or the stored history
                  is not formatted as expected ``0`` is returned and an error will be logged.
                  Otherwise, the last number stored incremented by 1 is returned.

        :Example:

            No history provided:
            >>> Cluster(0, 0, 0, Status.empty(), 0, 0, 0, 0,  None, {}).timeline
            0

            Empty history assume timeline is ``1``:
            >>> Cluster(0, 0, 0, Status.empty(), 0, 0, 0, TimelineHistory.from_node(1, '[]'),  None, {}).timeline
            1

            Invalid history format, a string of ``a``, returns ``0``:
            >>> Cluster(0, 0, 0, Status.empty(), 0, 0, 0, TimelineHistory.from_node(1, '[["a"]]'), None, {}).timeline
            0

            History as a list of strings:
            >>> history = TimelineHistory.from_node(1, '[["3", "2", "1"]]')
            >>> Cluster(0, 0, 0, Status.empty(), 0, 0, 0, history, None, {}).timeline
            4
        """
        if self.history:
            if self.history.lines:
                try:
                    return int(self.history.lines[-1][0]) + 1
                except Exception:
                    logger.error('Failed to parse cluster history from DCS: %s', self.history.lines)
            elif self.history.value == '[]':
                return 1
        return 0

    @property
    def min_version(self) -> Optional[Tuple[int, ...]]:
        """Lowest Patroni software version found in known members of the cluster."""
        return next(iter(sorted(m.patroni_version for m in self.members if m.patroni_version)), None)


class ReturnFalseException(Exception):
    """Exception to be caught by the :func:`catch_return_false_exception` decorator."""


def catch_return_false_exception(func: Callable[..., Any]) -> Any:
    """Decorator function for catching functions raising :exc:`ReturnFalseException`.

    :param func: function to be wrapped.

    :returns: wrapped function.
    """

    def wrapper(*args: Any, **kwargs: Any):
        try:
            return func(*args, **kwargs)
        except ReturnFalseException:
            return False

    return wrapper


class AbstractDCS(abc.ABC):
    """Abstract representation of DCS modules.

    Implementations of a concrete DCS class, using appropriate backend client interfaces, must include the following
    methods and properties.

    Functional methods that are critical in their timing, required to complete within ``retry_timeout`` period in order
    to prevent the DCS considered inaccessible, each perform construction of complex data objects:

        * :meth:`~AbstractDCS._cluster_loader`:
            method which processes the structure of data stored in the DCS used to build the :class:`Cluster` object
            with all relevant associated data.
        * :meth:`~AbstractDCS._citus_cluster_loader`:
            Similar to above but specifically representing Citus group and workers information.
        * :meth:`~AbstractDCS._load_cluster`:
            main method for calling specific ``loader`` method to build the :class:`Cluster` object representing the
            state and topology of the cluster.

    Functional methods that are critical in their timing and must be written with ACID transaction properties in mind:

        * :meth:`~AbstractDCS.attempt_to_acquire_leader`:
            method used in the leader race to attempt to acquire the leader lock by creating the leader key in the DCS,
            if it does not exist.
        * :meth:`~AbstractDCS._update_leader`:
            method to update ``leader`` key in DCS. Relies on Compare-And-Set to ensure the Primary lock key is updated.
            If this fails to update within the ``retry_timeout`` window the Primary will be demoted.

    Functional method that relies on Compare-And-Create to ensure only one member creates the relevant key:

        * :meth:`~AbstractDCS.initialize`:
            method used in the race for cluster initialization which creates the ``initialize`` key in the DCS.

    DCS backend getter and setter methods and properties:

        * :meth:`~AbstractDCS.take_leader`: method to create a new leader key in the DCS.
        * :meth:`~AbstractDCS.set_ttl`: method for setting TTL value in DCS.
        * :meth:`~AbstractDCS.ttl`: property which returns the current TTL.
        * :meth:`~AbstractDCS.set_retry_timeout`: method for setting ``retry_timeout`` in DCS backend.
        * :meth:`~AbstractDCS._write_leader_optime`: compatibility method to write WAL LSN to DCS.
        * :meth:`~AbstractDCS._write_status`: method to write WAL LSN for slots to the DCS.
        * :meth:`~AbstractDCS._write_failsafe`: method to write cluster topology to the DCS, used by failsafe mechanism.
        * :meth:`~AbstractDCS.touch_member`: method to update individual member key in the DCS.
        * :meth:`~AbstractDCS.set_history_value`: method to set the ``history`` key in the DCS.

    DCS setter methods using Compare-And-Set which although important are less critical if they fail, attempts can be
    retried or may result in warning log messages:

        * :meth:`~AbstractDCS.set_failover_value`: method to create and/or update the ``failover`` key in the DCS.
        * :meth:`~AbstractDCS.set_config_value`: method to create and/or update the ``failover`` key in the DCS.
        * :meth:`~AbstractDCS.set_sync_state_value`: method to set the synchronous state ``sync`` key in the DCS.

    DCS data and key removal methods:

        * :meth:`~AbstractDCS.delete_sync_state`:
            likewise, a method to remove synchronous state ``sync`` key from the DCS.
        * :meth:`~AbstractDCS.delete_cluster`:
            method which will remove cluster information from the DCS. Used only from `patronictl`.
        * :meth:`~AbstractDCS._delete_leader`:
            method relies on CAS, used by a member that is the current leader, to remove the ``leader`` key in the DCS.
        * :meth:`~AbstractDCS.cancel_initialization`:
            method to remove the ``initialize`` key for the cluster from the DCS.

    If either of the `sync_state` set or delete methods fail, although not critical, this may result in
    ``Synchronous replication key updated by someone else`` messages being logged.

    Care should be taken to consult each abstract method for any additional information and requirements such as
    expected exceptions that should be raised in certain conditions and the object types for arguments and return from
    methods and properties.
    """

    _INITIALIZE = 'initialize'
    _CONFIG = 'config'
    _LEADER = 'leader'
    _FAILOVER = 'failover'
    _HISTORY = 'history'
    _MEMBERS = 'members/'
    _OPTIME = 'optime'
    _STATUS = 'status'  # JSON, contains "leader_lsn" and confirmed_flush_lsn of logical "slots" on the leader
    _LEADER_OPTIME = _OPTIME + '/' + _LEADER  # legacy
    _SYNC = 'sync'
    _FAILSAFE = 'failsafe'

    def __init__(self, config: Dict[str, Any]) -> None:
        """Prepare DCS paths, Citus group ID, initial values for state information and processing dependencies.

        :ivar config: :class:`dict`, reference to config section of selected DCS.
                      i.e.: ``zookeeper`` for zookeeper, ``etcd`` for etcd, etc...
        """
        self._name = config['name']
        self._base_path = re.sub('/+', '/', '/'.join(['', config.get('namespace', 'service'), config['scope']]))
        self._citus_group = str(config['group']) if isinstance(config.get('group'), int) else None
        self._set_loop_wait(config.get('loop_wait', 10))

        self._ctl = bool(config.get('patronictl', False))
        self._cluster: Optional[Cluster] = None
        self._cluster_valid_till: float = 0
        self._cluster_thread_lock = Lock()
        self._last_lsn: int = 0
        self._last_seen: int = 0
        self._last_status: Dict[str, Any] = {}
        self._last_failsafe: Optional[Dict[str, str]] = {}
        self.event = Event()

    def client_path(self, path: str) -> str:
        """Construct the absolute key name from appropriate parts for the DCS type.

        :param path: The key name within the current Patroni cluster.

        :returns: absolute key name for the current Patroni cluster.
        """
        components = [self._base_path]
        if self._citus_group:
            components.append(self._citus_group)
        components.append(path.lstrip('/'))
        return '/'.join(components)

    @property
    def initialize_path(self) -> str:
        """Get the client path for ``initialize``."""
        return self.client_path(self._INITIALIZE)

    @property
    def config_path(self) -> str:
        """Get the client path for ``config``."""
        return self.client_path(self._CONFIG)

    @property
    def members_path(self) -> str:
        """Get the client path for ``members``."""
        return self.client_path(self._MEMBERS)

    @property
    def member_path(self) -> str:
        """Get the client path for ``member`` representing this node."""
        return self.client_path(self._MEMBERS + self._name)

    @property
    def leader_path(self) -> str:
        """Get the client path for ``leader``."""
        return self.client_path(self._LEADER)

    @property
    def failover_path(self) -> str:
        """Get the client path for ``failover``."""
        return self.client_path(self._FAILOVER)

    @property
    def history_path(self) -> str:
        """Get the client path for ``history``."""
        return self.client_path(self._HISTORY)

    @property
    def status_path(self) -> str:
        """Get the client path for ``status``."""
        return self.client_path(self._STATUS)

    @property
    def leader_optime_path(self) -> str:
        """Get the client path for ``optime/leader`` (legacy key, superseded by ``status``)."""
        return self.client_path(self._LEADER_OPTIME)

    @property
    def sync_path(self) -> str:
        """Get the client path for ``sync``."""
        return self.client_path(self._SYNC)

    @property
    def failsafe_path(self) -> str:
        """Get the client path for ``failsafe``."""
        return self.client_path(self._FAILSAFE)

    @abc.abstractmethod
    def set_ttl(self, ttl: int) -> Optional[bool]:
        """Set the new *ttl* value for DCS keys."""

    @property
    @abc.abstractmethod
    def ttl(self) -> int:
        """Get current ``ttl`` value."""

    @abc.abstractmethod
    def set_retry_timeout(self, retry_timeout: int) -> None:
        """Set the new value for *retry_timeout*."""

    def _set_loop_wait(self, loop_wait: int) -> None:
        """Set new *loop_wait* value.

        :param loop_wait: value to set.
        """
        self._loop_wait = loop_wait

    def reload_config(self, config: Union['Config', Dict[str, Any]]) -> None:
        """Load and set relevant values from configuration.

        Sets ``loop_wait``, ``ttl`` and ``retry_timeout`` properties.

        :param config: Loaded configuration information object or dictionary of key value pairs.
        """
        self._set_loop_wait(config['loop_wait'])
        self.set_ttl(config['ttl'])
        self.set_retry_timeout(config['retry_timeout'])

    @property
    def loop_wait(self) -> int:
        """The recorded value for cluster HA loop wait time in seconds."""
        return self._loop_wait

    @property
    def last_seen(self) -> int:
        """The time recorded when the DCS was last reachable."""
        return self._last_seen

    @abc.abstractmethod
    def _cluster_loader(self, path: Any) -> Cluster:
        """Load and build the :class:`Cluster` object from DCS, which represents a single Patroni or Citus cluster.

        :param path: the path in DCS where to load Cluster(s) from.

        :returns: :class:`Cluster` instance.
        """

    @abc.abstractmethod
    def _citus_cluster_loader(self, path: Any) -> Dict[int, Cluster]:
        """Load and build all Patroni clusters from a single Citus cluster.

        :param path: the path in DCS where to load Cluster(s) from.

        :returns: all Citus groups as :class:`dict`, with group IDs as keys and :class:`Cluster` objects as values or a
                  :class:`Cluster` object representing the coordinator with filled `Cluster.workers` attribute.
        """

    @abc.abstractmethod
    def _load_cluster(
            self, path: str, loader: Callable[[Any], Union[Cluster, Dict[int, Cluster]]]
    ) -> Union[Cluster, Dict[int, Cluster]]:
        """Main abstract method that implements the loading of :class:`Cluster` instance.

        .. note::
            Internally this method should call the *loader* method that will build :class:`Cluster` object which
            represents current state and topology of the cluster in DCS. This method supposed to be called only by
            the :meth:`~AbstractDCS.get_cluster` method.

        :param path: the path in DCS where to load Cluster(s) from.
        :param loader: one of :meth:`~AbstractDCS._cluster_loader` or :meth:`~AbstractDCS._citus_cluster_loader`.

        :raise: :exc:`~DCSError` in case of communication problems with DCS. If the current node was running as a
                primary and exception raised, instance would be demoted.
        """

    def __get_patroni_cluster(self, path: Optional[str] = None) -> Cluster:
        """Low level method to load a :class:`Cluster` object from DCS.

        :param path: optional client path in DCS backend to load from.

        :returns: a loaded :class:`Cluster` instance.
        """
        if path is None:
            path = self.client_path('')
        cluster = self._load_cluster(path, self._cluster_loader)
        if TYPE_CHECKING:  # pragma: no cover
            assert isinstance(cluster, Cluster)
        return cluster

    def is_citus_coordinator(self) -> bool:
        """:class:`Cluster` instance has a Citus Coordinator group ID.

        :returns: ``True`` if the given node is running as Citus Coordinator (``group=0``).
        """
        return self._citus_group == str(CITUS_COORDINATOR_GROUP_ID)

    def get_citus_coordinator(self) -> Optional[Cluster]:
        """Load the Patroni cluster for the Citus Coordinator.

          .. note::
              This method is only executed on the worker nodes (``group!=0``) to find the coordinator.

        :returns: Select :class:`Cluster` instance associated with the Citus Coordinator group ID.
        """
        try:
            return self.__get_patroni_cluster(f'{self._base_path}/{CITUS_COORDINATOR_GROUP_ID}/')
        except Exception as e:
            logger.error('Failed to load Citus coordinator cluster from %s: %r', self.__class__.__name__, e)
        return None

    def _get_citus_cluster(self) -> Cluster:
        """Load Citus cluster from DCS.

        :returns: A Citus :class:`Cluster` instance for the coordinator with workers clusters in the `Cluster.workers`
                  dict.
        """
        groups = self._load_cluster(self._base_path + '/', self._citus_cluster_loader)
        if TYPE_CHECKING:  # pragma: no cover
            assert isinstance(groups, dict)
        cluster = groups.pop(CITUS_COORDINATOR_GROUP_ID, Cluster.empty())
        cluster.workers.update(groups)
        return cluster

    def get_cluster(self) -> Cluster:
        """Retrieve a fresh view of DCS.

        .. note::
            Stores copy of time, status and failsafe values for comparison in DCS update decisions.
            Caching is required to avoid overhead placed upon the REST API.

            Returns either a Citus or Patroni implementation of :class:`Cluster` depending on availability.

        :returns:
        """
        try:
            cluster = self._get_citus_cluster() if self.is_citus_coordinator() else self.__get_patroni_cluster()
        except Exception:
            self.reset_cluster()
            raise

        self._last_seen = int(time.time())
        self._last_status = {self._OPTIME: cluster.last_lsn}
        if cluster.slots:
            self._last_status['slots'] = cluster.slots
        self._last_failsafe = cluster.failsafe

        with self._cluster_thread_lock:
            self._cluster = cluster
            self._cluster_valid_till = time.time() + self.ttl
            return cluster

    @property
    def cluster(self) -> Optional[Cluster]:
        """Cached DCS cluster information that has not yet expired."""
        with self._cluster_thread_lock:
            return self._cluster if self._cluster_valid_till > time.time() else None

    def reset_cluster(self) -> None:
        """Clear cached state of DCS."""
        with self._cluster_thread_lock:
            self._cluster = None
            self._cluster_valid_till = 0

    @abc.abstractmethod
    def _write_leader_optime(self, last_lsn: str) -> bool:
        """Write current WAL LSN into ``/optime/leader`` key in DCS.

        :param last_lsn: absolute WAL LSN in bytes.

        :returns: ``True`` if successfully committed to DCS.
        """

    def write_leader_optime(self, last_lsn: int) -> None:
        """Write value for WAL LSN to ``optime/leader`` key in DCS.

        .. note::
            This method abstracts away the required data structure of :meth:`~Cluster.write_status`, so it
            is not needed in the caller. However, the ``optime/leader`` is only written in
            :meth:`~Cluster.write_status` when the cluster has members with a Patroni version that
            is old enough to require it (i.e. the old Patroni version doesn't understand the new format).

        :param last_lsn: absolute WAL LSN in bytes.
        """
        self.write_status({self._OPTIME: last_lsn})

    @abc.abstractmethod
    def _write_status(self, value: str) -> bool:
        """Write current WAL LSN and ``confirmed_flush_lsn`` of permanent slots into the ``/status`` key in DCS.

        :param value: status serialized in JSON format.

        :returns: ``True`` if successfully committed to DCS.
        """

    def write_status(self, value: Dict[str, Any]) -> None:
        """Write cluster status to DCS if changed.

        .. note::
            The DCS key ``/status`` was introduced in Patroni version 2.1.0. Previous to this the position of last known
            leader LSN was stored in ``optime/leader``. This method has detection for backwards compatibility of members
            with a version older than this.

        :param value: JSON serializable dictionary with current WAL LSN and ``confirmed_flush_lsn`` of permanent slots.
        """
        if not deep_compare(self._last_status, value) and self._write_status(json.dumps(value, separators=(',', ':'))):
            self._last_status = value
        cluster = self.cluster
        min_version = cluster and cluster.min_version
        if min_version and min_version < (2, 1, 0) and self._last_lsn != value[self._OPTIME]:
            self._last_lsn = value[self._OPTIME]
            self._write_leader_optime(str(value[self._OPTIME]))

    @abc.abstractmethod
    def _write_failsafe(self, value: str) -> bool:
        """Write current cluster topology to DCS that will be used by failsafe mechanism (if enabled).

        :param value: failsafe topology serialized in JSON format.

        :returns: ``True`` if successfully committed to DCS.
        """

    def write_failsafe(self, value: Dict[str, str]) -> None:
        """Write the ``/failsafe`` key in DCS.

        :param value: dictionary value to set, consisting of the ``name`` and ``api_url`` of members.
        """
        if not (isinstance(self._last_failsafe, dict) and deep_compare(self._last_failsafe, value)) \
                and self._write_failsafe(json.dumps(value, separators=(',', ':'))):
            self._last_failsafe = value

    @property
    def failsafe(self) -> Optional[Dict[str, str]]:
        """Stored value of :attr:`~AbstractDCS._last_failsafe`."""
        return self._last_failsafe

    @abc.abstractmethod
    def _update_leader(self, leader: Leader) -> bool:
        """Update ``leader`` key (or session) ttl.

        .. note::
            You have to use CAS (Compare And Swap) operation in order to update leader key, for example for etcd
            ``prevValue`` parameter must be used.

            If update fails due to DCS not being accessible or because it is not able to process requests (hopefully
            temporary), the :exc:`DCSError` exception should be raised.

        :param leader: a reference to a current :class:`leader` object.

        :returns: ``True`` if ``leader`` key (or session) has been updated successfully.
        """

    def update_leader(self,
                      leader: Leader,
                      last_lsn: Optional[int],
                      slots: Optional[Dict[str, int]] = None,
                      failsafe: Optional[Dict[str, str]] = None) -> bool:
        """Update ``leader`` key (or session) ttl and optime/leader.

        :param leader: :class:`Leader` object with information about the leader.
        :param last_lsn: absolute WAL LSN in bytes.
        :param slots: dictionary with permanent slots ``confirmed_flush_lsn``.
        :param failsafe: if defined dictionary passed to :meth:`~AbstractDCS.write_failsafe`.

        :returns: ``True`` if ``leader`` key (or session) has been updated successfully.
        """
        ret = self._update_leader(leader)
        if ret and last_lsn:
            status: Dict[str, Any] = {self._OPTIME: last_lsn}
            if slots:
                status['slots'] = slots
            self.write_status(status)

        if ret and failsafe is not None:
            self.write_failsafe(failsafe)

        return ret

    @abc.abstractmethod
    def attempt_to_acquire_leader(self) -> bool:
        """Attempt to acquire leader lock.

        .. note::
            This method should create ``/leader`` key with the value :attr:`~AbstractDCS._name`.

            The key must be created atomically. In case the key already exists it should not be
            overwritten and ``False`` must be returned.

            If key creation fails due to DCS not being accessible or because it is not able to
            process requests (hopefully temporary), the :exc:`DCSError` exception should be raised.

        :returns: ``True`` if key has been created successfully.
        """

    @abc.abstractmethod
    def set_failover_value(self, value: str, version: Optional[Any] = None) -> bool:
        """Create or update ``/failover`` key.

        :param value: value to set.
        :param version: for conditional update of the key/object.

        :returns: ``True`` if successfully committed to DCS.
        """

<<<<<<< HEAD
    def manual_failover(self, leader, candidate, scheduled_at=None, target_site=None, index=None):
=======
    def manual_failover(self, leader: Optional[str], candidate: Optional[str],
                        scheduled_at: Optional[datetime.datetime] = None, version: Optional[Any] = None) -> bool:
        """Prepare dictionary with given values and set ``/failover`` key in DCS.

        :param leader: value to set for ``leader``.
        :param candidate: value to set for ``member``.
        :param scheduled_at: value converted to ISO date format for ``scheduled_at``.
        :param version: for conditional update of the key/object.

        :returns: ``True`` if successfully committed to DCS.
        """
>>>>>>> c8e32775
        failover_value = {}
        if leader:
            failover_value['leader'] = leader

        if candidate:
            failover_value['member'] = candidate

        if scheduled_at:
            failover_value['scheduled_at'] = scheduled_at.isoformat()
<<<<<<< HEAD

        if target_site:
            failover_value['target_site'] = target_site
        return self.set_failover_value(json.dumps(failover_value, separators=(',', ':')), index)
=======
        return self.set_failover_value(json.dumps(failover_value, separators=(',', ':')), version)
>>>>>>> c8e32775

    @abc.abstractmethod
    def set_config_value(self, value: str, version: Optional[Any] = None) -> bool:
        """Create or update ``/config`` key in DCS.

        :param value: new value to set in the ``config`` key.
        :param version: for conditional update of the key/object.

        :returns: ``True`` if successfully committed to DCS.
        """

    @abc.abstractmethod
    def touch_member(self, data: Dict[str, Any]) -> bool:
        """Update member key in DCS.

        .. note::
            This method should create or update key with the name with ``/members/`` + :attr:`~AbstractDCS._name`
            and the value of *data* in a given DCS.

        :param data: information about an instance (including connection strings).

        :returns: ``True`` if successfully committed to DCS.
        """

    @abc.abstractmethod
    def take_leader(self) -> bool:
        """Establish a new leader in DCS.

        .. note::
            This method should create leader key with value of :attr:`~AbstractDCS._name` and ``ttl`` of
            :attr:`~AbstractDCS.ttl`.

            Since it could be called only on initial cluster bootstrap it could create this key regardless,
            overwriting the key if necessary.

        :returns: ``True`` if successfully committed to DCS.
        """

    @abc.abstractmethod
    def initialize(self, create_new: bool = True, sysid: str = "") -> bool:
        """Race for cluster initialization.

        This method should atomically create ``initialize`` key and return ``True``,
        otherwise it should return ``False``.

        :param create_new: ``False`` if the key should already exist (in the case we are setting the system_id).
        :param sysid: PostgreSQL cluster system identifier, if specified, is written to the key.

        :returns: ``True`` if key has been created successfully.
        """

    @abc.abstractmethod
    def _delete_leader(self, leader: Leader) -> bool:
        """Remove leader key from DCS.

        This method should remove leader key if current instance is the leader.

        :param leader: :class:`Leader` object with information about the leader.

        :returns: ``True`` if successfully committed to DCS.
        """

    def delete_leader(self, leader: Optional[Leader], last_lsn: Optional[int] = None) -> bool:
        """Update ``optime/leader`` and voluntarily remove leader key from DCS.

        This method should remove leader key if current instance is the leader.

        :param leader: :class:`Leader` object with information about the leader.
        :param last_lsn: latest checkpoint location in bytes.

        :returns: boolean result of called abstract :meth:`~AbstractDCS._delete_leader`.
        """
        if last_lsn:
            self.write_status({self._OPTIME: last_lsn})
        return bool(leader) and self._delete_leader(leader)

    @abc.abstractmethod
    def cancel_initialization(self) -> bool:
        """Removes the ``initialize`` key for a cluster.

        :returns: ``True`` if successfully committed to DCS.
        """

    @abc.abstractmethod
    def delete_cluster(self) -> bool:
        """Delete cluster from DCS.

        :returns: ``True`` if successfully committed to DCS.
        """

    @staticmethod
    def sync_state(leader: Optional[str], sync_standby: Optional[Collection[str]]) -> Dict[str, Any]:
        """Build ``sync_state`` dictionary.

        :param leader: name of the leader node that manages ``/sync`` key.
        :param sync_standby: collection of currently known synchronous standby node names.

        :returns: dictionary that later could be serialized to JSON or saved directly to DCS.
        """
        return {'leader': leader, 'sync_standby': ','.join(sorted(sync_standby)) if sync_standby else None}

    def write_sync_state(self, leader: Optional[str], sync_standby: Optional[Collection[str]],
                         version: Optional[Any] = None) -> Optional[SyncState]:
        """Write the new synchronous state to DCS.

        Calls :meth:`~AbstractDCS.sync_state` to build a dictionary and then calls DCS specific
        :meth:`~AbstractDCS.set_sync_state_value`.

        :param leader: name of the leader node that manages ``/sync`` key.
        :param sync_standby: collection of currently known synchronous standby node names.
        :param version: for conditional update of the key/object.

        :returns: the new :class:`SyncState` object or ``None``.
        """
        sync_value = self.sync_state(leader, sync_standby)
        ret = self.set_sync_state_value(json.dumps(sync_value, separators=(',', ':')), version)
        if not isinstance(ret, bool):
            return SyncState.from_node(ret, sync_value)
        return None

    @abc.abstractmethod
    def set_history_value(self, value: str) -> bool:
        """Set value for ``history`` in DCS.

        :param value: new value of ``history`` key/object.

        :returns: ``True`` if successfully committed to DCS.
        """

    @abc.abstractmethod
    def set_sync_state_value(self, value: str, version: Optional[Any] = None) -> Union[Any, bool]:
        """Set synchronous state in DCS.

        :param value: the new value of ``/sync`` key.
        :param version: for conditional update of the key/object.

        :returns: *version* of the new object or ``False`` in case of error.
        """

    @abc.abstractmethod
    def delete_sync_state(self, version: Optional[Any] = None) -> bool:
        """Delete the synchronous state from DCS.

        :param version: for conditional deletion of the key/object.

        :returns: ``True`` if delete successful.
        """

    def watch(self, leader_version: Optional[Any], timeout: float) -> bool:
        """Sleep if the current node is a leader, otherwise, watch for changes of leader key with a given *timeout*.

        :param leader_version: version of a leader key.
        :param timeout: timeout in seconds.

        :returns: if ``True`` this will reschedule the next run of the HA cycle.
        """
        _ = leader_version
        self.event.wait(timeout)
        return self.event.is_set()<|MERGE_RESOLUTION|>--- conflicted
+++ resolved
@@ -457,12 +457,8 @@
         return None
 
 
-<<<<<<< HEAD
-class Failover(namedtuple('Failover', 'index,leader,candidate,scheduled_at,target_site')):
-=======
 class Failover(NamedTuple):
     """Immutable object (namedtuple) representing configuration information required for failover/switchover capability.
->>>>>>> c8e32775
 
     :ivar version: version of the object.
     :ivar leader: name of the leader. If value isn't empty we treat it as a switchover from the specified node.
@@ -504,6 +500,7 @@
     leader: Optional[str]
     candidate: Optional[str]
     scheduled_at: Optional[datetime.datetime]
+    target_site: Optional[str]
 
     @staticmethod
     def from_node(version: _Version, value: Union[str, Dict[str, str]]) -> 'Failover':
@@ -535,13 +532,7 @@
         if data.get('scheduled_at'):
             data['scheduled_at'] = dateutil.parser.parse(data['scheduled_at'])
 
-<<<<<<< HEAD
-        return Failover(index, data.get('leader'), data.get('member'), data.get('scheduled_at'), data.get('target_site'))
-
-    def __len__(self):
-        return int(bool(self.leader)) + int(bool(self.candidate)) + int(bool(self.target_site))
-=======
-        return Failover(version, data.get('leader'), data.get('member'), data.get('scheduled_at'))
+        return Failover(version, data.get('leader'), data.get('member'), data.get('scheduled_at'), data.get('target_site'))
 
     def __len__(self) -> int:
         """Implement ``len`` function capability.
@@ -562,8 +553,7 @@
            This makes it easier to write ``if cluster.failover`` rather than the longer statement.
 
         """
-        return int(bool(self.leader)) + int(bool(self.candidate))
->>>>>>> c8e32775
+        return int(bool(self.leader)) + int(bool(self.candidate)) + int(bool(self.target_site))
 
 
 class ClusterConfig(NamedTuple):
@@ -1830,11 +1820,10 @@
         :returns: ``True`` if successfully committed to DCS.
         """
 
-<<<<<<< HEAD
-    def manual_failover(self, leader, candidate, scheduled_at=None, target_site=None, index=None):
-=======
     def manual_failover(self, leader: Optional[str], candidate: Optional[str],
-                        scheduled_at: Optional[datetime.datetime] = None, version: Optional[Any] = None) -> bool:
+                        scheduled_at: Optional[datetime.datetime] = None,
+                        target_site: Optional[str] = None,
+                        version: Optional[Any] = None) -> bool:
         """Prepare dictionary with given values and set ``/failover`` key in DCS.
 
         :param leader: value to set for ``leader``.
@@ -1844,7 +1833,6 @@
 
         :returns: ``True`` if successfully committed to DCS.
         """
->>>>>>> c8e32775
         failover_value = {}
         if leader:
             failover_value['leader'] = leader
@@ -1854,14 +1842,10 @@
 
         if scheduled_at:
             failover_value['scheduled_at'] = scheduled_at.isoformat()
-<<<<<<< HEAD
 
         if target_site:
             failover_value['target_site'] = target_site
-        return self.set_failover_value(json.dumps(failover_value, separators=(',', ':')), index)
-=======
         return self.set_failover_value(json.dumps(failover_value, separators=(',', ':')), version)
->>>>>>> c8e32775
 
     @abc.abstractmethod
     def set_config_value(self, value: str, version: Optional[Any] = None) -> bool:
