import abc
import dateutil.parser
import importlib
import inspect
import json
import logging
import os
import pkgutil
import re
import sys
import time

from collections import defaultdict, namedtuple
from copy import deepcopy
from random import randint
from threading import Event, Lock
from typing import Any, Dict, List, Optional, Union
from urllib.parse import urlparse, urlunparse, parse_qsl

from ..exceptions import PatroniFatalException
from ..utils import deep_compare, parse_bool, uri

CITUS_COORDINATOR_GROUP_ID = 0
citus_group_re = re.compile('^(0|[1-9][0-9]*)$')
slot_name_re = re.compile('^[a-z0-9_]{1,63}$')
logger = logging.getLogger(__name__)


def slot_name_from_member_name(member_name):
    """Translate member name to valid PostgreSQL slot name.

    PostgreSQL replication slot names must be valid PostgreSQL names. This function maps the wider space of
    member names to valid PostgreSQL names. Names are lowercased, dashes and periods common in hostnames
    are replaced with underscores, other characters are encoded as their unicode codepoint. Name is truncated
    to 64 characters. Multiple different member names may map to a single slot name."""

    def replace_char(match):
        c = match.group(0)
        return '_' if c in '-.' else "u{:04d}".format(ord(c))

    slot_name = re.sub('[^a-z0-9_]', replace_char, member_name.lower())
    return slot_name[0:63]


def parse_connection_string(value):
    """Original Governor stores connection strings for each cluster members if a following format:
        postgres://{username}:{password}@{connect_address}/postgres
    Since each of our patroni instances provides own REST API endpoint it's good to store this information
    in DCS among with postgresql connection string. In order to not introduce new keys and be compatible with
    original Governor we decided to extend original connection string in a following way:
        postgres://{username}:{password}@{connect_address}/postgres?application_name={api_url}
    This way original Governor could use such connection string as it is, because of feature of `libpq` library.

    This method is able to split connection string stored in DCS into two parts, `conn_url` and `api_url`"""

    scheme, netloc, path, params, query, fragment = urlparse(value)
    conn_url = urlunparse((scheme, netloc, path, params, '', fragment))
    api_url = ([v for n, v in parse_qsl(query) if n == 'application_name'] or [None])[0]
    return conn_url, api_url


def dcs_modules():
    """Get names of DCS modules, depending on execution environment. If being packaged with PyInstaller,
    modules aren't discoverable dynamically by scanning source directory because `FrozenImporter` doesn't
    implement `iter_modules` method. But it is still possible to find all potential DCS modules by
    iterating through `toc`, which contains list of all "frozen" resources."""

    dcs_dirname = os.path.dirname(__file__)
    module_prefix = __package__ + '.'

    if getattr(sys, 'frozen', False):
        toc = set()
        # dcs_dirname may contain a dot, which causes pkgutil.iter_importers()
        # to misinterpret the path as a package name. This can be avoided
        # altogether by not passing a path at all, because PyInstaller's
        # FrozenImporter is a singleton and registered as top-level finder.
        for importer in pkgutil.iter_importers():
            if hasattr(importer, 'toc'):
                toc |= importer.toc
        return [module for module in toc if module.startswith(module_prefix) and module.count('.') == 2]
    else:
        return [module_prefix + name for _, name, is_pkg in pkgutil.iter_modules([dcs_dirname]) if not is_pkg]


def get_dcs(config):
    modules = dcs_modules()

    for module_name in modules:
        name = module_name.split('.')[-1]
        if name in config:  # we will try to import only modules which have configuration section in the config file
            try:
                module = importlib.import_module(module_name)
                for key, item in module.__dict__.items():  # iterate through the module content
                    # try to find implementation of AbstractDCS interface, class name must match with module_name
                    if key.lower() == name and inspect.isclass(item) and issubclass(item, AbstractDCS):
                        # propagate some parameters
                        config[name].update({p: config[p] for p in ('namespace', 'name', 'scope', 'loop_wait',
                                             'patronictl', 'ttl', 'retry_timeout') if p in config})
                        # From citus section we only need "group" parameter, but will propagate everything just in case.
                        if isinstance(config.get('citus'), dict):
                            config[name].update(config['citus'])
                        return item(config[name])
            except ImportError:
                logger.debug('Failed to import %s', module_name)

    available_implementations = []
    for module_name in modules:
        name = module_name.split('.')[-1]
        try:
            module = importlib.import_module(module_name)
            available_implementations.extend(name for key, item in module.__dict__.items() if key.lower() == name
                                             and inspect.isclass(item) and issubclass(item, AbstractDCS))
        except ImportError:
            logger.info('Failed to import %s', module_name)
    raise PatroniFatalException("""Can not find suitable configuration of distributed configuration store
Available implementations: """ + ', '.join(sorted(set(available_implementations))))


class Member(namedtuple('Member', 'index,name,session,data')):

    """Immutable object (namedtuple) which represents single member of PostgreSQL cluster.
    Consists of the following fields:
    :param index: modification index of a given member key in a Configuration Store
    :param name: name of PostgreSQL cluster member
    :param session: either session id or just ttl in seconds
    :param data: arbitrary data i.e. conn_url, api_url, xlog location, state, role, tags, etc...

    There are two mandatory keys in a data:
    conn_url: connection string containing host, user and password which could be used to access this member.
    api_url: REST API url of patroni instance"""

    @staticmethod
    def from_node(index, name, session, data):
        """
        >>> Member.from_node(-1, '', '', '{"conn_url": "postgres://foo@bar/postgres"}') is not None
        True
        >>> Member.from_node(-1, '', '', '{')
        Member(index=-1, name='', session='', data={})
        """
        if data.startswith('postgres'):
            conn_url, api_url = parse_connection_string(data)
            data = {'conn_url': conn_url, 'api_url': api_url}
        else:
            try:
                data = json.loads(data)
                if not isinstance(data, dict):
                    data = {}
            except (TypeError, ValueError):
                data = {}
        return Member(index, name, session, data)

    @property
    def conn_url(self):
        conn_url = self.data.get('conn_url')
        if conn_url:
            return conn_url

        conn_kwargs = self.data.get('conn_kwargs')
        if conn_kwargs:
            conn_url = uri('postgresql', (conn_kwargs.get('host'), conn_kwargs.get('port', 5432)))
            self.data['conn_url'] = conn_url
            return conn_url

    def conn_kwargs(self, auth=None):
        defaults = {
            "host": None,
            "port": None,
            "dbname": None
        }
        ret = self.data.get('conn_kwargs')
        if ret:
            defaults.update(ret)
            ret = defaults
        else:
            conn_url = self.conn_url
            if not conn_url:
                return {}  # due to the invalid conn_url we don't care about authentication parameters
            r = urlparse(conn_url)
            ret = {
                'host': r.hostname,
                'port': r.port or 5432,
                'dbname': r.path[1:]
            }
            self.data['conn_kwargs'] = ret.copy()

        # apply any remaining authentication parameters
        if auth and isinstance(auth, dict):
            ret.update({k: v for k, v in auth.items() if v is not None})
            if 'username' in auth:
                ret['user'] = ret.pop('username')
        return ret

    @property
    def api_url(self):
        return self.data.get('api_url')

    @property
    def tags(self):
        return self.data.get('tags', {})

    @property
    def nofailover(self):
        return self.tags.get('nofailover', False)

    @property
    def replicatefrom(self):
        return self.tags.get('replicatefrom')

    @property
    def clonefrom(self):
        return self.tags.get('clonefrom', False) and bool(self.conn_url)

    @property
    def state(self):
        return self.data.get('state', 'unknown')

    @property
    def is_running(self):
        return self.state == 'running'

    @property
    def version(self):
        version = self.data.get('version')
        if version:
            try:
                return tuple(map(int, version.split('.')))
            except Exception:
                logger.debug('Failed to parse Patroni version %s', version)


class RemoteMember(Member):
    """Represents a remote member (typically a primary) for a standby cluster"""
    def __new__(cls, name, data):
        return super(RemoteMember, cls).__new__(cls, None, name, None, data)

    @staticmethod
    def allowed_keys():
        return ('primary_slot_name',
                'create_replica_methods',
                'restore_command',
                'archive_cleanup_command',
                'recovery_min_apply_delay',
                'no_replication_slot',
                'application_name')

    def __getattr__(self, name):
        if name in RemoteMember.allowed_keys():
            return self.data.get(name)


class Leader(namedtuple('Leader', 'index,session,member')):

    """Immutable object (namedtuple) which represents leader key.
    Consists of the following fields:
    :param index: modification index of a leader key in a Configuration Store
    :param session: either session id or just ttl in seconds
    :param member: reference to a `Member` object which represents current leader (see `Cluster.members`)"""

    @property
    def name(self):
        return self.member.name

    def conn_kwargs(self, auth=None):
        return self.member.conn_kwargs(auth)

    @property
    def conn_url(self):
        return self.member.conn_url

    @property
    def data(self):
        return self.member.data

    @property
    def timeline(self):
        return self.data.get('timeline')

    @property
    def checkpoint_after_promote(self):
        """
        >>> Leader(1, '', Member.from_node(1, '', '', '{"version":"z"}')).checkpoint_after_promote
        """
        version = self.member.version
        # 1.5.6 is the last version which doesn't expose checkpoint_after_promote: false
        if version and version > (1, 5, 6):
            return self.data.get('role') in ('master', 'primary') and 'checkpoint_after_promote' not in self.data


class Failover(namedtuple('Failover', 'index,leader,candidate,scheduled_at')):

    """
    >>> 'Failover' in str(Failover.from_node(1, '{"leader": "cluster_leader"}'))
    True
    >>> 'Failover' in str(Failover.from_node(1, {"leader": "cluster_leader"}))
    True
    >>> 'Failover' in str(Failover.from_node(1, '{"leader": "cluster_leader", "member": "cluster_candidate"}'))
    True
    >>> Failover.from_node(1, 'null') is None
    False
    >>> n = '{"leader": "cluster_leader", "member": "cluster_candidate", "scheduled_at": "2016-01-14T10:09:57.1394Z"}'
    >>> 'tzinfo=' in str(Failover.from_node(1, n))
    True
    >>> Failover.from_node(1, None) is None
    False
    >>> Failover.from_node(1, '{}') is None
    False
    >>> 'abc' in Failover.from_node(1, 'abc:def')
    True
    """
    @staticmethod
    def from_node(index, value):
        if isinstance(value, dict):
            data = value
        elif value:
            try:
                data = json.loads(value)
                if not isinstance(data, dict):
                    data = {}
            except ValueError:
                t = [a.strip() for a in value.split(':')]
                leader = t[0]
                candidate = t[1] if len(t) > 1 else None
                return Failover(index, leader, candidate, None) if leader or candidate else None
        else:
            data = {}

        if data.get('scheduled_at'):
            data['scheduled_at'] = dateutil.parser.parse(data['scheduled_at'])

        return Failover(index, data.get('leader'), data.get('member'), data.get('scheduled_at'))

    def __len__(self):
        return int(bool(self.leader)) + int(bool(self.candidate))


class ClusterConfig(namedtuple('ClusterConfig', 'index,data,modify_index')):

    @staticmethod
    def from_node(index, data, modify_index=None):
        """
        >>> ClusterConfig.from_node(1, '{') is None
        False
        """

        try:
            data = json.loads(data)
        except (TypeError, ValueError):
            data = None
            modify_index = 0
        if not isinstance(data, dict):
            data = {}
        return ClusterConfig(index, data, index if modify_index is None else modify_index)

    @property
    def permanent_slots(self):
        return isinstance(self.data, dict) and (
                self.data.get('permanent_replication_slots') or
                self.data.get('permanent_slots') or self.data.get('slots')
        ) or {}

    @property
    def ignore_slots_matchers(self):
        return isinstance(self.data, dict) and self.data.get('ignore_slots') or []

    @property
    def max_timelines_history(self):
        return self.data.get('max_timelines_history', 0)


class SyncState(namedtuple('SyncState', 'index,leader,sync_standby,synchronous_nodes_additional')):
    """Immutable object (namedtuple) which represents last observed synhcronous replication state

    :param index: modification index of a synchronization key in a Configuration Store
    :param leader: reference to member that was leader
    :param sync_standby: synchronous standby list (comma delimited) which are last synchronized to leader
    :param synchronous_nodes_additional: the additional items that were added to synchronous_standby_names last time
    """

    @staticmethod
    def from_node(index: Union[str, int], value: Union[str, Dict[str, Any]]) -> 'SyncState':
        """
        >>> SyncState.from_node(1, None).leader is None
        True
        >>> SyncState.from_node(1, '{}').leader is None
        True
        >>> SyncState.from_node(1, '{').leader is None
        True
        >>> SyncState.from_node(1, '[]').leader is None
        True
        >>> SyncState.from_node(1, '{"leader": "leader"}').leader == "leader"
        True
        >>> SyncState.from_node(1, {"leader": "leader"}).leader == "leader"
        True
        """
<<<<<<< HEAD
        if isinstance(value, dict):
            data = value
        elif value:
            try:
                data = json.loads(value)
                if not isinstance(data, dict):
                    data = {}
            except (TypeError, ValueError):
                data = {}
        else:
            data = {}
        return SyncState(index, data.get('leader'), data.get('sync_standby'), data.get('synchronous_nodes_additional'))
=======
        try:
            if value and isinstance(value, str):
                value = json.loads(value)
            if not isinstance(value, dict):
                return SyncState.empty(index)
            return SyncState(index, value.get('leader'), value.get('sync_standby'))
        except (TypeError, ValueError):
            return SyncState.empty(index)

    @staticmethod
    def empty(index: Optional[Union[str, int]] = '') -> 'SyncState':
        return SyncState(index, None, '')
>>>>>>> 39875f44

    @property
    def is_empty(self) -> bool:
        """:returns: True if /sync key doesn't have a leader"""
        return self.leader is None

    @property
<<<<<<< HEAD
    def additional_members(self):
        """ Returns sync_standby in list """
        return self.synchronous_nodes_additional and self.synchronous_nodes_additional.split(',') or []

    def matches(self, name):
        """
        Returns if a node name matches one of the nodes in the sync state
=======
    def members(self) -> List[str]:
        """:returns: sync_standby as list"""
        return list(filter(lambda a: a, [s.strip() for s in self.sync_standby.split(',')])) if self.sync_standby else []

    def matches(self, name: str) -> bool:
        """:returns: True if a node name matches one of the nodes in the sync state (including leader)
>>>>>>> 39875f44

        >>> s = SyncState(1, 'foo', 'bar,zoo', 'borbor')
        >>> s.matches('foo')
        True
        >>> s.matches('bar')
        True
        >>> s.matches('zoo')
        True
        >>> s.matches('baz')
        False
        >>> s.matches(None)
        False
        >>> s.matches('borbor')
        False
        >>> SyncState(1, None, None, None).matches('foo')
        False
        """
        return name is not None and name in [self.leader] + self.members


class TimelineHistory(namedtuple('TimelineHistory', 'index,value,lines')):
    """Object representing timeline history file"""

    @staticmethod
    def from_node(index, value):
        """
        >>> h = TimelineHistory.from_node(1, 2)
        >>> h.lines
        []
        """
        try:
            lines = json.loads(value)
        except (TypeError, ValueError):
            lines = None
        if not isinstance(lines, list):
            lines = []
        return TimelineHistory(index, value, lines)


class Cluster(namedtuple('Cluster', 'initialize,config,leader,last_lsn,members,'
                                    'failover,sync,history,slots,failsafe,workers')):

    """Immutable object (namedtuple) which represents PostgreSQL cluster.
    Consists of the following fields:
    :param initialize: shows whether this cluster has initialization key stored in DC or not.
    :param config: global dynamic configuration, reference to `ClusterConfig` object
    :param leader: `Leader` object which represents current leader of the cluster
    :param last_lsn: int or long object containing position of last known leader LSN.
        This value is stored in the `/status` key or `/optime/leader` (legacy) key
    :param members: list of Member object, all PostgreSQL cluster members including leader
    :param failover: reference to `Failover` object
    :param sync: reference to `SyncState` object, last observed synchronous replication state.
    :param history: reference to `TimelineHistory` object
    :param slots: state of permanent logical replication slots on the primary in the format: {"slot_name": int}
    :param failsafe: failsafe topology. Node is allowed to become the leader only if its name is found in this list.
    :param workers: workers of the Citus cluster, optional. Format: {int(group): Cluster()}"""

    def __new__(cls, *args):
        # Make workers argument optional
        if len(cls._fields) == len(args) + 1:
            args = args + ({},)
        return super(Cluster, cls).__new__(cls, *args)

    @staticmethod
    def empty():
        return Cluster(None, None, None, 0, [], None, SyncState.empty(), None, None, None)

    @property
    def leader_name(self):
        return self.leader and self.leader.name

    def is_unlocked(self):
        return not self.leader_name

    def has_member(self, member_name):
        return any(m for m in self.members if m.name == member_name)

    def get_member(self, member_name, fallback_to_leader=True):
        return ([m for m in self.members if m.name == member_name] or [self.leader if fallback_to_leader else None])[0]

    def get_clone_member(self, exclude):
        exclude = [exclude] + [self.leader.name] if self.leader else []
        candidates = [m for m in self.members if m.clonefrom and m.is_running and m.name not in exclude]
        return candidates[randint(0, len(candidates) - 1)] if candidates else self.leader

    def check_mode(self, mode):
        return bool(self.config and parse_bool(self.config.data.get(mode)))

    def is_paused(self):
        return self.check_mode('pause')

    def is_synchronous_mode(self):
        return self.check_mode('synchronous_mode')

    @property
    def __permanent_slots(self):
        return self.config and self.config.permanent_slots or {}

    @property
    def __permanent_physical_slots(self):
        return {name: value for name, value in self.__permanent_slots.items()
                if not value or isinstance(value, dict) and value.get('type', 'physical') == 'physical'}

    @property
    def __permanent_logical_slots(self):
        return {name: value for name, value in self.__permanent_slots.items() if isinstance(value, dict)
                and value.get('type', 'logical') == 'logical' and value.get('database') and value.get('plugin')}

    @property
    def use_slots(self):
        return self.config and (self.config.data.get('postgresql') or {}).get('use_slots', True)

    def get_replication_slots(self, my_name, role, nofailover, major_version, show_error=False):
        # if the replicatefrom tag is set on the member - we should not create the replication slot for it on
        # the current primary, because that member would replicate from elsewhere. We still create the slot if
        # the replicatefrom destination member is currently not a member of the cluster (fallback to the
        # primary), or if replicatefrom destination member happens to be the current primary
        use_slots = self.use_slots
        if role in ('master', 'primary', 'standby_leader'):
            slot_members = [m.name for m in self.members if use_slots and m.name != my_name and
                            (m.replicatefrom is None or m.replicatefrom == my_name or
                             not self.has_member(m.replicatefrom))]
            permanent_slots = self.__permanent_slots if use_slots and \
                role in ('master', 'primary') else self.__permanent_physical_slots
        else:
            # only manage slots for replicas that replicate from this one, except for the leader among them
            slot_members = [m.name for m in self.members if use_slots and
                            m.replicatefrom == my_name and m.name != self.leader_name]
            permanent_slots = self.__permanent_logical_slots if use_slots and not nofailover else {}

        slots = {slot_name_from_member_name(name): {'type': 'physical'} for name in slot_members}

        if len(slots) < len(slot_members):
            # Find which names are conflicting for a nicer error message
            slot_conflicts = defaultdict(list)
            for name in slot_members:
                slot_conflicts[slot_name_from_member_name(name)].append(name)
            logger.error("Following cluster members share a replication slot name: %s",
                         "; ".join("{} map to {}".format(", ".join(v), k)
                                   for k, v in slot_conflicts.items() if len(v) > 1))

        # "merge" replication slots for members with permanent_replication_slots
        disabled_permanent_logical_slots = []
        for name, value in permanent_slots.items():
            if not slot_name_re.match(name):
                logger.error("Invalid permanent replication slot name '%s'", name)
                logger.error("Slot name may only contain lower case letters, numbers, and the underscore chars")
                continue

            value = deepcopy(value) if value else {'type': 'physical'}
            if isinstance(value, dict):
                if 'type' not in value:
                    value['type'] = 'logical' if value.get('database') and value.get('plugin') else 'physical'

                if value['type'] == 'physical':
                    # Don't try to create permanent physical replication slot for yourself
                    if name != slot_name_from_member_name(my_name):
                        slots[name] = value
                    continue
                elif value['type'] == 'logical' and value.get('database') and value.get('plugin'):
                    if major_version < 110000:
                        disabled_permanent_logical_slots.append(name)
                    elif name in slots:
                        logger.error("Permanent logical replication slot {'%s': %s} is conflicting with" +
                                     " physical replication slot for cluster member", name, value)
                    else:
                        slots[name] = value
                    continue

            logger.error("Bad value for slot '%s' in permanent_slots: %s", name, permanent_slots[name])

        if disabled_permanent_logical_slots and show_error:
            logger.error("Permanent logical replication slots supported by Patroni only starting from PostgreSQL 11. "
                         "Following slots will not be created: %s.", disabled_permanent_logical_slots)

        return slots

    def has_permanent_logical_slots(self, my_name, nofailover, major_version=110000):
        if major_version < 110000:
            return False
        slots = self.get_replication_slots(my_name, 'replica', nofailover, major_version).values()
        return any(v for v in slots if v.get("type") == "logical")

    def should_enforce_hot_standby_feedback(self, my_name, nofailover, major_version):
        """
        The hot_standby_feedback must be enabled if the current replica has logical slots
        or it is working as a cascading replica for the other node that has logical slots.
        """

        if major_version < 110000:
            return False

        if self.has_permanent_logical_slots(my_name, nofailover, major_version):
            return True

        if self.use_slots:
            members = [m for m in self.members if m.replicatefrom == my_name and m.name != self.leader_name]
            return any(self.should_enforce_hot_standby_feedback(m.name, m.nofailover, major_version) for m in members)
        return False

    def get_my_slot_name_on_primary(self, my_name, replicatefrom):
        """
        P <-- I <-- L
        In case of cascading replication we have to check not our physical slot,
        but slot of the replica that connects us to the primary.
        """

        m = self.get_member(replicatefrom, False) if replicatefrom else None
        return self.get_my_slot_name_on_primary(m.name, m.replicatefrom) if m else slot_name_from_member_name(my_name)

    @property
    def timeline(self):
        """
        >>> Cluster(0, 0, 0, 0, 0, 0, 0, 0, 0, None).timeline
        0
        >>> Cluster(0, 0, 0, 0, 0, 0, 0, TimelineHistory.from_node(1, '[]'), 0, None).timeline
        1
        >>> Cluster(0, 0, 0, 0, 0, 0, 0, TimelineHistory.from_node(1, '[["a"]]'), 0, None).timeline
        0
        """
        if self.history:
            if self.history.lines:
                try:
                    return int(self.history.lines[-1][0]) + 1
                except Exception:
                    logger.error('Failed to parse cluster history from DCS: %s', self.history.lines)
            elif self.history.value == '[]':
                return 1
        return 0

    @property
    def min_version(self):
        return next(iter(sorted(filter(lambda v: v, [m.version for m in self.members])) + [None]))


class ReturnFalseException(Exception):
    pass


def catch_return_false_exception(func):
    def wrapper(*args, **kwargs):
        try:
            return func(*args, **kwargs)
        except ReturnFalseException:
            return False

    return wrapper


class AbstractDCS(abc.ABC):

    _INITIALIZE = 'initialize'
    _CONFIG = 'config'
    _LEADER = 'leader'
    _FAILOVER = 'failover'
    _HISTORY = 'history'
    _MEMBERS = 'members/'
    _OPTIME = 'optime'
    _STATUS = 'status'  # JSON, contains "leader_lsn" and confirmed_flush_lsn of logical "slots" on the leader
    _LEADER_OPTIME = _OPTIME + '/' + _LEADER  # legacy
    _SYNC = 'sync'
    _FAILSAFE = 'failsafe'

    def __init__(self, config):
        """
        :param config: dict, reference to config section of selected DCS.
            i.e.: `zookeeper` for zookeeper, `etcd` for etcd, etc...
        """
        self._name = config['name']
        self._base_path = re.sub('/+', '/', '/'.join(['', config.get('namespace', 'service'), config['scope']]))
        self._citus_group = str(config['group']) if isinstance(config.get('group'), int) else None
        self._set_loop_wait(config.get('loop_wait', 10))

        self._ctl = bool(config.get('patronictl', False))
        self._cluster = None
        self._cluster_valid_till = 0
        self._cluster_thread_lock = Lock()
        self._last_lsn = ''
        self._last_seen = 0
        self._last_status = {}
        self._last_failsafe = {}
        self.event = Event()

    def client_path(self, path):
        components = [self._base_path]
        if self._citus_group:
            components.append(self._citus_group)
        components.append(path.lstrip('/'))
        return '/'.join(components)

    @property
    def initialize_path(self):
        return self.client_path(self._INITIALIZE)

    @property
    def config_path(self):
        return self.client_path(self._CONFIG)

    @property
    def members_path(self):
        return self.client_path(self._MEMBERS)

    @property
    def member_path(self):
        return self.client_path(self._MEMBERS + self._name)

    @property
    def leader_path(self):
        return self.client_path(self._LEADER)

    @property
    def failover_path(self):
        return self.client_path(self._FAILOVER)

    @property
    def history_path(self):
        return self.client_path(self._HISTORY)

    @property
    def status_path(self):
        return self.client_path(self._STATUS)

    @property
    def leader_optime_path(self):
        return self.client_path(self._LEADER_OPTIME)

    @property
    def sync_path(self):
        return self.client_path(self._SYNC)

    @property
    def failsafe_path(self):
        return self.client_path(self._FAILSAFE)

    @abc.abstractmethod
    def set_ttl(self, ttl):
        """Set the new ttl value for leader key"""

    @abc.abstractmethod
    def ttl(self):
        """Get new ttl value"""

    @abc.abstractmethod
    def set_retry_timeout(self, retry_timeout):
        """Set the new value for retry_timeout"""

    def _set_loop_wait(self, loop_wait):
        self._loop_wait = loop_wait

    def reload_config(self, config):
        self._set_loop_wait(config['loop_wait'])
        self.set_ttl(config['ttl'])
        self.set_retry_timeout(config['retry_timeout'])

    @property
    def loop_wait(self):
        return self._loop_wait

    @property
    def last_seen(self):
        return self._last_seen

    @abc.abstractmethod
    def _cluster_loader(self, path):
        """Load and build the `Cluster` object from DCS, which
        represents a single Patroni cluster.

        :param path: the path in DCS where to load Cluster(s) from.
        :returns: `Cluster`"""

    def _citus_cluster_loader(self, path):
        """Load and build `Cluster` onjects from DCS that represent all
        Patroni clusters from a single Citus cluster.

        :param path: the path in DCS where to load Cluster(s) from.
        :returns: all Citus groups as `dict`, with group ids as keys"""

    @abc.abstractmethod
    def _load_cluster(self, path, loader):
        """Internally this method should call the `loader` method that
        will build `Cluster` object which represents current state and
        topology of the cluster in DCS. This method supposed to be
        called only by `get_cluster` method.

        :param path: the path in DCS where to load Cluster(s) from.
        :param loader: one of `_cluster_loader` or `_citus_cluster_loader`
        :raise: `~DCSError` in case of communication problems with DCS.
        If the current node was running as a primary and exception
        raised, instance would be demoted."""

    def _bypass_caches(self):
        """Used only in zookeeper"""

    def is_citus_coordinator(self):
        return self._citus_group == str(CITUS_COORDINATOR_GROUP_ID)

    def get_citus_coordinator(self):
        try:
            path = '{0}/{1}/'.format(self._base_path, CITUS_COORDINATOR_GROUP_ID)
            return self._load_cluster(path, self._cluster_loader)
        except Exception as e:
            logger.error('Failed to load Citus coordinator cluster from %s: %r', self.__class__.__name__, e)

    def _get_citus_cluster(self):
        groups = self._load_cluster(self._base_path + '/', self._citus_cluster_loader)
        if isinstance(groups, Cluster):  # Zookeeper could return a cached version
            cluster = groups
        else:
            assert isinstance(groups, dict)
            cluster = groups.pop(CITUS_COORDINATOR_GROUP_ID, Cluster.empty())
            cluster.workers.update(groups)
        return cluster

    def get_cluster(self, force=False):
        if force:
            self._bypass_caches()
        try:
            cluster = self._get_citus_cluster() if self.is_citus_coordinator()\
                else self._load_cluster(self.client_path(''), self._cluster_loader)
        except Exception:
            self.reset_cluster()
            raise

        self._last_seen = int(time.time())
        self._last_status = {self._OPTIME: cluster.last_lsn, 'slots': cluster.slots}
        self._last_failsafe = cluster.failsafe

        with self._cluster_thread_lock:
            self._cluster = cluster
            self._cluster_valid_till = time.time() + self.ttl
            return cluster

    @property
    def cluster(self):
        with self._cluster_thread_lock:
            return self._cluster if self._cluster_valid_till > time.time() else None

    def reset_cluster(self):
        with self._cluster_thread_lock:
            self._cluster = None
            self._cluster_valid_till = 0

    @abc.abstractmethod
    def _write_leader_optime(self, last_lsn):
        """write current WAL LSN into `/optime/leader` key in DCS

        :param last_lsn: absolute WAL LSN in bytes
        :returns: `!True` on success."""

    def write_leader_optime(self, last_lsn):
        self.write_status({self._OPTIME: last_lsn})

    @abc.abstractmethod
    def _write_status(self, value):
        """write current WAL LSN and confirmed_flush_lsn of permanent slots into the `/status` key in DCS

        :param value: status serialized in JSON forman
        :returns: `!True` on success."""

    def write_status(self, value):
        if not deep_compare(self._last_status, value) and self._write_status(json.dumps(value, separators=(',', ':'))):
            self._last_status = value
        cluster = self.cluster
        min_version = cluster and cluster.min_version
        if min_version and min_version < (2, 1, 0) and self._last_lsn != value[self._OPTIME]:
            self._last_lsn = value[self._OPTIME]
            self._write_leader_optime(str(value[self._OPTIME]))

    @abc.abstractmethod
    def _write_failsafe(self, value):
        """Write current cluster topology to DCS that will be used by failsafe mechanism (if enabled).

        :param value: failsafe topology serialized in JSON format
        :returns: `!True` on success."""

    def write_failsafe(self, value):
        if not (isinstance(self._last_failsafe, dict) and deep_compare(self._last_failsafe, value))\
                and self._write_failsafe(json.dumps(value, separators=(',', ':'))):
            self._last_failsafe = value

    @property
    def failsafe(self):
        return self._last_failsafe

    @abc.abstractmethod
    def _update_leader(self):
        """Update leader key (or session) ttl

        :returns: `!True` if leader key (or session) has been updated successfully.

        You have to use CAS (Compare And Swap) operation in order to update leader key,
        for example for etcd `prevValue` parameter must be used.
        If update fails due to DCS not being accessible or because it is not able to
        process requests (hopefuly temporary), the ~DCSError exception should be raised."""

    def update_leader(self, last_lsn, slots=None, failsafe=None):
        """Update leader key (or session) ttl and optime/leader

        :param last_lsn: absolute WAL LSN in bytes
        :param slots: dict with permanent slots confirmed_flush_lsn
        :returns: `!True` if leader key (or session) has been updated successfully."""

        ret = self._update_leader()
        if ret and last_lsn:
            status = {self._OPTIME: last_lsn}
            if slots:
                status['slots'] = slots
            self.write_status(status)

        if ret and failsafe is not None:
            self.write_failsafe(failsafe)

        return ret

    @abc.abstractmethod
    def attempt_to_acquire_leader(self):
        """Attempt to acquire leader lock
        This method should create `/leader` key with value=`~self._name`
        :returns: `!True` if key has been created successfully.

        Key must be created atomically. In case if key already exists it should not be
        overwritten and `!False` must be returned.

        If key creation fails due to DCS not being accessible or because it is not able to
        process requests (hopefuly temporary), the ~DCSError exception should be raised"""

    @abc.abstractmethod
    def set_failover_value(self, value, index=None):
        """Create or update `/failover` key"""

    def manual_failover(self, leader, candidate, scheduled_at=None, index=None):
        failover_value = {}
        if leader:
            failover_value['leader'] = leader

        if candidate:
            failover_value['member'] = candidate

        if scheduled_at:
            failover_value['scheduled_at'] = scheduled_at.isoformat()
        return self.set_failover_value(json.dumps(failover_value, separators=(',', ':')), index)

    @abc.abstractmethod
    def set_config_value(self, value, index=None):
        """Create or update `/config` key"""

    @abc.abstractmethod
    def touch_member(self, data):
        """Update member key in DCS.
        This method should create or update key with the name = '/members/' + `~self._name`
        and value = data in a given DCS.

        :param data: information about instance (including connection strings)
        :param ttl: ttl for member key, optional parameter. If it is None `~self.member_ttl will be used`
        :returns: `!True` on success otherwise `!False`
        """

    @abc.abstractmethod
    def take_leader(self):
        """This method should create leader key with value = `~self._name` and ttl=`~self.ttl`
        Since it could be called only on initial cluster bootstrap it could create this key regardless,
        overwriting the key if necessary."""

    @abc.abstractmethod
    def initialize(self, create_new=True, sysid=""):
        """Race for cluster initialization.

        :param create_new: False if the key should already exist (in the case we are setting the system_id)
        :param sysid: PostgreSQL cluster system identifier, if specified, is written to the key
        :returns: `!True` if key has been created successfully.

        this method should create atomically initialize key and return `!True`
        otherwise it should return `!False`"""

    @abc.abstractmethod
    def _delete_leader(self):
        """Remove leader key from DCS.
        This method should remove leader key if current instance is the leader"""

    def delete_leader(self, last_lsn=None):
        """Update optime/leader and voluntarily remove leader key from DCS.
        This method should remove leader key if current instance is the leader.
        :param last_lsn: latest checkpoint location in bytes"""

        if last_lsn:
            self.write_status({self._OPTIME: last_lsn})
        return self._delete_leader()

    @abc.abstractmethod
    def cancel_initialization(self):
        """ Removes the initialize key for a cluster """

    @abc.abstractmethod
    def delete_cluster(self):
        """Delete cluster from DCS"""

    @staticmethod
    def sync_state(leader, sync_standby, synchronous_nodes_additional=None):
        """Build sync_state dict
           sync_standby dictionary key being kept for backward compatibility
        """
        return {'leader': leader,
                'sync_standby': sync_standby and ','.join(sorted(sync_standby)) or None,
                'synchronous_nodes_additional':
                    synchronous_nodes_additional and ','.join(sorted(synchronous_nodes_additional)) or None}

    def write_sync_state(self, leader, sync_standby, synchronous_nodes_additional=None, index=None):
        sync_value = self.sync_state(leader, sync_standby, synchronous_nodes_additional)
        return self.set_sync_state_value(json.dumps(sync_value, separators=(',', ':')), index)

    @abc.abstractmethod
    def set_history_value(self, value):
        """"""

    @abc.abstractmethod
    def set_sync_state_value(self, value, index=None):
        """"""

    @abc.abstractmethod
    def delete_sync_state(self, index=None):
        """"""

    def watch(self, leader_index, timeout):
        """If the current node is a leader it should just sleep.
        Any other node should watch for changes of leader key with a given timeout

        :param leader_index: index of a leader key
        :param timeout: timeout in seconds
        :returns: `!True` if you would like to reschedule the next run of ha cycle"""

        self.event.wait(timeout)
        return self.event.is_set()<|MERGE_RESOLUTION|>--- conflicted
+++ resolved
@@ -392,33 +392,19 @@
         >>> SyncState.from_node(1, {"leader": "leader"}).leader == "leader"
         True
         """
-<<<<<<< HEAD
-        if isinstance(value, dict):
-            data = value
-        elif value:
-            try:
-                data = json.loads(value)
-                if not isinstance(data, dict):
-                    data = {}
-            except (TypeError, ValueError):
-                data = {}
-        else:
-            data = {}
-        return SyncState(index, data.get('leader'), data.get('sync_standby'), data.get('synchronous_nodes_additional'))
-=======
         try:
             if value and isinstance(value, str):
                 value = json.loads(value)
             if not isinstance(value, dict):
                 return SyncState.empty(index)
-            return SyncState(index, value.get('leader'), value.get('sync_standby'))
+            return SyncState(index, value.get('leader'), value.get('sync_standby'),
+                             value.get('synchronous_nodes_additional'))
         except (TypeError, ValueError):
             return SyncState.empty(index)
 
     @staticmethod
     def empty(index: Optional[Union[str, int]] = '') -> 'SyncState':
-        return SyncState(index, None, '')
->>>>>>> 39875f44
+        return SyncState(index, None, '', '')
 
     @property
     def is_empty(self) -> bool:
@@ -426,22 +412,17 @@
         return self.leader is None
 
     @property
-<<<<<<< HEAD
+    def members(self) -> List[str]:
+        """:returns: sync_standby as list"""
+        return list(filter(lambda a: a, [s.strip() for s in self.sync_standby.split(',')])) if self.sync_standby else []
+
+    @property
     def additional_members(self):
         """ Returns sync_standby in list """
         return self.synchronous_nodes_additional and self.synchronous_nodes_additional.split(',') or []
 
-    def matches(self, name):
-        """
-        Returns if a node name matches one of the nodes in the sync state
-=======
-    def members(self) -> List[str]:
-        """:returns: sync_standby as list"""
-        return list(filter(lambda a: a, [s.strip() for s in self.sync_standby.split(',')])) if self.sync_standby else []
-
     def matches(self, name: str) -> bool:
         """:returns: True if a node name matches one of the nodes in the sync state (including leader)
->>>>>>> 39875f44
 
         >>> s = SyncState(1, 'foo', 'bar,zoo', 'borbor')
         >>> s.matches('foo')
