--- conflicted
+++ resolved
@@ -361,20 +361,8 @@
 class RemoteMember(Member):
     """Represents a remote member (typically a primary) for a standby cluster.
 
-<<<<<<< HEAD
-    @staticmethod
-    def allowed_keys():
-        return ('primary_slot_name',
-                'create_replica_methods',
-                'restore_command',
-                'archive_cleanup_command',
-                'recovery_min_apply_delay',
-                'no_replication_slot',
-                'application_name')
-=======
     :cvar ALLOWED_KEYS: Controls access to relevant key names that could be in stored :attr:`~RemoteMember.data`.
     """
->>>>>>> c8e32775
 
     ALLOWED_KEYS: Tuple[str, ...] = (
         'primary_slot_name',
@@ -382,7 +370,8 @@
         'restore_command',
         'archive_cleanup_command',
         'recovery_min_apply_delay',
-        'no_replication_slot'
+        'no_replication_slot',
+        'application_name'
     )
 
     def __new__(cls, name: str, data: Dict[str, Any]) -> 'RemoteMember':
@@ -621,27 +610,19 @@
         return self.data.get('max_timelines_history', 0)
 
 
-<<<<<<< HEAD
-class SyncState(namedtuple('SyncState', 'index,leader,sync_standby,synchronous_nodes_additional')):
-    """Immutable object (namedtuple) which represents last observed synhcronous replication state
-
-    :param index: modification index of a synchronization key in a Configuration Store
-    :param leader: reference to member that was leader
-    :param sync_standby: synchronous standby list (comma delimited) which are last synchronized to leader
-    :param synchronous_nodes_additional: the additional items that were added to synchronous_standby_names last time
-=======
 class SyncState(NamedTuple):
     """Immutable object (namedtuple) which represents last observed synchronous replication state.
 
     :ivar version: modification version of a synchronization key in a Configuration Store.
     :ivar leader: reference to member that was leader.
     :ivar sync_standby: synchronous standby list (comma delimited) which are last synchronized to leader.
->>>>>>> c8e32775
+    :ivar synchronous_nodes_additional: the additional items that were added to synchronous_standby_names last time.
     """
 
     version: Optional[_Version]
     leader: Optional[str]
     sync_standby: Optional[str]
+    synchronous_nodes_additional: Optional[str]
 
     @staticmethod
     def from_node(version: Optional[_Version], value: Union[str, Dict[str, Any], None]) -> 'SyncState':
@@ -675,20 +656,9 @@
         try:
             if value and isinstance(value, str):
                 value = json.loads(value)
-<<<<<<< HEAD
-            if not isinstance(value, dict):
-                return SyncState.empty(index)
-            return SyncState(index, value.get('leader'), value.get('sync_standby'),
+            assert isinstance(value, dict)
+            return SyncState(version, value.get('leader'), value.get('sync_standby'),
                              value.get('synchronous_nodes_additional'))
-        except (TypeError, ValueError):
-            return SyncState.empty(index)
-
-    @staticmethod
-    def empty(index: Optional[Union[str, int]] = '') -> 'SyncState':
-        return SyncState(index, None, '', '')
-=======
-            assert isinstance(value, dict)
-            return SyncState(version, value.get('leader'), value.get('sync_standby'))
         except (AssertionError, TypeError, ValueError):
             return SyncState.empty(version)
 
@@ -700,8 +670,7 @@
 
         :returns: empty synchronisation state object.
         """
-        return SyncState(version, None, None)
->>>>>>> c8e32775
+        return SyncState(version, None, None, None)
 
     @property
     def is_empty(self) -> bool:
@@ -723,31 +692,11 @@
         """:attr:`~SyncState.sync_standby` as list or an empty list if undefined or object considered ``empty``."""
         return self._str_to_list(self.sync_standby) if not self.is_empty and self.sync_standby else []
 
-<<<<<<< HEAD
-    @property
-    def additional_members(self):
-        """ Returns sync_standby in list """
+    @property
+    def additional_members(self) -> List[str]:
+        """:attr:`~SyncState.additional_members` as list or an empty list if undefined."""
         return self.synchronous_nodes_additional and self.synchronous_nodes_additional.split(',') or []
 
-    def matches(self, name: str) -> bool:
-        """:returns: True if a node name matches one of the nodes in the sync state (including leader)
-
-        >>> s = SyncState(1, 'foo', 'bar,zoo', 'borbor')
-        >>> s.matches('foo')
-        True
-        >>> s.matches('bar')
-        True
-        >>> s.matches('zoo')
-        True
-        >>> s.matches('baz')
-        False
-        >>> s.matches(None)
-        False
-        >>> s.matches('borbor')
-        False
-        >>> SyncState(1, None, None, None).matches('foo')
-        False
-=======
     def matches(self, name: Optional[str], check_leader: bool = False) -> bool:
         """Checks if node is presented in the /sync state.
 
@@ -761,7 +710,7 @@
                   the sync state.
 
         :Example:
-            >>> s = SyncState(1, 'foo', 'bar,zoo')
+            >>> s = SyncState(1, 'foo', 'bar,zoo', None)
 
             >>> s.matches('foo')
             False
@@ -794,7 +743,6 @@
         """Compare the given *name* to stored leader value.
 
         :returns: ``True`` if *name* is matching the :attr:`~SyncState.leader` value.
->>>>>>> c8e32775
         """
         return bool(name and not self.is_empty and name.lower() == (self.leader or '').lower())
 
@@ -1992,21 +1940,8 @@
         """
 
     @staticmethod
-<<<<<<< HEAD
-    def sync_state(leader, sync_standby, synchronous_nodes_additional=None):
-        """Build sync_state dict
-           sync_standby dictionary key being kept for backward compatibility
-        """
-        return {'leader': leader,
-                'sync_standby': sync_standby and ','.join(sorted(sync_standby)) or None,
-                'synchronous_nodes_additional':
-                    synchronous_nodes_additional and ','.join(sorted(synchronous_nodes_additional)) or None}
-
-    def write_sync_state(self, leader, sync_standby, synchronous_nodes_additional=None, index=None):
-        sync_value = self.sync_state(leader, sync_standby, synchronous_nodes_additional)
-        return self.set_sync_state_value(json.dumps(sync_value, separators=(',', ':')), index)
-=======
-    def sync_state(leader: Optional[str], sync_standby: Optional[Collection[str]]) -> Dict[str, Any]:
+    def sync_state(leader: Optional[str], sync_standby: Optional[Collection[str]],
+                   synchronous_nodes_additional: Optional[str] = None) -> Dict[str, Any]:
         """Build ``sync_state`` dictionary.
 
         :param leader: name of the leader node that manages ``/sync`` key.
@@ -2014,9 +1949,14 @@
 
         :returns: dictionary that later could be serialized to JSON or saved directly to DCS.
         """
-        return {'leader': leader, 'sync_standby': ','.join(sorted(sync_standby)) if sync_standby else None}
+        return {'leader': leader,
+                'sync_standby':
+                ','.join(sorted(sync_standby)) if sync_standby else None,
+                'synchronous_nodes_additional':
+                ','.join(sorted(synchronous_nodes_additional)) if synchronous_nodes_additional else None}
 
     def write_sync_state(self, leader: Optional[str], sync_standby: Optional[Collection[str]],
+                         synchronous_nodes_additional: Optional[Collection[str]] = None,
                          version: Optional[Any] = None) -> Optional[SyncState]:
         """Write the new synchronous state to DCS.
 
@@ -2029,12 +1969,11 @@
 
         :returns: the new :class:`SyncState` object or ``None``.
         """
-        sync_value = self.sync_state(leader, sync_standby)
+        sync_value = self.sync_state(leader, sync_standby, synchronous_nodes_additional)
         ret = self.set_sync_state_value(json.dumps(sync_value, separators=(',', ':')), version)
         if not isinstance(ret, bool):
             return SyncState.from_node(ret, sync_value)
         return None
->>>>>>> c8e32775
 
     @abc.abstractmethod
     def set_history_value(self, value: str) -> bool:
