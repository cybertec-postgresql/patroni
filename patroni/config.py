import json
import logging
import os
import shutil
import six
import tempfile
import yaml

from collections import defaultdict
from copy import deepcopy
from patroni import PATRONI_ENV_PREFIX
from patroni.exceptions import ConfigParseError
from patroni.dcs import ClusterConfig
from patroni.postgresql.config import CaseInsensitiveDict, ConfigHandler
from patroni.utils import deep_compare, parse_bool, parse_int, patch_config

logger = logging.getLogger(__name__)

_AUTH_ALLOWED_PARAMETERS = (
    'username',
    'password',
    'sslmode',
    'sslcert',
    'sslkey',
    'sslpassword',
    'sslrootcert',
    'sslcrl',
    'sslcrldir',
    'gssencmode',
    'channel_binding'
)


def default_validator(conf):
    if not conf:
        raise ConfigParseError("Config is empty.")


class Config(object):
    """
    This class is responsible for:

      1) Building and giving access to `effective_configuration` from:
         * `Config.__DEFAULT_CONFIG` -- some sane default values
         * `dynamic_configuration` -- configuration stored in DCS
         * `local_configuration` -- configuration from `config.yml` or environment

      2) Saving and loading `dynamic_configuration` into 'patroni.dynamic.json' file
         located in local_configuration['postgresql']['data_dir'] directory.
         This is necessary to be able to restore `dynamic_configuration`
         if DCS was accidentally wiped

      3) Loading of configuration file in the old format and converting it into new format

      4) Mimicking some of the `dict` interfaces to make it possible
         to work with it as with the old `config` object.
    """

    PATRONI_CONFIG_VARIABLE = PATRONI_ENV_PREFIX + 'CONFIGURATION'

    __CACHE_FILENAME = 'patroni.dynamic.json'
    __REMAP_KEYS = {
        'master_start_timeout': 'primary_start_timeout',
        'master_stop_timeout': 'primary_stop_timeout'
    }
    __DEFAULT_CONFIG = {
        'ttl': 30, 'loop_wait': 10, 'retry_timeout': 10,
        'maximum_lag_on_failover': 1048576,
        'maximum_lag_on_syncnode': -1,
        'check_timeline': False,
        'primary_start_timeout': 300,
        'primary_stop_timeout': 0,
        'synchronous_mode': False,
        'synchronous_mode_strict': False,
        'synchronous_node_count': 1,
<<<<<<< HEAD
        'synchronous_nodes_additional': [],
=======
        'failsafe_mode': False,
>>>>>>> 422047f1
        'standby_cluster': {
            'create_replica_methods': '',
            'host': '',
            'port': '',
            'primary_slot_name': '',
            'application_name': '',
            'restore_command': '',
            'archive_cleanup_command': '',
            'recovery_min_apply_delay': ''
        },
        'postgresql': {
            'bin_dir': '',
            'use_slots': True,
            'parameters': CaseInsensitiveDict({p: v[0] for p, v in ConfigHandler.CMDLINE_OPTIONS.items()
                                               if p not in ('wal_keep_segments', 'wal_keep_size')})
        },
        'watchdog': {
            'mode': 'automatic',
        }
    }

    def __init__(self, configfile, validator=default_validator):
        self._modify_index = -1
        self._dynamic_configuration = {}

        self.__environment_configuration = self._build_environment_configuration()

        # Patroni reads the configuration from the command-line argument if it exists, otherwise from the environment
        self._config_file = configfile and os.path.exists(configfile) and configfile
        if self._config_file:
            self._local_configuration = self._load_config_file()
        else:
            config_env = os.environ.pop(self.PATRONI_CONFIG_VARIABLE, None)
            self._local_configuration = config_env and yaml.safe_load(config_env) or self.__environment_configuration
        if validator:
            errors = validator(self._local_configuration)
            if errors:
                raise ConfigParseError("\n".join(errors))

        self.__effective_configuration = self._build_effective_configuration({}, self._local_configuration)
        self._data_dir = self.__effective_configuration.get('postgresql', {}).get('data_dir', "")
        self._cache_file = os.path.join(self._data_dir, self.__CACHE_FILENAME)
        self._load_cache()
        self._cache_needs_saving = False

    @property
    def config_file(self):
        return self._config_file

    @property
    def dynamic_configuration(self):
        return deepcopy(self._dynamic_configuration)

    def check_mode(self, mode):
        return bool(parse_bool(self._dynamic_configuration.get(mode)))

    def _load_config_path(self, path):
        """
        If path is a file, loads the yml file pointed to by path.
        If path is a directory, loads all yml files in that directory in alphabetical order
        """
        if os.path.isfile(path):
            files = [path]
        elif os.path.isdir(path):
            files = [os.path.join(path, f) for f in sorted(os.listdir(path))
                     if (f.endswith('.yml') or f.endswith('.yaml')) and os.path.isfile(os.path.join(path, f))]
        else:
            logger.error('config path %s is neither directory nor file', path)
            raise ConfigParseError('invalid config path')

        overall_config = {}
        for fname in files:
            with open(fname) as f:
                config = yaml.safe_load(f)
                patch_config(overall_config, config)
        return overall_config

    def _load_config_file(self):
        """Loads config.yaml from filesystem and applies some values which were set via ENV"""
        config = self._load_config_path(self._config_file)
        patch_config(config, self.__environment_configuration)
        return config

    def _load_cache(self):
        if os.path.isfile(self._cache_file):
            try:
                with open(self._cache_file) as f:
                    self.set_dynamic_configuration(json.load(f))
            except Exception:
                logger.exception('Exception when loading file: %s', self._cache_file)

    def save_cache(self):
        if self._cache_needs_saving:
            tmpfile = fd = None
            try:
                (fd, tmpfile) = tempfile.mkstemp(prefix=self.__CACHE_FILENAME, dir=self._data_dir)
                with os.fdopen(fd, 'w') as f:
                    fd = None
                    json.dump(self.dynamic_configuration, f)
                tmpfile = shutil.move(tmpfile, self._cache_file)
                self._cache_needs_saving = False
            except Exception:
                logger.exception('Exception when saving file: %s', self._cache_file)
                if fd:
                    try:
                        os.close(fd)
                    except Exception:
                        logger.error('Can not close temporary file %s', tmpfile)
                if tmpfile and os.path.exists(tmpfile):
                    try:
                        os.remove(tmpfile)
                    except Exception:
                        logger.error('Can not remove temporary file %s', tmpfile)

    # configuration could be either ClusterConfig or dict
    def set_dynamic_configuration(self, configuration):
        if isinstance(configuration, ClusterConfig):
            if self._modify_index == configuration.modify_index:
                return False  # If the index didn't changed there is nothing to do
            self._modify_index = configuration.modify_index
            configuration = configuration.data

        if not deep_compare(self._dynamic_configuration, configuration):
            try:
                self.__effective_configuration = self._build_effective_configuration(configuration,
                                                                                     self._local_configuration)
                self._dynamic_configuration = configuration
                self._cache_needs_saving = True
                return True
            except Exception:
                logger.exception('Exception when setting dynamic_configuration')

    def reload_local_configuration(self):
        if self.config_file:
            try:
                configuration = self._load_config_file()
                if not deep_compare(self._local_configuration, configuration):
                    new_configuration = self._build_effective_configuration(self._dynamic_configuration, configuration)
                    self._local_configuration = configuration
                    self.__effective_configuration = new_configuration
                    return True
                else:
                    logger.info('No local configuration items changed.')
            except Exception:
                logger.exception('Exception when reloading local configuration from %s', self.config_file)

    @staticmethod
    def _process_postgresql_parameters(parameters, is_local=False):
        return {name: value for name, value in (parameters or {}).items()
                if name not in ConfigHandler.CMDLINE_OPTIONS or
                not is_local and ConfigHandler.CMDLINE_OPTIONS[name][1](value)}

    def _safe_copy_dynamic_configuration(self, dynamic_configuration):
        config = deepcopy(self.__DEFAULT_CONFIG)

        for name, value in dynamic_configuration.items():
            # allow copying master_start_timeout->primary_start_timeout when the latter isn't in dynamic_configuration
            if name in self.__REMAP_KEYS and self.__REMAP_KEYS[name] not in dynamic_configuration:
                name = self.__REMAP_KEYS[name]
            if name == 'postgresql':
                for name, value in (value or {}).items():
                    if name == 'parameters':
                        config['postgresql'][name].update(self._process_postgresql_parameters(value))
                    elif name not in ('connect_address', 'proxy_address', 'listen',
                                      'config_dir', 'data_dir', 'pgpass', 'authentication'):
                        config['postgresql'][name] = deepcopy(value)
            elif name == 'standby_cluster':
                for name, value in (value or {}).items():
                    if name in self.__DEFAULT_CONFIG['standby_cluster']:
                        config['standby_cluster'][name] = deepcopy(value)
            elif name in config:  # only variables present in __DEFAULT_CONFIG allowed to be overridden from DCS
<<<<<<< HEAD
                if name in ('synchronous_mode', 'synchronous_mode_strict', 'synchronous_nodes_additional'):
=======
                if name in ('synchronous_mode', 'synchronous_mode_strict', 'failsafe_mode'):
>>>>>>> 422047f1
                    config[name] = value
                else:
                    config[name] = int(value)
        return config

    @staticmethod
    def _build_environment_configuration():
        ret = defaultdict(dict)

        def _popenv(name):
            return os.environ.pop(PATRONI_ENV_PREFIX + name.upper(), None)

        for param in ('name', 'namespace', 'scope'):
            value = _popenv(param)
            if value:
                ret[param] = value

        def _fix_log_env(name, oldname):
            value = _popenv(oldname)
            name = PATRONI_ENV_PREFIX + 'LOG_' + name.upper()
            if value and name not in os.environ:
                os.environ[name] = value

        for name, oldname in (('level', 'loglevel'), ('format', 'logformat'), ('dateformat', 'log_datefmt')):
            _fix_log_env(name, oldname)

        def _set_section_values(section, params):
            for param in params:
                value = _popenv(section + '_' + param)
                if value:
                    ret[section][param] = value

        _set_section_values('restapi', ['listen', 'connect_address', 'certfile', 'keyfile', 'keyfile_password',
                                        'cafile', 'ciphers', 'verify_client', 'http_extra_headers',
                                        'https_extra_headers', 'allowlist', 'allowlist_include_members'])
        _set_section_values('ctl', ['insecure', 'cacert', 'certfile', 'keyfile', 'keyfile_password'])
        _set_section_values('postgresql', ['listen', 'connect_address', 'proxy_address',
                                           'config_dir', 'data_dir', 'pgpass', 'bin_dir'])
        _set_section_values('log', ['level', 'traceback_level', 'format', 'dateformat', 'max_queue_size',
                                    'dir', 'file_size', 'file_num', 'loggers'])
        _set_section_values('raft', ['data_dir', 'self_addr', 'partner_addrs', 'password', 'bind_addr'])

        for first, second in (('restapi', 'allowlist_include_members'), ('ctl', 'insecure')):
            value = ret.get(first, {}).pop(second, None)
            if value:
                value = parse_bool(value)
                if value is not None:
                    ret[first][second] = value

        for second in ('max_queue_size', 'file_size', 'file_num'):
            value = ret.get('log', {}).pop(second, None)
            if value:
                value = parse_int(value)
                if value is not None:
                    ret['log'][second] = value

        def _parse_list(value):
            if not (value.strip().startswith('-') or '[' in value):
                value = '[{0}]'.format(value)
            try:
                return yaml.safe_load(value)
            except Exception:
                logger.exception('Exception when parsing list %s', value)
                return None

        for first, second in (('raft', 'partner_addrs'), ('restapi', 'allowlist')):
            value = ret.get(first, {}).pop(second, None)
            if value:
                value = _parse_list(value)
                if value:
                    ret[first][second] = value

        def _parse_dict(value):
            if not value.strip().startswith('{'):
                value = '{{{0}}}'.format(value)
            try:
                return yaml.safe_load(value)
            except Exception:
                logger.exception('Exception when parsing dict %s', value)
                return None

        for first, params in (('restapi', ('http_extra_headers', 'https_extra_headers')), ('log', ('loggers',))):
            for second in params:
                value = ret.get(first, {}).pop(second, None)
                if value:
                    value = _parse_dict(value)
                    if value:
                        ret[first][second] = value

        def _get_auth(name, params=None):
            ret = {}
            for param in params or _AUTH_ALLOWED_PARAMETERS[:2]:
                value = _popenv(name + '_' + param)
                if value:
                    ret[param] = value
            return ret

        restapi_auth = _get_auth('restapi')
        if restapi_auth:
            ret['restapi']['authentication'] = restapi_auth

        authentication = {}
        for user_type in ('replication', 'superuser', 'rewind'):
            entry = _get_auth(user_type, _AUTH_ALLOWED_PARAMETERS)
            if entry:
                authentication[user_type] = entry

        if authentication:
            ret['postgresql']['authentication'] = authentication

        for param in list(os.environ.keys()):
            if param.startswith(PATRONI_ENV_PREFIX):
                # PATRONI_(ETCD|CONSUL|ZOOKEEPER|EXHIBITOR|...)_(HOSTS?|PORT|..)
                name, suffix = (param[8:].split('_', 1) + [''])[:2]
                if suffix in ('HOST', 'HOSTS', 'PORT', 'USE_PROXIES', 'PROTOCOL', 'SRV', 'SRV_SUFFIX', 'URL', 'PROXY',
                              'CACERT', 'CERT', 'KEY', 'VERIFY', 'TOKEN', 'CHECKS', 'DC', 'CONSISTENCY',
                              'REGISTER_SERVICE', 'SERVICE_CHECK_INTERVAL', 'SERVICE_CHECK_TLS_SERVER_NAME',
                              'SERVICE_TAGS', 'NAMESPACE', 'CONTEXT', 'USE_ENDPOINTS', 'SCOPE_LABEL', 'ROLE_LABEL',
                              'POD_IP', 'PORTS', 'LABELS', 'BYPASS_API_SERVICE', 'KEY_PASSWORD', 'USE_SSL', 'SET_ACLS',
                              'GROUP', 'DATABASE') and name:
                    value = os.environ.pop(param)
                    if name == 'CITUS':
                        if suffix == 'GROUP':
                            value = parse_int(value)
                        elif suffix != 'DATABASE':
                            continue
                    elif suffix == 'PORT':
                        value = value and parse_int(value)
                    elif suffix in ('HOSTS', 'PORTS', 'CHECKS', 'SERVICE_TAGS'):
                        value = value and _parse_list(value)
                    elif suffix in ('LABELS', 'SET_ACLS'):
                        value = _parse_dict(value)
                    elif suffix in ('USE_PROXIES', 'REGISTER_SERVICE', 'USE_ENDPOINTS', 'BYPASS_API_SERVICE', 'VERIFY'):
                        value = parse_bool(value)
                    if value is not None:
                        ret[name.lower()][suffix.lower()] = value
        for dcs in ('etcd', 'etcd3'):
            if dcs in ret:
                ret[dcs].update(_get_auth(dcs))

        users = {}
        for param in list(os.environ.keys()):
            if param.startswith(PATRONI_ENV_PREFIX):
                name, suffix = (param[8:].rsplit('_', 1) + [''])[:2]
                # PATRONI_<username>_PASSWORD=<password>, PATRONI_<username>_OPTIONS=<option1,option2,...>
                # CREATE USER "<username>" WITH <OPTIONS> PASSWORD '<password>'
                if name and suffix == 'PASSWORD':
                    password = os.environ.pop(param)
                    if password:
                        users[name] = {'password': password}
                        options = os.environ.pop(param[:-9] + '_OPTIONS', None)
                        options = options and _parse_list(options)
                        if options:
                            users[name]['options'] = options
        if users:
            ret['bootstrap']['users'] = users

        return ret

    def _build_effective_configuration(self, dynamic_configuration, local_configuration):
        config = self._safe_copy_dynamic_configuration(dynamic_configuration)
        for name, value in local_configuration.items():
            if name == 'citus':  # remove invalid citus configuration
                if isinstance(value, dict) and isinstance(value.get('group'), six.integer_types)\
                        and isinstance(value.get('database'), six.string_types):
                    config[name] = value
            elif name == 'postgresql':
                for name, value in (value or {}).items():
                    if name == 'parameters':
                        config['postgresql'][name].update(self._process_postgresql_parameters(value, True))
                    elif name != 'use_slots':  # replication slots must be enabled/disabled globally
                        config['postgresql'][name] = deepcopy(value)
            elif name not in config or name in ['watchdog']:
                config[name] = deepcopy(value) if value else {}

        # restapi server expects to get restapi.auth = 'username:password'
        if 'restapi' in config and 'authentication' in config['restapi']:
            config['restapi']['auth'] = '{username}:{password}'.format(**config['restapi']['authentication'])

        # special treatment for old config

        # 'exhibitor' inside 'zookeeper':
        if 'zookeeper' in config and 'exhibitor' in config['zookeeper']:
            config['exhibitor'] = config['zookeeper'].pop('exhibitor')
            config.pop('zookeeper')

        pg_config = config['postgresql']
        # no 'authentication' in 'postgresql', but 'replication' and 'superuser'
        if 'authentication' not in pg_config:
            pg_config['use_pg_rewind'] = 'pg_rewind' in pg_config
            pg_config['authentication'] = {u: pg_config[u] for u in ('replication', 'superuser') if u in pg_config}
        # no 'superuser' in 'postgresql'.'authentication'
        if 'superuser' not in pg_config['authentication'] and 'pg_rewind' in pg_config:
            pg_config['authentication']['superuser'] = pg_config['pg_rewind']

        # handle setting additional connection parameters that may be available
        # in the configuration file, such as SSL connection parameters
        for name, value in pg_config['authentication'].items():
            pg_config['authentication'][name] = {n: v for n, v in value.items() if n in _AUTH_ALLOWED_PARAMETERS}

        # no 'name' in config
        if 'name' not in config and 'name' in pg_config:
            config['name'] = pg_config['name']

        # when bootstrapping the new Citus cluster (coordinator/worker) enable sync replication in global configuration
        if 'citus' in config:
            bootstrap = config.setdefault('bootstrap', {})
            dcs = bootstrap.setdefault('dcs', {})
            dcs.setdefault('synchronous_mode', True)

        updated_fields = (
            'name',
            'scope',
            'retry_timeout',
            'synchronous_mode',
            'synchronous_mode_strict',
            'synchronous_node_count',
            'maximum_lag_on_syncnode',
            'citus'
        )

        pg_config.update({p: config[p] for p in updated_fields if p in config})

        return config

    def get(self, key, default=None):
        return self.__effective_configuration.get(key, default)

    def __contains__(self, key):
        return key in self.__effective_configuration

    def __getitem__(self, key):
        return self.__effective_configuration[key]

    def copy(self):
        return deepcopy(self.__effective_configuration)<|MERGE_RESOLUTION|>--- conflicted
+++ resolved
@@ -73,11 +73,8 @@
         'synchronous_mode': False,
         'synchronous_mode_strict': False,
         'synchronous_node_count': 1,
-<<<<<<< HEAD
         'synchronous_nodes_additional': [],
-=======
         'failsafe_mode': False,
->>>>>>> 422047f1
         'standby_cluster': {
             'create_replica_methods': '',
             'host': '',
@@ -249,11 +246,8 @@
                     if name in self.__DEFAULT_CONFIG['standby_cluster']:
                         config['standby_cluster'][name] = deepcopy(value)
             elif name in config:  # only variables present in __DEFAULT_CONFIG allowed to be overridden from DCS
-<<<<<<< HEAD
-                if name in ('synchronous_mode', 'synchronous_mode_strict', 'synchronous_nodes_additional'):
-=======
-                if name in ('synchronous_mode', 'synchronous_mode_strict', 'failsafe_mode'):
->>>>>>> 422047f1
+                if name in ('synchronous_mode', 'synchronous_mode_strict', 'synchronous_nodes_additional',
+                            'failsafe_mode'):
                     config[name] = value
                 else:
                     config[name] = int(value)
