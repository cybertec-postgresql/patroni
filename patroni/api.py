--- conflicted
+++ resolved
@@ -612,11 +612,7 @@
 
         metrics.append("# HELP patroni_postgres_server_version Version of Postgres (if running), 0 otherwise.")
         metrics.append("# TYPE patroni_postgres_server_version gauge")
-<<<<<<< HEAD
-        metrics.append("patroni_postgres_server_version{0} {1}".format(scope_label, postgres.get('server_version', 0)))
-=======
         metrics.append("patroni_postgres_server_version {0} {1}".format(labels, postgres.get('server_version', 0)))
->>>>>>> c8e32775
 
         metrics.append("# HELP patroni_cluster_unlocked Value is 1 if the cluster is unlocked, 0 if locked.")
         metrics.append("# TYPE patroni_cluster_unlocked gauge")
@@ -645,22 +641,17 @@
         metrics.append("# TYPE patroni_is_paused gauge")
         metrics.append("patroni_is_paused{0} {1}".format(labels, int(postgres.get('pause', 0))))
 
-        self.write_response(200, '\n'.join(metrics) + '\n', content_type='text/plain')
-
-<<<<<<< HEAD
         if patroni.multisite.is_active:
             metrics.append("# HELP patroni_multisite_switches Number of times multisite leader has been switched")
             metrics.append("# TYPE patroni_multisite_switches counter")
             metrics.append("patroni_multisite_switches{0} {1}"
-                           .format(scope_label, patroni.multisite.site_switches))
-
-        self._write_response(200, '\n'.join(metrics)+'\n', content_type='text/plain')
+                           .format(labels, patroni.multisite.site_switches))
+
+        self.write_response(200, '\n'.join(metrics)+'\n', content_type='text/plain')
 
     def do_GET_multisite(self):
         self._write_json_response(200, {"status": self.server.patroni.multisite.status()})
 
-    def _read_json_content(self, body_is_optional=False):
-=======
     def _read_json_content(self, body_is_optional: bool = False) -> Optional[Dict[Any, Any]]:
         """Read JSON from HTTP request body.
 
@@ -680,7 +671,6 @@
         :returns: deserialized JSON string from request body, if present. If body is absent, but *body_is_optional* is
             ``True``, then return an empty dictionary. Returns ``None`` otherwise.
         """
->>>>>>> c8e32775
         if 'content-length' not in self.headers:
             return self.send_error(411) if not body_is_optional else {}
         try:
@@ -1170,7 +1160,6 @@
         self.do_POST_failover(action='switchover')
 
     @check_access
-<<<<<<< HEAD
     def do_POST_multisite_switchover(self):
         request = self._read_json_content()
         (status_code, data) = (400, '')
@@ -1184,18 +1173,17 @@
         logger.info("received multisite switchover request with target_site=%s scheduled_at=%s",
                     target_site, scheduled_at)
 
-        if self.server.patroni.multisite.dcs.manual_failover(None, None, scheduled_at=scheduled_at, target_site=target_site):
+        if self.server.patroni.multisite.dcs.manual_failover(None, None, scheduled_at=scheduled_at,
+                                                             target_site=target_site):
             data = 'multisite switchover scheduled'
             status_code = 202
         else:
             data = 'failed to write multisite switchover key into DCS'
             status_code = 503
 
-        self._write_response(status_code, data)
+        self.write_response(status_code, data)
 
     @check_access
-    def do_POST_citus(self):
-=======
     def do_POST_citus(self) -> None:
         """Handle a ``POST`` request to ``/citus`` path.
 
@@ -1205,7 +1193,6 @@
         .. note::
             If unable to parse the request body, then the request is silently discarded.
         """
->>>>>>> c8e32775
         request = self._read_json_content()
         if not request:
             return
