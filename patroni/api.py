--- conflicted
+++ resolved
@@ -621,7 +621,6 @@
         self.do_POST_failover(action='switchover')
 
     @check_access
-<<<<<<< HEAD
     def do_POST_multisite_switchover(self):
         request = self._read_json_content()
         (status_code, data) = (400, '')
@@ -643,7 +642,8 @@
             status_code = 503
 
         self._write_response(status_code, data)
-=======
+
+    @check_access
     def do_POST_citus(self):
         request = self._read_json_content()
         if not request:
@@ -654,7 +654,6 @@
             cluster = patroni.dcs.get_cluster(True)
             patroni.postgresql.citus_handler.handle_event(cluster, request)
         self._write_response(200, 'OK')
->>>>>>> 39875f44
 
     def parse_request(self):
         """Override parse_request method to enrich basic functionality of `BaseHTTPRequestHandler` class
