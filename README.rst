|Build Status| |Coverage Status|

Patroni: A Template for PostgreSQL HA with ZooKeeper or etcd
------------------------------------------------------------

Patroni was previously known as Governor.

*There are many ways to run high availability with PostgreSQL. Here, we
present a template for you to create your own customized, high-availability 
solution using Python and — for maximum accessibility — a distributed 
configuration store like ZooKeeper or etcd.*

Getting Started
---------------

To get started, do the following from different terminals:

::

    > etcd --data-dir=data/etcd
    > ./patroni.py postgres0.yml
    > ./patroni.py postgres1.yml

From there, you will see a high-availability cluster start up. Test
different settings in the YAML files to see how its behavior changes. Kill
some of the components to see how the system behaves.

Add more ``postgres*.yml`` files to create an even larger cluster.

We provide a haproxy configuration, which will give your application a
single endpoint for connecting to the cluster's leader. To configure,
run:

::

    > haproxy -f haproxy.cfg

::

    > psql --host 127.0.0.1 --port 5000 postgres

How Patroni Works
-----------------

For a diagram of the high availability decision loop, review this PDF:
`postgres-ha.pdf <https://github.com/zalando/patroni/blob/master/postgres-ha.pdf>`__

YAML Configuration
------------------

For an example file, see ``postgres0.yml``. Regarding settings:

-  *ttl*: the TTL to acquire the leader lock. Think of it as the length of time before initiation of the automatic failover process.
-  *loop\_wait*: the number of seconds the loop will sleep

-  *restapi*:
    -  *listen*: IP address + port that Patroni will listen to, to provide health-check information for haproxy.
    -  *connect\_address*: IP address + port through which restapi is accessible.
    -  *auth*: (optional) 'username:password' to protect dangerous REST API endpoints.
    -  *certfile*: (optional) Specifies a file with the certificate in the PEM format. If the certfile is not specified or is left empty, the API server will work without SSL.
    -  *keyfile*: (optional) Specifies a file with the secret key in the PEM format.

-  *etcd*:
    -  *scope*: the relative path used on etcd's HTTP API for this deployment; makes it possible to run multiple HA deployments from a single etcd.
    -  *ttl*: the TTL to acquire the leader lock. Think of it as the length of time before initiation of the automatic failover process.
    -  *host*: the host:port for the etcd endpoint.

-  *zookeeper*:
    -  *scope*: the relative path used on etcd's HTTP API for this deployment; makes it possible to run multiple HA deployments from a single etcd.
    -  *session\_timeout*: the TTL to acquire the leader lock. Think of it as the length of time before initiation of the automatic failover process.
    -  *reconnect\_timeout*: how long we should try to reconnect to ZooKeeper after a connection loss. After this timeout, assume that you no longer have a lock and restart in read-only mode.
    -  *hosts*: list of ZooKeeper cluster members in format: ['host1:port1', 'host2:port2', 'etc...']
    -  *exhibitor*: if you are running a ZooKeeper cluster under the Exhibitor supervisory, the following section might interest you:
        -  *poll\_interval*: how often the list of ZooKeeper and Exhibitor nodes should be updated from Exhibitor
        -  *port*: Exhibitor port.
        -  *hosts*: initial list of Exhibitor (ZooKeeper) nodes in format: ['host1', 'host2', 'etc...' ]. This list updates automatically whenever the Exhibitor (ZooKeeper) cluster topology changes.

-  *postgresql*:
    -  *name*: the name of the Postgres host. Must be unique for the cluster.
    -  *listen*: IP address + port that Postgres listens to; must be accessible from other nodes in the cluster, if you're using streaming replication.
    -  *connect\_address*: IP address + port through which Postgres is accessible from other nodes and applications.
    -  *data\_dir*: file path to initialize and store Postgres data files.
    -  *maximum\_lag\_on\_failover*: the maximum bytes a follower may lag.
    -  *use\_slots*: whether or not to use replication_slots. Must be False for PostgreSQL 9.3. You should comment out max_replication_slots before it becomes ineligible for leader status.

    -  *initdb*:  List options to be passed on to initdb
        -  *encoding*: default encoding for new databases
        -  *locale*: default locale for new databases
        -  *data-checksums*  # When pg_rewind is needed on 9.3, this needs to be enabled

    -  *pg\_hba*: list of lines which should be added to pg\_hba.conf.
        -  *- host all all 0.0.0.0/0 md5*.

    -  *replication*:
        -  *username*: replication username; user will be created during initialization.
        -  *password*: replication password; user will be created during initialization.
        -  *network*: network setting for replication in pg\_hba.conf.

    -  *callbacks* callback scripts to run on certain actions. Patroni will pass the action, role and cluster name. See scripts/aws.py as an example on how to write them.
        -  *on\_start*: a script to run when the cluster starts.
        -  *on\_stop*: a script to run when the cluster stops.
        -  *on\_restart*: a script to run when the cluster restarts.
        -  *on\_reload*: a script to run when configuration reload is triggered.
        -  *on\_role\_change*: a script to run when the cluster is being promoted or demoted.

    -  *superuser*:
        -  *password*: password for the Postgres user, set during initialization.

    -  *admin*:
        -  *username*: admin username; user is created during initialization. It will have CREATEDB and CREATEROLE privileges.
        -  *password*: admin password; user is created during initialization.

<<<<<<< HEAD
    -  *recovery\_conf*: additional configuration settings written to recovery.conf when configuring the follower.
        -  *parameters*: list of configuration settings for Postgres. Many of these are required for replication to work.
=======
    -  *recovery\_conf*: additional configuration settings written to recovery.conf when configuring follower
        -  *parameters*: list of configuration settings for Postgres.  Many of these are required for replication to work.
        
    -  *create_replica_methods*: an ordered list of the create methods for turning a patroni node into a new replica.
       "basebackup" is the default method; other methods are assumed to refer to scripts, each of which is configured
       as its own config item.
       
    -  *{replica_method}* for each create_replica_method other than basebackup, you would add a configuration section 
       of the same name.  At a minimum, this should include "command" with a full path to the actual script to be 
       executed.  Other configuration parameters will be passed along to the script in the form "parameter=value".
>>>>>>> 30aa83c5

Replication Choices
-------------------

Patroni uses Postgres' streaming replication. By default, this
replication is asynchronous. For more information, see the `Postgres
documentation on streaming
replication <http://www.postgresql.org/docs/current/static/warm-standby.html#STREAMING-REPLICATION>`__.

Patroni's asynchronous replication configuration allows for
``maximum_lag_on_failover`` settings. This setting ensures failover will
not occur if a follower is more than a certain number of bytes behind
the follower. This setting should be increased or decreased based on
business requirements.

When asynchronous replication is not optimal for your use case, investigate
how Postgres's `synchronous
replication <http://www.postgresql.org/docs/current/static/warm-standby.html#SYNCHRONOUS-REPLICATION>`__
works. Synchronous replication ensures consistency across a cluster by
confirming that writes are written to a secondary before returning to
the connecting client with a success. The cost of synchronous
replication: reduced throughput on writes. This throughput will
be entirely based on network performance. In hosted datacenter
environments (like AWS, Rackspace, or any network you do not control),
synchrous replication significantly increases the variability of write 
performance. If followers become inaccessible from the leader, the
leader effectively becomes readonly.

To enable a simple synchronous replication test, add the follow lines to
the ``parameters`` section of your YAML configuration files:

.. code:: YAML

        synchronous_commit: "on"
        synchronous_standby_names: "*"

When using synchronous replication, use at least three Postgres data nodes
to ensure write availability if one host fails.

Choosing your replication schema is dependent on your business
considerations. Investigate both async and sync replication, as well as other
HA solutions, to determine which solution is best for you.

Applications Should Not Use Superusers
--------------------------------------

When connecting from an application, always use a non-superuser. Patroni
requires access to the database to function properly. By using a
superuser from an application, you can potentially use the entire
connection pool, including the connections reserved for superusers with
the ``superuser_reserved_connections`` setting. If Patroni cannot access
the Primary because the connection pool is full, behavior will be
undesireable.

Requirements on a Mac
---------------------

Run the following on a Mac to install requirements:

::

    brew install postgresql etcd haproxy libyaml python
    pip install psycopg2 pyyaml

Notice
------

There are many different ways to do HA with PostgreSQL: See `the
PostgreSQL
documentation <https://wiki.postgresql.org/wiki/Replication,_Clustering,_and_Connection_Pooling>`__
for a complete list.

We call Patroni a "template" because it is far from being a one-size-fits-all
or plug-and-play replication system. It will have its own caveats. Use wisely.

.. |Build Status| image:: https://travis-ci.org/zalando/patroni.svg?branch=master
   :target: https://travis-ci.org/zalando/patroni
.. |Coverage Status| image:: https://coveralls.io/repos/zalando/patroni/badge.svg?branch=master
   :target: https://coveralls.io/r/zalando/patroni?branch=master<|MERGE_RESOLUTION|>--- conflicted
+++ resolved
@@ -110,21 +110,16 @@
         -  *username*: admin username; user is created during initialization. It will have CREATEDB and CREATEROLE privileges.
         -  *password*: admin password; user is created during initialization.
 
-<<<<<<< HEAD
-    -  *recovery\_conf*: additional configuration settings written to recovery.conf when configuring the follower.
-        -  *parameters*: list of configuration settings for Postgres. Many of these are required for replication to work.
-=======
-    -  *recovery\_conf*: additional configuration settings written to recovery.conf when configuring follower
+    -  *recovery\_conf*: additional configuration settings written to recovery.conf when configuring follower.
         -  *parameters*: list of configuration settings for Postgres.  Many of these are required for replication to work.
-        
+
     -  *create_replica_methods*: an ordered list of the create methods for turning a patroni node into a new replica.
        "basebackup" is the default method; other methods are assumed to refer to scripts, each of which is configured
        as its own config item.
-       
-    -  *{replica_method}* for each create_replica_method other than basebackup, you would add a configuration section 
-       of the same name.  At a minimum, this should include "command" with a full path to the actual script to be 
+
+    -  *{replica_method}* for each create_replica_method other than basebackup, you would add a configuration section
+       of the same name.  At a minimum, this should include "command" with a full path to the actual script to be
        executed.  Other configuration parameters will be passed along to the script in the form "parameter=value".
->>>>>>> 30aa83c5
 
 Replication Choices
 -------------------
